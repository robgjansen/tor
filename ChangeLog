--- conflicted
+++ resolved
@@ -16,14 +16,10 @@
       to make sure nothing writes beyond the end of an area.  This might
       help debug some conceivable causes of bug 930.
     - Directories that are configured with the --enable-geoip-stats flag
-<<<<<<< HEAD
-      now write their GeoIP stats to disk exactly every 24 hours. Also,
-      unresolved requests are listed with country code '??'.
-=======
       now write their GeoIP stats to disk exactly every 24 hours.
       Estimated shares of v2 and v3 requests are determined as averages,
-      not at the end of a measurement period.
->>>>>>> c1f6c2ba
+      not at the end of a measurement period. Also, unresolved requests
+      are listed with country code '??'.
     - Exit nodes can write statistics on the number of exit streams and
       transferred bytes per port to disk every 24 hours.  To enable this,
       run configure with the --enable-exit-stats option, and set
