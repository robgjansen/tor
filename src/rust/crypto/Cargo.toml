--- conflicted
+++ resolved
@@ -25,13 +25,8 @@
 rand = { version = "=0.5.0-pre.2", default-features = false }
 rand_core = { version = "=0.2.0-pre.0", default-features = false }
 
-<<<<<<< HEAD
 [features]
-=======
-[features]
-testing = ["tor_log/testing"]
 # If this feature is enabled, test code which calls Tor C code from Rust will
 # execute with `cargo test`.  Due to numerous linker issues (#25386), this is
 # currently disabled by default.
-test-c-from-rust = []
->>>>>>> 508332fe
+test-c-from-rust = []