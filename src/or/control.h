--- conflicted
+++ resolved
@@ -103,7 +103,6 @@
 void control_free_all(void);
 
 #ifdef CONTROL_PRIVATE
-<<<<<<< HEAD
 /* Recognized asynchronous event types.  It's okay to expand this list
  * because it is used both as a list of v0 event types, and as indices
  * into the bitfield to determine which controllers want which events.
@@ -136,6 +135,10 @@
 #define EVENT_BUILDTIMEOUT_SET        0x0017
 #define EVENT_SIGNAL                  0x0018
 #define EVENT_CONF_CHANGED            0x0019
+#define EVENT_CONN_BW                 0x001A
+#define EVENT_CELL_STATS              0x001B
+#define EVENT_TB_EMPTY                0x001C
+#define EVENT_CIRC_BANDWIDTH_USED     0x001D
 #define EVENT_TRANSPORT_LAUNCHED      0x0020
 #define EVENT_MAX_                    0x0020
 /* If EVENT_MAX_ ever hits 0x0040, we need to make the mask into a
@@ -159,10 +162,6 @@
 
 void control_testing_set_global_event_mask(uint64_t mask);
 #endif
-=======
-/* Used only by control.c and test*.c */
-size_t write_escaped_data(const char *data, size_t len, char **out);
-size_t read_escaped_data(const char *data, size_t len, char **out);
 
 /** Helper structure: temporarily stores cell statistics for a circuit. */
 typedef struct cell_stats_t {
@@ -187,7 +186,6 @@
                                   const uint64_t *number_to_include);
 void format_cell_stats(char **event_string, circuit_t *circ,
                        cell_stats_t *cell_stats);
->>>>>>> e46de82c
 #endif
 
 #endif
