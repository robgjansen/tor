--- conflicted
+++ resolved
@@ -3270,13 +3270,10 @@
   control_free_all();
   sandbox_free_getaddrinfo_cache();
   protover_free_all();
-<<<<<<< HEAD
   bridges_free_all();
   consdiffmgr_free_all();
   hs_free_all();
-=======
   dos_free_all();
->>>>>>> f08fa974
   if (!postfork) {
     config_free_all();
     or_state_free_all();
