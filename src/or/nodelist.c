/* Copyright (c) 2001 Matej Pfajfar.
 * Copyright (c) 2001-2004, Roger Dingledine.
 * Copyright (c) 2004-2006, Roger Dingledine, Nick Mathewson.
 * Copyright (c) 2007-2017, The Tor Project, Inc. */
/* See LICENSE for licensing information */

/**
 * \file nodelist.c
 *
 * \brief Structures and functions for tracking what we know about the routers
 *   on the Tor network, and correlating information from networkstatus,
 *   routerinfo, and microdescs.
 *
 * The key structure here is node_t: that's the canonical way to refer
 * to a Tor relay that we might want to build a circuit through.  Every
 * node_t has either a routerinfo_t, or a routerstatus_t from the current
 * networkstatus consensus.  If it has a routerstatus_t, it will also
 * need to have a microdesc_t before you can use it for circuits.
 *
 * The nodelist_t is a global singleton that maps identities to node_t
 * objects.  Access them with the node_get_*() functions.  The nodelist_t
 * is maintained by calls throughout the codebase
 *
 * Generally, other code should not have to reach inside a node_t to
 * see what information it has.  Instead, you should call one of the
 * many accessor functions that works on a generic node_t.  If there
 * isn't one that does what you need, it's better to make such a function,
 * and then use it.
 *
 * For historical reasons, some of the functions that select a node_t
 * from the list of all usable node_t objects are in the routerlist.c
 * module, since they originally selected a routerinfo_t. (TODO: They
 * should move!)
 *
 * (TODO: Perhaps someday we should abstract the remaining ways of
 * talking about a relay to also be node_t instances. Those would be
 * routerstatus_t as used for directory requests, and dir_server_t as
 * used for authorities and fallback directories.)
 */

#define NODELIST_PRIVATE

#include "or.h"
#include "address.h"
#include "address_set.h"
#include "config.h"
#include "control.h"
#include "dirserv.h"
#include "entrynodes.h"
#include "geoip.h"
#include "hs_common.h"
#include "hs_client.h"
#include "main.h"
#include "microdesc.h"
#include "networkstatus.h"
#include "nodelist.h"
#include "policies.h"
#include "protover.h"
#include "rendservice.h"
#include "router.h"
#include "routerlist.h"
#include "routerparse.h"
#include "routerset.h"
#include "torcert.h"

#include <string.h>

static void nodelist_drop_node(node_t *node, int remove_from_ht);
static void node_free(node_t *node);

/** count_usable_descriptors counts descriptors with these flag(s)
 */
typedef enum {
  /* All descriptors regardless of flags */
  USABLE_DESCRIPTOR_ALL = 0,
  /* Only descriptors with the Exit flag */
  USABLE_DESCRIPTOR_EXIT_ONLY = 1
} usable_descriptor_t;
static void count_usable_descriptors(int *num_present,
                                     int *num_usable,
                                     smartlist_t *descs_out,
                                     const networkstatus_t *consensus,
                                     time_t now,
                                     routerset_t *in_set,
                                     usable_descriptor_t exit_only);
static void update_router_have_minimum_dir_info(void);
static double get_frac_paths_needed_for_circs(const or_options_t *options,
                                              const networkstatus_t *ns);
static void node_add_to_address_set(const node_t *node);

/** A nodelist_t holds a node_t object for every router we're "willing to use
 * for something".  Specifically, it should hold a node_t for every node that
 * is currently in the routerlist, or currently in the consensus we're using.
 */
typedef struct nodelist_t {
  /* A list of all the nodes. */
  smartlist_t *nodes;
  /* Hash table to map from node ID digest to node. */
  HT_HEAD(nodelist_map, node_t) nodes_by_id;
  /* Hash table to map from node Ed25519 ID to node.
   *
   * Whenever a node's routerinfo or microdescriptor is about to change,
   * you should remove it from this map with node_remove_from_ed25519_map().
   * Whenever a node's routerinfo or microdescriptor has just chaned,
   * you should add it to this map with node_add_to_ed25519_map().
   */
  HT_HEAD(nodelist_ed_map, node_t) nodes_by_ed_id;
<<<<<<< HEAD
=======
  /* Set of addresses that belong to nodes we believe in. */
  address_set_t *node_addrs;
>>>>>>> bcfb0349
} nodelist_t;

static inline unsigned int
node_id_hash(const node_t *node)
{
  return (unsigned) siphash24g(node->identity, DIGEST_LEN);
}

static inline unsigned int
node_id_eq(const node_t *node1, const node_t *node2)
{
  return tor_memeq(node1->identity, node2->identity, DIGEST_LEN);
}

HT_PROTOTYPE(nodelist_map, node_t, ht_ent, node_id_hash, node_id_eq)
HT_GENERATE2(nodelist_map, node_t, ht_ent, node_id_hash, node_id_eq,
             0.6, tor_reallocarray_, tor_free_)

static inline unsigned int
node_ed_id_hash(const node_t *node)
{
  return (unsigned) siphash24g(node->ed25519_id.pubkey, ED25519_PUBKEY_LEN);
}

static inline unsigned int
node_ed_id_eq(const node_t *node1, const node_t *node2)
{
  return ed25519_pubkey_eq(&node1->ed25519_id, &node2->ed25519_id);
}

HT_PROTOTYPE(nodelist_ed_map, node_t, ed_ht_ent, node_ed_id_hash,
             node_ed_id_eq)
HT_GENERATE2(nodelist_ed_map, node_t, ed_ht_ent, node_ed_id_hash,
             node_ed_id_eq, 0.6, tor_reallocarray_, tor_free_)

/** The global nodelist. */
static nodelist_t *the_nodelist=NULL;

/** Create an empty nodelist if we haven't done so already. */
static void
init_nodelist(void)
{
  if (PREDICT_UNLIKELY(the_nodelist == NULL)) {
    the_nodelist = tor_malloc_zero(sizeof(nodelist_t));
    HT_INIT(nodelist_map, &the_nodelist->nodes_by_id);
    HT_INIT(nodelist_ed_map, &the_nodelist->nodes_by_ed_id);
    the_nodelist->nodes = smartlist_new();
  }
}

/** As node_get_by_id, but returns a non-const pointer */
node_t *
node_get_mutable_by_id(const char *identity_digest)
{
  node_t search, *node;
  if (PREDICT_UNLIKELY(the_nodelist == NULL))
    return NULL;

  memcpy(&search.identity, identity_digest, DIGEST_LEN);
  node = HT_FIND(nodelist_map, &the_nodelist->nodes_by_id, &search);
  return node;
}

/** As node_get_by_ed25519_id, but returns a non-const pointer */
node_t *
node_get_mutable_by_ed25519_id(const ed25519_public_key_t *ed_id)
{
  node_t search, *node;
  if (PREDICT_UNLIKELY(the_nodelist == NULL))
    return NULL;
  if (BUG(ed_id == NULL) || BUG(ed25519_public_key_is_zero(ed_id)))
    return NULL;

  memcpy(&search.ed25519_id, ed_id, sizeof(search.ed25519_id));
  node = HT_FIND(nodelist_ed_map, &the_nodelist->nodes_by_ed_id, &search);
  return node;
}

/** Return the node_t whose identity is <b>identity_digest</b>, or NULL
 * if no such node exists. */
MOCK_IMPL(const node_t *,
node_get_by_id,(const char *identity_digest))
{
  return node_get_mutable_by_id(identity_digest);
}

/** Return the node_t whose ed25519 identity is <b>ed_id</b>, or NULL
 * if no such node exists. */
MOCK_IMPL(const node_t *,
node_get_by_ed25519_id,(const ed25519_public_key_t *ed_id))
{
  return node_get_mutable_by_ed25519_id(ed_id);
}

/** Internal: return the node_t whose identity_digest is
 * <b>identity_digest</b>.  If none exists, create a new one, add it to the
 * nodelist, and return it.
 *
 * Requires that the nodelist be initialized.
 */
static node_t *
node_get_or_create(const char *identity_digest)
{
  node_t *node;

  if ((node = node_get_mutable_by_id(identity_digest)))
    return node;

  node = tor_malloc_zero(sizeof(node_t));
  memcpy(node->identity, identity_digest, DIGEST_LEN);
  HT_INSERT(nodelist_map, &the_nodelist->nodes_by_id, node);

  smartlist_add(the_nodelist->nodes, node);
  node->nodelist_idx = smartlist_len(the_nodelist->nodes) - 1;
  node->hsdir_index = tor_malloc_zero(sizeof(hsdir_index_t));

  node->country = -1;

  return node;
}

/** Remove <b>node</b> from the ed25519 map (if it present), and
 * set its ed25519_id field to zero. */
static int
node_remove_from_ed25519_map(node_t *node)
{
  tor_assert(the_nodelist);
  tor_assert(node);

  if (ed25519_public_key_is_zero(&node->ed25519_id)) {
    return 0;
  }

  int rv = 0;
  node_t *search =
    HT_FIND(nodelist_ed_map, &the_nodelist->nodes_by_ed_id, node);
  if (BUG(search != node)) {
    goto clear_and_return;
  }

  search = HT_REMOVE(nodelist_ed_map, &the_nodelist->nodes_by_ed_id, node);
  tor_assert(search == node);
  rv = 1;

 clear_and_return:
  memset(&node->ed25519_id, 0, sizeof(node->ed25519_id));
  return rv;
}

/** If <b>node</b> has an ed25519 id, and it is not already in the ed25519 id
 * map, set its ed25519_id field, and add it to the ed25519 map.
 */
static int
node_add_to_ed25519_map(node_t *node)
{
  tor_assert(the_nodelist);
  tor_assert(node);

  if (! ed25519_public_key_is_zero(&node->ed25519_id)) {
    return 0;
  }

  const ed25519_public_key_t *key = node_get_ed25519_id(node);
  if (!key) {
    return 0;
  }

  node_t *old;
  memcpy(&node->ed25519_id, key, sizeof(node->ed25519_id));
  old = HT_FIND(nodelist_ed_map, &the_nodelist->nodes_by_ed_id, node);
  if (BUG(old)) {
    /* XXXX order matters here, and this may mean that authorities aren't
     * pinning. */
    if (old != node)
      memset(&node->ed25519_id, 0, sizeof(node->ed25519_id));
    return 0;
  }

  HT_INSERT(nodelist_ed_map, &the_nodelist->nodes_by_ed_id, node);
  return 1;
}

/* For a given <b>node</b> for the consensus <b>ns</b>, set the hsdir index
 * for the node, both current and next if possible. This can only fails if the
 * node_t ed25519 identity key can't be found which would be a bug. */
STATIC void
node_set_hsdir_index(node_t *node, const networkstatus_t *ns)
{
  time_t now = approx_time();
  const ed25519_public_key_t *node_identity_pk;
  uint8_t *fetch_srv = NULL, *store_first_srv = NULL, *store_second_srv = NULL;
  uint64_t next_time_period_num, current_time_period_num;
  uint64_t fetch_tp, store_first_tp, store_second_tp;

  tor_assert(node);
  tor_assert(ns);

  if (!networkstatus_is_live(ns, now)) {
    static struct ratelim_t live_consensus_ratelim = RATELIM_INIT(30 * 60);
    log_fn_ratelim(&live_consensus_ratelim, LOG_INFO, LD_GENERAL,
                   "Not setting hsdir index with a non-live consensus.");
    goto done;
  }

  node_identity_pk = node_get_ed25519_id(node);
  if (node_identity_pk == NULL) {
    log_debug(LD_GENERAL, "ed25519 identity public key not found when "
                          "trying to build the hsdir indexes for node %s",
              node_describe(node));
    goto done;
  }

  /* Get the current and next time period number. */
  current_time_period_num = hs_get_time_period_num(0);
  next_time_period_num = hs_get_next_time_period_num(0);

  /* We always use the current time period for fetching descs */
  fetch_tp = current_time_period_num;

  /* Now extract the needed SRVs and time periods for building hsdir indices */
  if (hs_in_period_between_tp_and_srv(ns, now)) {
    fetch_srv = hs_get_current_srv(fetch_tp, ns);

    store_first_tp = hs_get_previous_time_period_num(0);
    store_second_tp = current_time_period_num;
  } else {
    fetch_srv = hs_get_previous_srv(fetch_tp, ns);

    store_first_tp = current_time_period_num;
    store_second_tp = next_time_period_num;
  }

  /* We always use the old SRV for storing the first descriptor and the latest
   * SRV for storing the second descriptor */
  store_first_srv = hs_get_previous_srv(store_first_tp, ns);
  store_second_srv = hs_get_current_srv(store_second_tp, ns);

  /* Build the fetch index. */
  hs_build_hsdir_index(node_identity_pk, fetch_srv, fetch_tp,
                       node->hsdir_index->fetch);

  /* If we are in the time segment between SRV#N and TP#N, the fetch index is
     the same as the first store index */
  if (!hs_in_period_between_tp_and_srv(ns, now)) {
    memcpy(node->hsdir_index->store_first, node->hsdir_index->fetch,
           sizeof(node->hsdir_index->store_first));
  } else {
    hs_build_hsdir_index(node_identity_pk, store_first_srv, store_first_tp,
                         node->hsdir_index->store_first);
  }

  /* If we are in the time segment between TP#N and SRV#N+1, the fetch index is
     the same as the second store index */
  if (hs_in_period_between_tp_and_srv(ns, now)) {
    memcpy(node->hsdir_index->store_second, node->hsdir_index->fetch,
           sizeof(node->hsdir_index->store_second));
  } else {
    hs_build_hsdir_index(node_identity_pk, store_second_srv, store_second_tp,
                         node->hsdir_index->store_second);
  }

 done:
  tor_free(fetch_srv);
  tor_free(store_first_srv);
  tor_free(store_second_srv);
  return;
}

/** Recompute all node hsdir indices. */
void
nodelist_recompute_all_hsdir_indices(void)
{
  networkstatus_t *consensus;
  if (!the_nodelist) {
    return;
  }

  /* Get a live consensus. Abort if not found */
  consensus = networkstatus_get_live_consensus(approx_time());
  if (!consensus) {
    return;
  }

  /* Recompute all hsdir indices */
  SMARTLIST_FOREACH_BEGIN(the_nodelist->nodes, node_t *, node) {
    node_set_hsdir_index(node, consensus);
  } SMARTLIST_FOREACH_END(node);
}

/** Called when a node's address changes. */
static void
node_addrs_changed(node_t *node)
{
  node->last_reachable = node->last_reachable6 = 0;
  node->country = -1;
}

/** Add all address information about <b>node</b> to the current address
 * set (if there is one).
 */
static void
node_add_to_address_set(const node_t *node)
{
  if (!the_nodelist || !the_nodelist->node_addrs)
    return;

  /* These various address sources can be redundant, but it's likely faster
   * to add them all than to compare them all for equality. */

  if (node->rs) {
    if (node->rs->addr)
      address_set_add_ipv4h(the_nodelist->node_addrs, node->rs->addr);
    if (!tor_addr_is_null(&node->rs->ipv6_addr))
      address_set_add(the_nodelist->node_addrs, &node->rs->ipv6_addr);
  }
  if (node->ri) {
    if (node->ri->addr)
      address_set_add_ipv4h(the_nodelist->node_addrs, node->ri->addr);
    if (!tor_addr_is_null(&node->ri->ipv6_addr))
      address_set_add(the_nodelist->node_addrs, &node->ri->ipv6_addr);
  }
  if (node->md) {
    if (!tor_addr_is_null(&node->md->ipv6_addr))
      address_set_add(the_nodelist->node_addrs, &node->md->ipv6_addr);
  }
}

/** Return true if <b>addr</b> is the address of some node in the nodelist.
 * If not, probably return false. */
int
nodelist_probably_contains_address(const tor_addr_t *addr)
{
  if (BUG(!addr))
    return 0;

  if (!the_nodelist || !the_nodelist->node_addrs)
    return 0;

  return address_set_probably_contains(the_nodelist->node_addrs, addr);
}

/** Add <b>ri</b> to an appropriate node in the nodelist.  If we replace an
 * old routerinfo, and <b>ri_old_out</b> is not NULL, set *<b>ri_old_out</b>
 * to the previous routerinfo.
 */
node_t *
nodelist_set_routerinfo(routerinfo_t *ri, routerinfo_t **ri_old_out)
{
  node_t *node;
  const char *id_digest;
  int had_router = 0;
  tor_assert(ri);

  init_nodelist();
  id_digest = ri->cache_info.identity_digest;
  node = node_get_or_create(id_digest);

  node_remove_from_ed25519_map(node);

  if (node->ri) {
    if (!routers_have_same_or_addrs(node->ri, ri)) {
      node_addrs_changed(node);
    }
    had_router = 1;
    if (ri_old_out)
      *ri_old_out = node->ri;
  } else {
    if (ri_old_out)
      *ri_old_out = NULL;
  }
  node->ri = ri;

  node_add_to_ed25519_map(node);

  if (node->country == -1)
    node_set_country(node);

  if (authdir_mode(get_options()) && !had_router) {
    const char *discard=NULL;
    uint32_t status = dirserv_router_get_status(ri, &discard, LOG_INFO);
    dirserv_set_node_flags_from_authoritative_status(node, status);
  }

  /* Setting the HSDir index requires the ed25519 identity key which can
   * only be found either in the ri or md. This is why this is called here.
   * Only nodes supporting HSDir=2 protocol version needs this index. */
  if (node->rs && node->rs->supports_v3_hsdir) {
    node_set_hsdir_index(node,
                         networkstatus_get_latest_consensus());
  }

<<<<<<< HEAD
=======
  node_add_to_address_set(node);

>>>>>>> bcfb0349
  return node;
}

/** Set the appropriate node_t to use <b>md</b> as its microdescriptor.
 *
 * Called when a new microdesc has arrived and the usable consensus flavor
 * is "microdesc".
 **/
node_t *
nodelist_add_microdesc(microdesc_t *md)
{
  networkstatus_t *ns =
    networkstatus_get_latest_consensus_by_flavor(FLAV_MICRODESC);
  const routerstatus_t *rs;
  node_t *node;
  if (ns == NULL)
    return NULL;
  init_nodelist();

  /* Microdescriptors don't carry an identity digest, so we need to figure
   * it out by looking up the routerstatus. */
  rs = router_get_consensus_status_by_descriptor_digest(ns, md->digest);
  if (rs == NULL)
    return NULL;
  node = node_get_mutable_by_id(rs->identity_digest);
  if (node) {
    node_remove_from_ed25519_map(node);
    if (node->md)
      node->md->held_by_nodes--;

    node->md = md;
    md->held_by_nodes++;
    /* Setting the HSDir index requires the ed25519 identity key which can
     * only be found either in the ri or md. This is why this is called here.
     * Only nodes supporting HSDir=2 protocol version needs this index. */
    if (rs->supports_v3_hsdir) {
      node_set_hsdir_index(node, ns);
    }
    node_add_to_ed25519_map(node);
  }

<<<<<<< HEAD
=======
  node_add_to_address_set(node);

>>>>>>> bcfb0349
  return node;
}

/* Default value. */
#define ESTIMATED_ADDRESS_PER_NODE 2

/* Return the estimated number of address per node_t. This is used for the
 * size of the bloom filter in the nodelist (node_addrs). */
MOCK_IMPL(int,
get_estimated_address_per_node, (void))
{
  return ESTIMATED_ADDRESS_PER_NODE;
}

/** Tell the nodelist that the current usable consensus is <b>ns</b>.
 * This makes the nodelist change all of the routerstatus entries for
 * the nodes, drop nodes that no longer have enough info to get used,
 * and grab microdescriptors into nodes as appropriate.
 */
void
nodelist_set_consensus(networkstatus_t *ns)
{
  const or_options_t *options = get_options();
  int authdir = authdir_mode_v3(options);

  init_nodelist();
  if (ns->flavor == FLAV_MICRODESC)
    (void) get_microdesc_cache(); /* Make sure it exists first. */

  SMARTLIST_FOREACH(the_nodelist->nodes, node_t *, node,
                    node->rs = NULL);

  /* Conservatively estimate that every node will have 2 addresses. */
  const int estimated_addresses = smartlist_len(ns->routerstatus_list) *
                                  get_estimated_address_per_node();
  address_set_free(the_nodelist->node_addrs);
  the_nodelist->node_addrs = address_set_new(estimated_addresses);

  SMARTLIST_FOREACH_BEGIN(ns->routerstatus_list, routerstatus_t *, rs) {
    node_t *node = node_get_or_create(rs->identity_digest);
    node->rs = rs;
    if (ns->flavor == FLAV_MICRODESC) {
      if (node->md == NULL ||
          tor_memneq(node->md->digest,rs->descriptor_digest,DIGEST256_LEN)) {
        node_remove_from_ed25519_map(node);
        if (node->md)
          node->md->held_by_nodes--;
        node->md = microdesc_cache_lookup_by_digest256(NULL,
                                                       rs->descriptor_digest);
        if (node->md)
          node->md->held_by_nodes++;
        node_add_to_ed25519_map(node);
      }
    }

    if (rs->supports_v3_hsdir) {
      node_set_hsdir_index(node, ns);
    }
    node_set_country(node);

    /* If we're not an authdir, believe others. */
    if (!authdir) {
      node->is_valid = rs->is_valid;
      node->is_running = rs->is_flagged_running;
      node->is_fast = rs->is_fast;
      node->is_stable = rs->is_stable;
      node->is_possible_guard = rs->is_possible_guard;
      node->is_exit = rs->is_exit;
      node->is_bad_exit = rs->is_bad_exit;
      node->is_hs_dir = rs->is_hs_dir;
      node->ipv6_preferred = 0;
      if (fascist_firewall_prefer_ipv6_orport(options) &&
          (tor_addr_is_null(&rs->ipv6_addr) == 0 ||
           (node->md && tor_addr_is_null(&node->md->ipv6_addr) == 0)))
        node->ipv6_preferred = 1;
    }

  } SMARTLIST_FOREACH_END(rs);

  nodelist_purge();

  /* Now add all the nodes we have to the address set. */
  SMARTLIST_FOREACH_BEGIN(the_nodelist->nodes, node_t *, node) {
    node_add_to_address_set(node);
  } SMARTLIST_FOREACH_END(node);

  if (! authdir) {
    SMARTLIST_FOREACH_BEGIN(the_nodelist->nodes, node_t *, node) {
      /* We have no routerstatus for this router. Clear flags so we can skip
       * it, maybe.*/
      if (!node->rs) {
        tor_assert(node->ri); /* if it had only an md, or nothing, purge
                               * would have removed it. */
        if (node->ri->purpose == ROUTER_PURPOSE_GENERAL) {
          /* Clear all flags. */
          node->is_valid = node->is_running = node->is_hs_dir =
            node->is_fast = node->is_stable =
            node->is_possible_guard = node->is_exit =
            node->is_bad_exit = node->ipv6_preferred = 0;
        }
      }
    } SMARTLIST_FOREACH_END(node);
  }
}

/** Helper: return true iff a node has a usable amount of information*/
static inline int
node_is_usable(const node_t *node)
{
  return (node->rs) || (node->ri);
}

/** Tell the nodelist that <b>md</b> is no longer a microdescriptor for the
 * node with <b>identity_digest</b>. */
void
nodelist_remove_microdesc(const char *identity_digest, microdesc_t *md)
{
  node_t *node = node_get_mutable_by_id(identity_digest);
  if (node && node->md == md) {
    node->md = NULL;
    md->held_by_nodes--;
    if (! node_get_ed25519_id(node)) {
      node_remove_from_ed25519_map(node);
    }
  }
}

/** Tell the nodelist that <b>ri</b> is no longer in the routerlist. */
void
nodelist_remove_routerinfo(routerinfo_t *ri)
{
  node_t *node = node_get_mutable_by_id(ri->cache_info.identity_digest);
  if (node && node->ri == ri) {
    node->ri = NULL;
    if (! node_is_usable(node)) {
      nodelist_drop_node(node, 1);
      node_free(node);
    }
  }
}

/** Remove <b>node</b> from the nodelist.  (Asserts that it was there to begin
 * with.) */
static void
nodelist_drop_node(node_t *node, int remove_from_ht)
{
  node_t *tmp;
  int idx;
  if (remove_from_ht) {
    tmp = HT_REMOVE(nodelist_map, &the_nodelist->nodes_by_id, node);
    tor_assert(tmp == node);
  }
  node_remove_from_ed25519_map(node);

  idx = node->nodelist_idx;
  tor_assert(idx >= 0);

  tor_assert(node == smartlist_get(the_nodelist->nodes, idx));
  smartlist_del(the_nodelist->nodes, idx);
  if (idx < smartlist_len(the_nodelist->nodes)) {
    tmp = smartlist_get(the_nodelist->nodes, idx);
    tmp->nodelist_idx = idx;
  }
  node->nodelist_idx = -1;
}

/** Return a newly allocated smartlist of the nodes that have <b>md</b> as
 * their microdescriptor. */
smartlist_t *
nodelist_find_nodes_with_microdesc(const microdesc_t *md)
{
  smartlist_t *result = smartlist_new();

  if (the_nodelist == NULL)
    return result;

  SMARTLIST_FOREACH_BEGIN(the_nodelist->nodes, node_t *, node) {
    if (node->md == md) {
      smartlist_add(result, node);
    }
  } SMARTLIST_FOREACH_END(node);

  return result;
}

/** Release storage held by <b>node</b>  */
static void
node_free(node_t *node)
{
  if (!node)
    return;
  if (node->md)
    node->md->held_by_nodes--;
  tor_assert(node->nodelist_idx == -1);
  tor_free(node->hsdir_index);
  tor_free(node);
}

/** Remove all entries from the nodelist that don't have enough info to be
 * usable for anything. */
void
nodelist_purge(void)
{
  node_t **iter;
  if (PREDICT_UNLIKELY(the_nodelist == NULL))
    return;

  /* Remove the non-usable nodes. */
  for (iter = HT_START(nodelist_map, &the_nodelist->nodes_by_id); iter; ) {
    node_t *node = *iter;

    if (node->md && !node->rs) {
      /* An md is only useful if there is an rs. */
      node->md->held_by_nodes--;
      node->md = NULL;
    }

    if (node_is_usable(node)) {
      iter = HT_NEXT(nodelist_map, &the_nodelist->nodes_by_id, iter);
    } else {
      iter = HT_NEXT_RMV(nodelist_map, &the_nodelist->nodes_by_id, iter);
      nodelist_drop_node(node, 0);
      node_free(node);
    }
  }
  nodelist_assert_ok();
}

/** Release all storage held by the nodelist. */
void
nodelist_free_all(void)
{
  if (PREDICT_UNLIKELY(the_nodelist == NULL))
    return;

  HT_CLEAR(nodelist_map, &the_nodelist->nodes_by_id);
  HT_CLEAR(nodelist_ed_map, &the_nodelist->nodes_by_ed_id);
  SMARTLIST_FOREACH_BEGIN(the_nodelist->nodes, node_t *, node) {
    node->nodelist_idx = -1;
    node_free(node);
  } SMARTLIST_FOREACH_END(node);

  smartlist_free(the_nodelist->nodes);

  address_set_free(the_nodelist->node_addrs);
  the_nodelist->node_addrs = NULL;

  tor_free(the_nodelist);
}

/** Check that the nodelist is internally consistent, and consistent with
 * the directory info it's derived from.
 */
void
nodelist_assert_ok(void)
{
  routerlist_t *rl = router_get_routerlist();
  networkstatus_t *ns = networkstatus_get_latest_consensus();
  digestmap_t *dm;

  if (!the_nodelist)
    return;

  dm = digestmap_new();

  /* every routerinfo in rl->routers should be in the nodelist. */
  if (rl) {
    SMARTLIST_FOREACH_BEGIN(rl->routers, routerinfo_t *, ri) {
      const node_t *node = node_get_by_id(ri->cache_info.identity_digest);
      tor_assert(node && node->ri == ri);
      tor_assert(fast_memeq(ri->cache_info.identity_digest,
                             node->identity, DIGEST_LEN));
      tor_assert(! digestmap_get(dm, node->identity));
      digestmap_set(dm, node->identity, (void*)node);
    } SMARTLIST_FOREACH_END(ri);
  }

  /* every routerstatus in ns should be in the nodelist */
  if (ns) {
    SMARTLIST_FOREACH_BEGIN(ns->routerstatus_list, routerstatus_t *, rs) {
      const node_t *node = node_get_by_id(rs->identity_digest);
      tor_assert(node && node->rs == rs);
      tor_assert(fast_memeq(rs->identity_digest, node->identity, DIGEST_LEN));
      digestmap_set(dm, node->identity, (void*)node);
      if (ns->flavor == FLAV_MICRODESC) {
        /* If it's a microdesc consensus, every entry that has a
         * microdescriptor should be in the nodelist.
         */
        microdesc_t *md =
          microdesc_cache_lookup_by_digest256(NULL, rs->descriptor_digest);
        tor_assert(md == node->md);
        if (md)
          tor_assert(md->held_by_nodes >= 1);
      }
    } SMARTLIST_FOREACH_END(rs);
  }

  /* The nodelist should have no other entries, and its entries should be
   * well-formed. */
  SMARTLIST_FOREACH_BEGIN(the_nodelist->nodes, node_t *, node) {
    tor_assert(digestmap_get(dm, node->identity) != NULL);
    tor_assert(node_sl_idx == node->nodelist_idx);
  } SMARTLIST_FOREACH_END(node);

  /* Every node listed with an ed25519 identity should be listed by that
   * identity.
   */
  SMARTLIST_FOREACH_BEGIN(the_nodelist->nodes, node_t *, node) {
    if (!ed25519_public_key_is_zero(&node->ed25519_id)) {
      tor_assert(node == node_get_by_ed25519_id(&node->ed25519_id));
    }
  } SMARTLIST_FOREACH_END(node);

  node_t **idx;
  HT_FOREACH(idx, nodelist_ed_map, &the_nodelist->nodes_by_ed_id) {
    node_t *node = *idx;
    tor_assert(node == node_get_by_ed25519_id(&node->ed25519_id));
  }

  tor_assert((long)smartlist_len(the_nodelist->nodes) ==
             (long)HT_SIZE(&the_nodelist->nodes_by_id));

  tor_assert((long)smartlist_len(the_nodelist->nodes) >=
             (long)HT_SIZE(&the_nodelist->nodes_by_ed_id));

  digestmap_free(dm, NULL);
}

/** Return a list of a node_t * for every node we know about.  The caller
 * MUST NOT modify the list. (You can set and clear flags in the nodes if
 * you must, but you must not add or remove nodes.) */
MOCK_IMPL(smartlist_t *,
nodelist_get_list,(void))
{
  init_nodelist();
  return the_nodelist->nodes;
}

/** Given a hex-encoded nickname of the format DIGEST, $DIGEST, $DIGEST=name,
 * or $DIGEST~name, return the node with the matching identity digest and
 * nickname (if any).  Return NULL if no such node exists, or if <b>hex_id</b>
 * is not well-formed. DOCDOC flags */
const node_t *
node_get_by_hex_id(const char *hex_id, unsigned flags)
{
  char digest_buf[DIGEST_LEN];
  char nn_buf[MAX_NICKNAME_LEN+1];
  char nn_char='\0';

  (void) flags; // XXXX

  if (hex_digest_nickname_decode(hex_id, digest_buf, &nn_char, nn_buf)==0) {
    const node_t *node = node_get_by_id(digest_buf);
    if (!node)
      return NULL;
    if (nn_char == '=') {
      /* "=" indicates a Named relay, but there aren't any of those now. */
      return NULL;
    }
    return node;
  }

  return NULL;
}

/** Given a nickname (possibly verbose, possibly a hexadecimal digest), return
 * the corresponding node_t, or NULL if none exists. Warn the user if they
 * have specified a router by nickname, unless the NNF_NO_WARN_UNNAMED bit is
 * set in <b>flags</b>. */
MOCK_IMPL(const node_t *,
node_get_by_nickname,(const char *nickname, unsigned flags))
{
  const int warn_if_unnamed = !(flags & NNF_NO_WARN_UNNAMED);

  if (!the_nodelist)
    return NULL;

  /* Handle these cases: DIGEST, $DIGEST, $DIGEST=name, $DIGEST~name. */
  {
    const node_t *node;
    if ((node = node_get_by_hex_id(nickname, flags)) != NULL)
      return node;
  }

  if (!strcasecmp(nickname, UNNAMED_ROUTER_NICKNAME))
    return NULL;

  /* Okay, so the name is not canonical for anybody. */
  {
    smartlist_t *matches = smartlist_new();
    const node_t *choice = NULL;

    SMARTLIST_FOREACH_BEGIN(the_nodelist->nodes, node_t *, node) {
      if (!strcasecmp(node_get_nickname(node), nickname))
        smartlist_add(matches, node);
    } SMARTLIST_FOREACH_END(node);

    if (smartlist_len(matches)>1 && warn_if_unnamed) {
      int any_unwarned = 0;
      SMARTLIST_FOREACH_BEGIN(matches, node_t *, node) {
        if (!node->name_lookup_warned) {
          node->name_lookup_warned = 1;
          any_unwarned = 1;
        }
      } SMARTLIST_FOREACH_END(node);

      if (any_unwarned) {
        log_warn(LD_CONFIG, "There are multiple matches for the name %s, "
                 "but none is listed as Named in the directory consensus. "
                 "Choosing one arbitrarily.", nickname);
      }
    } else if (smartlist_len(matches)==1 && warn_if_unnamed) {
      char fp[HEX_DIGEST_LEN+1];
      node_t *node = smartlist_get(matches, 0);
      if (! node->name_lookup_warned) {
        base16_encode(fp, sizeof(fp), node->identity, DIGEST_LEN);
        log_warn(LD_CONFIG,
                 "You specified a relay \"%s\" by name, but nicknames can be "
                 "used by any relay, not just the one you meant. "
                 "To make sure you get the same relay in the future, refer "
                 "to it by key, as \"$%s\".", nickname, fp);
        node->name_lookup_warned = 1;
      }
    }

    if (smartlist_len(matches))
      choice = smartlist_get(matches, 0);

    smartlist_free(matches);
    return choice;
  }
}

/** Return the Ed25519 identity key for the provided node, or NULL if it
 * doesn't have one. */
const ed25519_public_key_t *
node_get_ed25519_id(const node_t *node)
{
  const ed25519_public_key_t *ri_pk = NULL;
  const ed25519_public_key_t *md_pk = NULL;
  if (node->ri) {
    if (node->ri->cache_info.signing_key_cert) {
      ri_pk = &node->ri->cache_info.signing_key_cert->signing_key;
      if (BUG(ed25519_public_key_is_zero(ri_pk)))
        ri_pk = NULL;
    }
  }

  if (node->md) {
    if (node->md->ed25519_identity_pkey) {
      md_pk = node->md->ed25519_identity_pkey;
    }
  }

  if (ri_pk && md_pk) {
    if (ed25519_pubkey_eq(ri_pk, md_pk)) {
      return ri_pk;
    } else {
      /* This can happen if the relay gets flagged NoEdConsensus which will be
       * triggered on all relays of the network. Thus a protocol warning. */
      log_fn(LOG_PROTOCOL_WARN, LD_PROTOCOL,
             "Inconsistent ed25519 identities in the nodelist");
      return NULL;
    }
  } else if (ri_pk) {
    return ri_pk;
  } else {
    return md_pk;
  }
}

/** Return true iff this node's Ed25519 identity matches <b>id</b>.
 * (An absent Ed25519 identity matches NULL or zero.) */
int
node_ed25519_id_matches(const node_t *node, const ed25519_public_key_t *id)
{
  const ed25519_public_key_t *node_id = node_get_ed25519_id(node);
  if (node_id == NULL || ed25519_public_key_is_zero(node_id)) {
    return id == NULL || ed25519_public_key_is_zero(id);
  } else {
    return id && ed25519_pubkey_eq(node_id, id);
  }
}

/** Return true iff <b>node</b> supports authenticating itself
 * by ed25519 ID during the link handshake in a way that we can understand
 * when we probe it. */
int
node_supports_ed25519_link_authentication(const node_t *node)
{
  /* XXXX Oh hm. What if some day in the future there are link handshake
   * versions that aren't 3 but which are ed25519 */
  if (! node_get_ed25519_id(node))
    return 0;
  if (node->ri) {
    const char *protos = node->ri->protocol_list;
    if (protos == NULL)
      return 0;
    return protocol_list_supports_protocol(protos, PRT_LINKAUTH, 3);
  }
  if (node->rs) {
    return node->rs->supports_ed25519_link_handshake;
  }
  tor_assert_nonfatal_unreached_once();
  return 0;
}

/** Return true iff <b>node</b> supports the hidden service directory version
 * 3 protocol (proposal 224). */
int
node_supports_v3_hsdir(const node_t *node)
{
  tor_assert(node);

  if (node->rs) {
    return node->rs->supports_v3_hsdir;
  }
  if (node->ri) {
    if (node->ri->protocol_list == NULL) {
      return 0;
    }
    /* Bug #22447 forces us to filter on tor version:
     * If platform is a Tor version, and older than 0.3.0.8, return False.
     * Else, obey the protocol list. */
    if (node->ri->platform) {
      if (!strcmpstart(node->ri->platform, "Tor ") &&
          !tor_version_as_new_as(node->ri->platform, "0.3.0.8")) {
        return 0;
      }
    }
    return protocol_list_supports_protocol(node->ri->protocol_list,
                                           PRT_HSDIR, PROTOVER_HSDIR_V3);
  }
  tor_assert_nonfatal_unreached_once();
  return 0;
}

/** Return true iff <b>node</b> supports ed25519 authentication as an hidden
 * service introduction point.*/
int
node_supports_ed25519_hs_intro(const node_t *node)
{
  tor_assert(node);

  if (node->rs) {
    return node->rs->supports_ed25519_hs_intro;
  }
  if (node->ri) {
    if (node->ri->protocol_list == NULL) {
      return 0;
    }
    return protocol_list_supports_protocol(node->ri->protocol_list,
                                           PRT_HSINTRO, PROTOVER_HS_INTRO_V3);
  }
  tor_assert_nonfatal_unreached_once();
  return 0;
}

/** Return true iff <b>node</b> supports to be a rendezvous point for hidden
 * service version 3 (HSRend=2). */
int
node_supports_v3_rendezvous_point(const node_t *node)
{
  tor_assert(node);

  if (node->rs) {
    return node->rs->supports_v3_rendezvous_point;
  }
  if (node->ri) {
    if (node->ri->protocol_list == NULL) {
      return 0;
    }
    return protocol_list_supports_protocol(node->ri->protocol_list,
                                           PRT_HSREND,
                                           PROTOVER_HS_RENDEZVOUS_POINT_V3);
  }
  tor_assert_nonfatal_unreached_once();
  return 0;
}

/** Return the RSA ID key's SHA1 digest for the provided node. */
const uint8_t *
node_get_rsa_id_digest(const node_t *node)
{
  tor_assert(node);
  return (const uint8_t*)node->identity;
}

/** Return the nickname of <b>node</b>, or NULL if we can't find one. */
const char *
node_get_nickname(const node_t *node)
{
  tor_assert(node);
  if (node->rs)
    return node->rs->nickname;
  else if (node->ri)
    return node->ri->nickname;
  else
    return NULL;
}

/** Return true iff <b>node</b> appears to be a directory authority or
 * directory cache */
int
node_is_dir(const node_t *node)
{
  if (node->rs) {
    routerstatus_t * rs = node->rs;
    /* This is true if supports_tunnelled_dir_requests is true which
     * indicates that we support directory request tunnelled or through the
     * DirPort. */
    return rs->is_v2_dir;
  } else if (node->ri) {
    routerinfo_t * ri = node->ri;
    /* Both tunnelled request is supported or DirPort is set. */
    return ri->supports_tunnelled_dir_requests;
  } else {
    return 0;
  }
}

/** Return true iff <b>node</b> has either kind of usable descriptor -- that
 * is, a routerdescriptor or a microdescriptor. */
int
node_has_descriptor(const node_t *node)
{
  return (node->ri ||
          (node->rs && node->md));
}

/** Return the router_purpose of <b>node</b>. */
int
node_get_purpose(const node_t *node)
{
  if (node->ri)
    return node->ri->purpose;
  else
    return ROUTER_PURPOSE_GENERAL;
}

/** Compute the verbose ("extended") nickname of <b>node</b> and store it
 * into the MAX_VERBOSE_NICKNAME_LEN+1 character buffer at
 * <b>verbose_name_out</b> */
void
node_get_verbose_nickname(const node_t *node,
                          char *verbose_name_out)
{
  const char *nickname = node_get_nickname(node);
  verbose_name_out[0] = '$';
  base16_encode(verbose_name_out+1, HEX_DIGEST_LEN+1, node->identity,
                DIGEST_LEN);
  if (!nickname)
    return;
  verbose_name_out[1+HEX_DIGEST_LEN] = '~';
  strlcpy(verbose_name_out+1+HEX_DIGEST_LEN+1, nickname, MAX_NICKNAME_LEN+1);
}

/** Compute the verbose ("extended") nickname of node with
 * given <b>id_digest</b> and store it into the MAX_VERBOSE_NICKNAME_LEN+1
 * character buffer at <b>verbose_name_out</b>
 *
 * If node_get_by_id() returns NULL, base 16 encoding of
 * <b>id_digest</b> is returned instead. */
void
node_get_verbose_nickname_by_id(const char *id_digest,
                                char *verbose_name_out)
{
  const node_t *node = node_get_by_id(id_digest);
  if (!node) {
    verbose_name_out[0] = '$';
    base16_encode(verbose_name_out+1, HEX_DIGEST_LEN+1, id_digest, DIGEST_LEN);
  } else {
    node_get_verbose_nickname(node, verbose_name_out);
  }
}

/** Return true iff it seems that <b>node</b> allows circuits to exit
 * through it directlry from the client. */
int
node_allows_single_hop_exits(const node_t *node)
{
  if (node && node->ri)
    return node->ri->allow_single_hop_exits;
  else
    return 0;
}

/** Return true iff it seems that <b>node</b> has an exit policy that doesn't
 * actually permit anything to exit, or we don't know its exit policy */
int
node_exit_policy_rejects_all(const node_t *node)
{
  if (node->rejects_all)
    return 1;

  if (node->ri)
    return node->ri->policy_is_reject_star;
  else if (node->md)
    return node->md->exit_policy == NULL ||
      short_policy_is_reject_star(node->md->exit_policy);
  else
    return 1;
}

/** Return true iff the exit policy for <b>node</b> is such that we can treat
 * rejecting an address of type <b>family</b> unexpectedly as a sign of that
 * node's failure. */
int
node_exit_policy_is_exact(const node_t *node, sa_family_t family)
{
  if (family == AF_UNSPEC) {
    return 1; /* Rejecting an address but not telling us what address
               * is a bad sign. */
  } else if (family == AF_INET) {
    return node->ri != NULL;
  } else if (family == AF_INET6) {
    return 0;
  }
  tor_fragile_assert();
  return 1;
}

/* Check if the "addr" and port_field fields from r are a valid non-listening
 * address/port. If so, set valid to true and add a newly allocated
 * tor_addr_port_t containing "addr" and port_field to sl.
 * "addr" is an IPv4 host-order address and port_field is a uint16_t.
 * r is typically a routerinfo_t or routerstatus_t.
 */
#define SL_ADD_NEW_IPV4_AP(r, port_field, sl, valid) \
  STMT_BEGIN \
    if (tor_addr_port_is_valid_ipv4h((r)->addr, (r)->port_field, 0)) { \
      valid = 1; \
      tor_addr_port_t *ap = tor_malloc(sizeof(tor_addr_port_t)); \
      tor_addr_from_ipv4h(&ap->addr, (r)->addr); \
      ap->port = (r)->port_field; \
      smartlist_add((sl), ap); \
    } \
  STMT_END

/* Check if the "addr" and port_field fields from r are a valid non-listening
 * address/port. If so, set valid to true and add a newly allocated
 * tor_addr_port_t containing "addr" and port_field to sl.
 * "addr" is a tor_addr_t and port_field is a uint16_t.
 * r is typically a routerinfo_t or routerstatus_t.
 */
#define SL_ADD_NEW_IPV6_AP(r, port_field, sl, valid) \
  STMT_BEGIN \
    if (tor_addr_port_is_valid(&(r)->ipv6_addr, (r)->port_field, 0)) { \
      valid = 1; \
      tor_addr_port_t *ap = tor_malloc(sizeof(tor_addr_port_t)); \
      tor_addr_copy(&ap->addr, &(r)->ipv6_addr); \
      ap->port = (r)->port_field; \
      smartlist_add((sl), ap); \
    } \
  STMT_END

/** Return list of tor_addr_port_t with all OR ports (in the sense IP
 * addr + TCP port) for <b>node</b>.  Caller must free all elements
 * using tor_free() and free the list using smartlist_free().
 *
 * XXX this is potentially a memory fragmentation hog -- if on
 * critical path consider the option of having the caller allocate the
 * memory
 */
smartlist_t *
node_get_all_orports(const node_t *node)
{
  smartlist_t *sl = smartlist_new();
  int valid = 0;

  /* Find a valid IPv4 address and port */
  if (node->ri != NULL) {
    SL_ADD_NEW_IPV4_AP(node->ri, or_port, sl, valid);
  }

  /* If we didn't find a valid address/port in the ri, try the rs */
  if (!valid && node->rs != NULL) {
    SL_ADD_NEW_IPV4_AP(node->rs, or_port, sl, valid);
  }

  /* Find a valid IPv6 address and port */
  valid = 0;
  if (node->ri != NULL) {
    SL_ADD_NEW_IPV6_AP(node->ri, ipv6_orport, sl, valid);
  }

  if (!valid && node->rs != NULL) {
    SL_ADD_NEW_IPV6_AP(node->rs, ipv6_orport, sl, valid);
  }

  if (!valid && node->md != NULL) {
    SL_ADD_NEW_IPV6_AP(node->md, ipv6_orport, sl, valid);
  }

  return sl;
}

#undef SL_ADD_NEW_IPV4_AP
#undef SL_ADD_NEW_IPV6_AP

/** Wrapper around node_get_prim_orport for backward
    compatibility.  */
void
node_get_addr(const node_t *node, tor_addr_t *addr_out)
{
  tor_addr_port_t ap;
  node_get_prim_orport(node, &ap);
  tor_addr_copy(addr_out, &ap.addr);
}

/** Return the host-order IPv4 address for <b>node</b>, or 0 if it doesn't
 * seem to have one.  */
uint32_t
node_get_prim_addr_ipv4h(const node_t *node)
{
  /* Don't check the ORPort or DirPort, as this function isn't port-specific,
   * and the node might have a valid IPv4 address, yet have a zero
   * ORPort or DirPort.
   */
  if (node->ri && tor_addr_is_valid_ipv4h(node->ri->addr, 0)) {
    return node->ri->addr;
  } else if (node->rs && tor_addr_is_valid_ipv4h(node->rs->addr, 0)) {
    return node->rs->addr;
  }
  return 0;
}

/** Copy a string representation of an IP address for <b>node</b> into
 * the <b>len</b>-byte buffer at <b>buf</b>.  */
void
node_get_address_string(const node_t *node, char *buf, size_t len)
{
  uint32_t ipv4_addr = node_get_prim_addr_ipv4h(node);

  if (tor_addr_is_valid_ipv4h(ipv4_addr, 0)) {
    tor_addr_t addr;
    tor_addr_from_ipv4h(&addr, ipv4_addr);
    tor_addr_to_str(buf, &addr, len, 0);
  } else if (len > 0) {
    buf[0] = '\0';
  }
}

/** Return <b>node</b>'s declared uptime, or -1 if it doesn't seem to have
 * one. */
long
node_get_declared_uptime(const node_t *node)
{
  if (node->ri)
    return node->ri->uptime;
  else
    return -1;
}

/** Return <b>node</b>'s platform string, or NULL if we don't know it. */
const char *
node_get_platform(const node_t *node)
{
  /* If we wanted, we could record the version in the routerstatus_t, since
   * the consensus lists it.  We don't, though, so this function just won't
   * work with microdescriptors. */
  if (node->ri)
    return node->ri->platform;
  else
    return NULL;
}

/** Return true iff <b>node</b> is one representing this router. */
int
node_is_me(const node_t *node)
{
  return router_digest_is_me(node->identity);
}

/** Return <b>node</b> declared family (as a list of names), or NULL if
 * the node didn't declare a family. */
const smartlist_t *
node_get_declared_family(const node_t *node)
{
  if (node->ri && node->ri->declared_family)
    return node->ri->declared_family;
  else if (node->md && node->md->family)
    return node->md->family;
  else
    return NULL;
}

/* Does this node have a valid IPv6 address?
 * Prefer node_has_ipv6_orport() or node_has_ipv6_dirport() for
 * checking specific ports. */
int
node_has_ipv6_addr(const node_t *node)
{
  /* Don't check the ORPort or DirPort, as this function isn't port-specific,
   * and the node might have a valid IPv6 address, yet have a zero
   * ORPort or DirPort.
   */
  if (node->ri && tor_addr_is_valid(&node->ri->ipv6_addr, 0))
    return 1;
  if (node->rs && tor_addr_is_valid(&node->rs->ipv6_addr, 0))
    return 1;
  if (node->md && tor_addr_is_valid(&node->md->ipv6_addr, 0))
    return 1;

  return 0;
}

/* Does this node have a valid IPv6 ORPort? */
int
node_has_ipv6_orport(const node_t *node)
{
  tor_addr_port_t ipv6_orport;
  node_get_pref_ipv6_orport(node, &ipv6_orport);
  return tor_addr_port_is_valid_ap(&ipv6_orport, 0);
}

/* Does this node have a valid IPv6 DirPort? */
int
node_has_ipv6_dirport(const node_t *node)
{
  tor_addr_port_t ipv6_dirport;
  node_get_pref_ipv6_dirport(node, &ipv6_dirport);
  return tor_addr_port_is_valid_ap(&ipv6_dirport, 0);
}

/** Return 1 if we prefer the IPv6 address and OR TCP port of
 * <b>node</b>, else 0.
 *
 *  We prefer the IPv6 address if the router has an IPv6 address,
 *  and we can use IPv6 addresses, and:
 *  i) the node_t says that it prefers IPv6
 *  or
 *  ii) the router has no IPv4 OR address.
 *
 * If you don't have a node, consider looking it up.
 * If there is no node, use fascist_firewall_prefer_ipv6_orport().
 */
int
node_ipv6_or_preferred(const node_t *node)
{
  const or_options_t *options = get_options();
  tor_addr_port_t ipv4_addr;
  node_assert_ok(node);

  /* XX/teor - node->ipv6_preferred is set from
   * fascist_firewall_prefer_ipv6_orport() each time the consensus is loaded.
   */
  if (!fascist_firewall_use_ipv6(options)) {
    return 0;
  } else if (node->ipv6_preferred || node_get_prim_orport(node, &ipv4_addr)) {
    return node_has_ipv6_orport(node);
  }
  return 0;
}

#define RETURN_IPV4_AP(r, port_field, ap_out) \
  STMT_BEGIN \
    if (r && tor_addr_port_is_valid_ipv4h((r)->addr, (r)->port_field, 0)) { \
      tor_addr_from_ipv4h(&(ap_out)->addr, (r)->addr); \
      (ap_out)->port = (r)->port_field; \
      return 0; \
    } \
  STMT_END

/** Copy the primary (IPv4) OR port (IP address and TCP port) for
 * <b>node</b> into *<b>ap_out</b>. Return 0 if a valid address and
 * port was copied, else return non-zero.*/
int
node_get_prim_orport(const node_t *node, tor_addr_port_t *ap_out)
{
  node_assert_ok(node);
  tor_assert(ap_out);

  /* Clear the address, as a safety precaution if calling functions ignore the
   * return value */
  tor_addr_make_null(&ap_out->addr, AF_INET);
  ap_out->port = 0;

  /* Check ri first, because rewrite_node_address_for_bridge() updates
   * node->ri with the configured bridge address. */

  RETURN_IPV4_AP(node->ri, or_port, ap_out);
  RETURN_IPV4_AP(node->rs, or_port, ap_out);
  /* Microdescriptors only have an IPv6 address */

  return -1;
}

/** Copy the preferred OR port (IP address and TCP port) for
 * <b>node</b> into *<b>ap_out</b>.  */
void
node_get_pref_orport(const node_t *node, tor_addr_port_t *ap_out)
{
  tor_assert(ap_out);

  if (node_ipv6_or_preferred(node)) {
    node_get_pref_ipv6_orport(node, ap_out);
  } else {
    /* the primary ORPort is always on IPv4 */
    node_get_prim_orport(node, ap_out);
  }
}

/** Copy the preferred IPv6 OR port (IP address and TCP port) for
 * <b>node</b> into *<b>ap_out</b>. */
void
node_get_pref_ipv6_orport(const node_t *node, tor_addr_port_t *ap_out)
{
  node_assert_ok(node);
  tor_assert(ap_out);

  /* Check ri first, because rewrite_node_address_for_bridge() updates
   * node->ri with the configured bridge address.
   * Prefer rs over md for consistency with the fascist_firewall_* functions.
   * Check if the address or port are valid, and try another alternative
   * if they are not. */

  if (node->ri && tor_addr_port_is_valid(&node->ri->ipv6_addr,
                                         node->ri->ipv6_orport, 0)) {
    tor_addr_copy(&ap_out->addr, &node->ri->ipv6_addr);
    ap_out->port = node->ri->ipv6_orport;
  } else if (node->rs && tor_addr_port_is_valid(&node->rs->ipv6_addr,
                                                 node->rs->ipv6_orport, 0)) {
    tor_addr_copy(&ap_out->addr, &node->rs->ipv6_addr);
    ap_out->port = node->rs->ipv6_orport;
  } else if (node->md && tor_addr_port_is_valid(&node->md->ipv6_addr,
                                                 node->md->ipv6_orport, 0)) {
    tor_addr_copy(&ap_out->addr, &node->md->ipv6_addr);
    ap_out->port = node->md->ipv6_orport;
  } else {
    tor_addr_make_null(&ap_out->addr, AF_INET6);
    ap_out->port = 0;
  }
}

/** Return 1 if we prefer the IPv6 address and Dir TCP port of
 * <b>node</b>, else 0.
 *
 *  We prefer the IPv6 address if the router has an IPv6 address,
 *  and we can use IPv6 addresses, and:
 *  i) the router has no IPv4 Dir address.
 *  or
 *  ii) our preference is for IPv6 Dir addresses.
 *
 * If there is no node, use fascist_firewall_prefer_ipv6_dirport().
 */
int
node_ipv6_dir_preferred(const node_t *node)
{
  const or_options_t *options = get_options();
  tor_addr_port_t ipv4_addr;
  node_assert_ok(node);

  /* node->ipv6_preferred is set from fascist_firewall_prefer_ipv6_orport(),
   * so we can't use it to determine DirPort IPv6 preference.
   * This means that bridge clients will use IPv4 DirPorts by default.
   */
  if (!fascist_firewall_use_ipv6(options)) {
    return 0;
  } else if (node_get_prim_dirport(node, &ipv4_addr)
      || fascist_firewall_prefer_ipv6_dirport(get_options())) {
    return node_has_ipv6_dirport(node);
  }
  return 0;
}

/** Copy the primary (IPv4) Dir port (IP address and TCP port) for
 * <b>node</b> into *<b>ap_out</b>. Return 0 if a valid address and
 * port was copied, else return non-zero.*/
int
node_get_prim_dirport(const node_t *node, tor_addr_port_t *ap_out)
{
  node_assert_ok(node);
  tor_assert(ap_out);

  /* Check ri first, because rewrite_node_address_for_bridge() updates
   * node->ri with the configured bridge address. */

  RETURN_IPV4_AP(node->ri, dir_port, ap_out);
  RETURN_IPV4_AP(node->rs, dir_port, ap_out);
  /* Microdescriptors only have an IPv6 address */

  return -1;
}

#undef RETURN_IPV4_AP

/** Copy the preferred Dir port (IP address and TCP port) for
 * <b>node</b> into *<b>ap_out</b>.  */
void
node_get_pref_dirport(const node_t *node, tor_addr_port_t *ap_out)
{
  tor_assert(ap_out);

  if (node_ipv6_dir_preferred(node)) {
    node_get_pref_ipv6_dirport(node, ap_out);
  } else {
    /* the primary DirPort is always on IPv4 */
    node_get_prim_dirport(node, ap_out);
  }
}

/** Copy the preferred IPv6 Dir port (IP address and TCP port) for
 * <b>node</b> into *<b>ap_out</b>. */
void
node_get_pref_ipv6_dirport(const node_t *node, tor_addr_port_t *ap_out)
{
  node_assert_ok(node);
  tor_assert(ap_out);

  /* Check ri first, because rewrite_node_address_for_bridge() updates
   * node->ri with the configured bridge address.
   * Prefer rs over md for consistency with the fascist_firewall_* functions.
   * Check if the address or port are valid, and try another alternative
   * if they are not. */

  /* Assume IPv4 and IPv6 dirports are the same */
  if (node->ri && tor_addr_port_is_valid(&node->ri->ipv6_addr,
                                         node->ri->dir_port, 0)) {
    tor_addr_copy(&ap_out->addr, &node->ri->ipv6_addr);
    ap_out->port = node->ri->dir_port;
  } else if (node->rs && tor_addr_port_is_valid(&node->rs->ipv6_addr,
                                                node->rs->dir_port, 0)) {
    tor_addr_copy(&ap_out->addr, &node->rs->ipv6_addr);
    ap_out->port = node->rs->dir_port;
  } else {
    tor_addr_make_null(&ap_out->addr, AF_INET6);
    ap_out->port = 0;
  }
}

/** Return true iff <b>md</b> has a curve25519 onion key.
 * Use node_has_curve25519_onion_key() instead of calling this directly. */
static int
microdesc_has_curve25519_onion_key(const microdesc_t *md)
{
  if (!md) {
    return 0;
  }

  if (!md->onion_curve25519_pkey) {
    return 0;
  }

  if (tor_mem_is_zero((const char*)md->onion_curve25519_pkey->public_key,
                      CURVE25519_PUBKEY_LEN)) {
    return 0;
  }

  return 1;
}

/** Return true iff <b>node</b> has a curve25519 onion key. */
int
node_has_curve25519_onion_key(const node_t *node)
{
  if (!node)
    return 0;

  if (node->ri)
    return routerinfo_has_curve25519_onion_key(node->ri);
  else if (node->md)
    return microdesc_has_curve25519_onion_key(node->md);
  else
    return 0;
}

/** Refresh the country code of <b>ri</b>.  This function MUST be called on
 * each router when the GeoIP database is reloaded, and on all new routers. */
void
node_set_country(node_t *node)
{
  tor_addr_t addr = TOR_ADDR_NULL;

  /* XXXXipv6 */
  if (node->rs)
    tor_addr_from_ipv4h(&addr, node->rs->addr);
  else if (node->ri)
    tor_addr_from_ipv4h(&addr, node->ri->addr);

  node->country = geoip_get_country_by_addr(&addr);
}

/** Set the country code of all routers in the routerlist. */
void
nodelist_refresh_countries(void)
{
  smartlist_t *nodes = nodelist_get_list();
  SMARTLIST_FOREACH(nodes, node_t *, node,
                    node_set_country(node));
}

/** Return true iff router1 and router2 have similar enough network addresses
 * that we should treat them as being in the same family */
int
addrs_in_same_network_family(const tor_addr_t *a1,
                             const tor_addr_t *a2)
{
  return 0 == tor_addr_compare_masked(a1, a2, 16, CMP_SEMANTIC);
}

/** Return true if <b>node</b>'s nickname matches <b>nickname</b>
 * (case-insensitive), or if <b>node's</b> identity key digest
 * matches a hexadecimal value stored in <b>nickname</b>.  Return
 * false otherwise. */
static int
node_nickname_matches(const node_t *node, const char *nickname)
{
  const char *n = node_get_nickname(node);
  if (n && nickname[0]!='$' && !strcasecmp(n, nickname))
    return 1;
  return hex_digest_nickname_matches(nickname,
                                     node->identity,
                                     n);
}

/** Return true iff <b>node</b> is named by some nickname in <b>lst</b>. */
static inline int
node_in_nickname_smartlist(const smartlist_t *lst, const node_t *node)
{
  if (!lst) return 0;
  SMARTLIST_FOREACH(lst, const char *, name, {
    if (node_nickname_matches(node, name))
      return 1;
  });
  return 0;
}

/** Return true iff r1 and r2 are in the same family, but not the same
 * router. */
int
nodes_in_same_family(const node_t *node1, const node_t *node2)
{
  const or_options_t *options = get_options();

  /* Are they in the same family because of their addresses? */
  if (options->EnforceDistinctSubnets) {
    tor_addr_t a1, a2;
    node_get_addr(node1, &a1);
    node_get_addr(node2, &a2);
    if (addrs_in_same_network_family(&a1, &a2))
      return 1;
  }

  /* Are they in the same family because the agree they are? */
  {
    const smartlist_t *f1, *f2;
    f1 = node_get_declared_family(node1);
    f2 = node_get_declared_family(node2);
    if (f1 && f2 &&
        node_in_nickname_smartlist(f1, node2) &&
        node_in_nickname_smartlist(f2, node1))
      return 1;
  }

  /* Are they in the same option because the user says they are? */
  if (options->NodeFamilySets) {
    SMARTLIST_FOREACH(options->NodeFamilySets, const routerset_t *, rs, {
        if (routerset_contains_node(rs, node1) &&
            routerset_contains_node(rs, node2))
          return 1;
      });
  }

  return 0;
}

/**
 * Add all the family of <b>node</b>, including <b>node</b> itself, to
 * the smartlist <b>sl</b>.
 *
 * This is used to make sure we don't pick siblings in a single path, or
 * pick more than one relay from a family for our entry guard list.
 * Note that a node may be added to <b>sl</b> more than once if it is
 * part of <b>node</b>'s family for more than one reason.
 */
void
nodelist_add_node_and_family(smartlist_t *sl, const node_t *node)
{
  const smartlist_t *all_nodes = nodelist_get_list();
  const smartlist_t *declared_family;
  const or_options_t *options = get_options();

  tor_assert(node);

  declared_family = node_get_declared_family(node);

  /* Let's make sure that we have the node itself, if it's a real node. */
  {
    const node_t *real_node = node_get_by_id(node->identity);
    if (real_node)
      smartlist_add(sl, (node_t*)real_node);
  }

  /* First, add any nodes with similar network addresses. */
  if (options->EnforceDistinctSubnets) {
    tor_addr_t node_addr;
    node_get_addr(node, &node_addr);

    SMARTLIST_FOREACH_BEGIN(all_nodes, const node_t *, node2) {
      tor_addr_t a;
      node_get_addr(node2, &a);
      if (addrs_in_same_network_family(&a, &node_addr))
        smartlist_add(sl, (void*)node2);
    } SMARTLIST_FOREACH_END(node2);
  }

  /* Now, add all nodes in the declared_family of this node, if they
   * also declare this node to be in their family. */
  if (declared_family) {
    /* Add every r such that router declares familyness with node, and node
     * declares familyhood with router. */
    SMARTLIST_FOREACH_BEGIN(declared_family, const char *, name) {
      const node_t *node2;
      const smartlist_t *family2;
      if (!(node2 = node_get_by_nickname(name, NNF_NO_WARN_UNNAMED)))
        continue;
      if (!(family2 = node_get_declared_family(node2)))
        continue;
      SMARTLIST_FOREACH_BEGIN(family2, const char *, name2) {
          if (node_nickname_matches(node, name2)) {
            smartlist_add(sl, (void*)node2);
            break;
          }
      } SMARTLIST_FOREACH_END(name2);
    } SMARTLIST_FOREACH_END(name);
  }

  /* If the user declared any families locally, honor those too. */
  if (options->NodeFamilySets) {
    SMARTLIST_FOREACH(options->NodeFamilySets, const routerset_t *, rs, {
      if (routerset_contains_node(rs, node)) {
        routerset_get_all_nodes(sl, rs, NULL, 0);
      }
    });
  }
}

/** Find a router that's up, that has this IP address, and
 * that allows exit to this address:port, or return NULL if there
 * isn't a good one.
 * Don't exit enclave to excluded relays -- it wouldn't actually
 * hurt anything, but this way there are fewer confused users.
 */
const node_t *
router_find_exact_exit_enclave(const char *address, uint16_t port)
{/*XXXX MOVE*/
  uint32_t addr;
  struct in_addr in;
  tor_addr_t a;
  const or_options_t *options = get_options();

  if (!tor_inet_aton(address, &in))
    return NULL; /* it's not an IP already */
  addr = ntohl(in.s_addr);

  tor_addr_from_ipv4h(&a, addr);

  SMARTLIST_FOREACH(nodelist_get_list(), const node_t *, node, {
    if (node_get_addr_ipv4h(node) == addr &&
        node->is_running &&
        compare_tor_addr_to_node_policy(&a, port, node) ==
          ADDR_POLICY_ACCEPTED &&
        !routerset_contains_node(options->ExcludeExitNodesUnion_, node))
      return node;
  });
  return NULL;
}

/** Return 1 if <b>router</b> is not suitable for these parameters, else 0.
 * If <b>need_uptime</b> is non-zero, we require a minimum uptime.
 * If <b>need_capacity</b> is non-zero, we require a minimum advertised
 * bandwidth.
 * If <b>need_guard</b>, we require that the router is a possible entry guard.
 */
int
node_is_unreliable(const node_t *node, int need_uptime,
                   int need_capacity, int need_guard)
{
  if (need_uptime && !node->is_stable)
    return 1;
  if (need_capacity && !node->is_fast)
    return 1;
  if (need_guard && !node->is_possible_guard)
    return 1;
  return 0;
}

/** Return 1 if all running sufficiently-stable routers we can use will reject
 * addr:port. Return 0 if any might accept it. */
int
router_exit_policy_all_nodes_reject(const tor_addr_t *addr, uint16_t port,
                                    int need_uptime)
{
  addr_policy_result_t r;

  SMARTLIST_FOREACH_BEGIN(nodelist_get_list(), const node_t *, node) {
    if (node->is_running &&
        !node_is_unreliable(node, need_uptime, 0, 0)) {

      r = compare_tor_addr_to_node_policy(addr, port, node);

      if (r != ADDR_POLICY_REJECTED && r != ADDR_POLICY_PROBABLY_REJECTED)
        return 0; /* this one could be ok. good enough. */
    }
  } SMARTLIST_FOREACH_END(node);
  return 1; /* all will reject. */
}

/** Mark the router with ID <b>digest</b> as running or non-running
 * in our routerlist. */
void
router_set_status(const char *digest, int up)
{
  node_t *node;
  tor_assert(digest);

  SMARTLIST_FOREACH(router_get_fallback_dir_servers(),
                    dir_server_t *, d,
                    if (tor_memeq(d->digest, digest, DIGEST_LEN))
                      d->is_running = up);

  SMARTLIST_FOREACH(router_get_trusted_dir_servers(),
                    dir_server_t *, d,
                    if (tor_memeq(d->digest, digest, DIGEST_LEN))
                      d->is_running = up);

  node = node_get_mutable_by_id(digest);
  if (node) {
#if 0
    log_debug(LD_DIR,"Marking router %s as %s.",
              node_describe(node), up ? "up" : "down");
#endif
    if (!up && node_is_me(node) && !net_is_disabled())
      log_warn(LD_NET, "We just marked ourself as down. Are your external "
               "addresses reachable?");

    if (bool_neq(node->is_running, up))
      router_dir_info_changed();

    node->is_running = up;
  }
}

/** True iff, the last time we checked whether we had enough directory info
 * to build circuits, the answer was "yes". If there are no exits in the
 * consensus, we act as if we have 100% of the exit directory info. */
static int have_min_dir_info = 0;

/** Does the consensus contain nodes that can exit? */
static consensus_path_type_t have_consensus_path = CONSENSUS_PATH_UNKNOWN;

/** True iff enough has changed since the last time we checked whether we had
 * enough directory info to build circuits that our old answer can no longer
 * be trusted. */
static int need_to_update_have_min_dir_info = 1;
/** String describing what we're missing before we have enough directory
 * info. */
static char dir_info_status[512] = "";

/** Return true iff we have enough consensus information to
 * start building circuits.  Right now, this means "a consensus that's
 * less than a day old, and at least 60% of router descriptors (configurable),
 * weighted by bandwidth. Treat the exit fraction as 100% if there are
 * no exits in the consensus."
 * To obtain the final weighted bandwidth, we multiply the
 * weighted bandwidth fraction for each position (guard, middle, exit). */
MOCK_IMPL(int,
router_have_minimum_dir_info,(void))
{
  static int logged_delay=0;
  const char *delay_fetches_msg = NULL;
  if (should_delay_dir_fetches(get_options(), &delay_fetches_msg)) {
    if (!logged_delay)
      log_notice(LD_DIR, "Delaying directory fetches: %s", delay_fetches_msg);
    logged_delay=1;
    strlcpy(dir_info_status, delay_fetches_msg,  sizeof(dir_info_status));
    return 0;
  }
  logged_delay = 0; /* reset it if we get this far */

  if (PREDICT_UNLIKELY(need_to_update_have_min_dir_info)) {
    update_router_have_minimum_dir_info();
  }

  return have_min_dir_info;
}

/** Set to CONSENSUS_PATH_EXIT if there is at least one exit node
 * in the consensus. We update this flag in compute_frac_paths_available if
 * there is at least one relay that has an Exit flag in the consensus.
 * Used to avoid building exit circuits when they will almost certainly fail.
 * Set to CONSENSUS_PATH_INTERNAL if there are no exits in the consensus.
 * (This situation typically occurs during bootstrap of a test network.)
 * Set to CONSENSUS_PATH_UNKNOWN if we have never checked, or have
 * reason to believe our last known value was invalid or has expired.
 * If we're in a network with TestingDirAuthVoteExit set,
 * this can cause router_have_consensus_path() to be set to
 * CONSENSUS_PATH_EXIT, even if there are no nodes with accept exit policies.
 */
MOCK_IMPL(consensus_path_type_t,
router_have_consensus_path, (void))
{
  return have_consensus_path;
}

/** Called when our internal view of the directory has changed.  This can be
 * when the authorities change, networkstatuses change, the list of routerdescs
 * changes, or number of running routers changes.
 */
void
router_dir_info_changed(void)
{
  need_to_update_have_min_dir_info = 1;
  rend_hsdir_routers_changed();
  hs_service_dir_info_changed();
  hs_client_dir_info_changed();
}

/** Return a string describing what we're missing before we have enough
 * directory info. */
const char *
get_dir_info_status_string(void)
{
  return dir_info_status;
}

/** Iterate over the servers listed in <b>consensus</b>, and count how many of
 * them seem like ones we'd use (store this in *<b>num_usable</b>), and how
 * many of <em>those</em> we have descriptors for (store this in
 * *<b>num_present</b>).
 *
 * If <b>in_set</b> is non-NULL, only consider those routers in <b>in_set</b>.
 * If <b>exit_only</b> is USABLE_DESCRIPTOR_EXIT_ONLY, only consider nodes
 * with the Exit flag.
 * If *<b>descs_out</b> is present, add a node_t for each usable descriptor
 * to it.
 */
static void
count_usable_descriptors(int *num_present, int *num_usable,
                         smartlist_t *descs_out,
                         const networkstatus_t *consensus,
                         time_t now,
                         routerset_t *in_set,
                         usable_descriptor_t exit_only)
{
  const int md = (consensus->flavor == FLAV_MICRODESC);
  *num_present = 0, *num_usable = 0;

  SMARTLIST_FOREACH_BEGIN(consensus->routerstatus_list, routerstatus_t *, rs)
    {
       const node_t *node = node_get_by_id(rs->identity_digest);
       if (!node)
         continue; /* This would be a bug: every entry in the consensus is
                    * supposed to have a node. */
       if (exit_only == USABLE_DESCRIPTOR_EXIT_ONLY && ! rs->is_exit)
         continue;
       if (in_set && ! routerset_contains_routerstatus(in_set, rs, -1))
         continue;
       if (client_would_use_router(rs, now)) {
         const char * const digest = rs->descriptor_digest;
         int present;
         ++*num_usable; /* the consensus says we want it. */
         if (md)
           present = NULL != microdesc_cache_lookup_by_digest256(NULL, digest);
         else
           present = NULL != router_get_by_descriptor_digest(digest);
         if (present) {
           /* we have the descriptor listed in the consensus. */
           ++*num_present;
         }
         if (descs_out)
           smartlist_add(descs_out, (node_t*)node);
       }
     }
  SMARTLIST_FOREACH_END(rs);

  log_debug(LD_DIR, "%d usable, %d present (%s%s).",
            *num_usable, *num_present,
            md ? "microdesc" : "desc",
            exit_only == USABLE_DESCRIPTOR_EXIT_ONLY ? " exits" : "s");
}

/** Return an estimate of which fraction of usable paths through the Tor
 * network we have available for use.  Count how many routers seem like ones
 * we'd use (store this in *<b>num_usable_out</b>), and how many of
 * <em>those</em> we have descriptors for (store this in
 * *<b>num_present_out</b>.)
 *
 * If **<b>status_out</b> is present, allocate a new string and print the
 * available percentages of guard, middle, and exit nodes to it, noting
 * whether there are exits in the consensus.
 * If there are no exits in the consensus, we treat the exit fraction as 100%,
 * but set router_have_consensus_path() so that we can only build internal
 * paths. */
static double
compute_frac_paths_available(const networkstatus_t *consensus,
                             const or_options_t *options, time_t now,
                             int *num_present_out, int *num_usable_out,
                             char **status_out)
{
  smartlist_t *guards = smartlist_new();
  smartlist_t *mid    = smartlist_new();
  smartlist_t *exits  = smartlist_new();
  double f_guard, f_mid, f_exit;
  double f_path = 0.0;
  /* Used to determine whether there are any exits in the consensus */
  int np = 0;
  /* Used to determine whether there are any exits with descriptors */
  int nu = 0;
  const int authdir = authdir_mode_v3(options);

  count_usable_descriptors(num_present_out, num_usable_out,
                           mid, consensus, now, NULL,
                           USABLE_DESCRIPTOR_ALL);
  if (options->EntryNodes) {
    count_usable_descriptors(&np, &nu, guards, consensus, now,
                             options->EntryNodes, USABLE_DESCRIPTOR_ALL);
  } else {
    SMARTLIST_FOREACH(mid, const node_t *, node, {
      if (authdir) {
        if (node->rs && node->rs->is_possible_guard)
          smartlist_add(guards, (node_t*)node);
      } else {
        if (node->is_possible_guard)
          smartlist_add(guards, (node_t*)node);
      }
    });
  }

  /* All nodes with exit flag
   * If we're in a network with TestingDirAuthVoteExit set,
   * this can cause false positives on have_consensus_path,
   * incorrectly setting it to CONSENSUS_PATH_EXIT. This is
   * an unavoidable feature of forcing authorities to declare
   * certain nodes as exits.
   */
  count_usable_descriptors(&np, &nu, exits, consensus, now,
                           NULL, USABLE_DESCRIPTOR_EXIT_ONLY);
  log_debug(LD_NET,
            "%s: %d present, %d usable",
            "exits",
            np,
            nu);

  /* We need at least 1 exit present in the consensus to consider
   * building exit paths */
  /* Update our understanding of whether the consensus has exits */
  consensus_path_type_t old_have_consensus_path = have_consensus_path;
  have_consensus_path = ((nu > 0) ?
                         CONSENSUS_PATH_EXIT :
                         CONSENSUS_PATH_INTERNAL);

  if (have_consensus_path == CONSENSUS_PATH_INTERNAL
      && old_have_consensus_path != have_consensus_path) {
    log_notice(LD_NET,
               "The current consensus has no exit nodes. "
               "Tor can only build internal paths, "
               "such as paths to hidden services.");

    /* However, exit nodes can reachability self-test using this consensus,
     * join the network, and appear in a later consensus. This will allow
     * the network to build exit paths, such as paths for world wide web
     * browsing (as distinct from hidden service web browsing). */
  }

  f_guard = frac_nodes_with_descriptors(guards, WEIGHT_FOR_GUARD);
  f_mid   = frac_nodes_with_descriptors(mid,    WEIGHT_FOR_MID);
  f_exit  = frac_nodes_with_descriptors(exits,  WEIGHT_FOR_EXIT);

  log_debug(LD_NET,
            "f_guard: %.2f, f_mid: %.2f, f_exit: %.2f",
             f_guard,
             f_mid,
             f_exit);

  smartlist_free(guards);
  smartlist_free(mid);
  smartlist_free(exits);

  if (options->ExitNodes) {
    double f_myexit, f_myexit_unflagged;
    smartlist_t *myexits= smartlist_new();
    smartlist_t *myexits_unflagged = smartlist_new();

    /* All nodes with exit flag in ExitNodes option */
    count_usable_descriptors(&np, &nu, myexits, consensus, now,
                             options->ExitNodes, USABLE_DESCRIPTOR_EXIT_ONLY);
    log_debug(LD_NET,
              "%s: %d present, %d usable",
              "myexits",
              np,
              nu);

    /* Now compute the nodes in the ExitNodes option where which we don't know
     * what their exit policy is, or we know it permits something. */
    count_usable_descriptors(&np, &nu, myexits_unflagged,
                             consensus, now,
                             options->ExitNodes, USABLE_DESCRIPTOR_ALL);
    log_debug(LD_NET,
              "%s: %d present, %d usable",
              "myexits_unflagged (initial)",
              np,
              nu);

    SMARTLIST_FOREACH_BEGIN(myexits_unflagged, const node_t *, node) {
      if (node_has_descriptor(node) && node_exit_policy_rejects_all(node)) {
        SMARTLIST_DEL_CURRENT(myexits_unflagged, node);
        /* this node is not actually an exit */
        np--;
        /* this node is unusable as an exit */
        nu--;
      }
    } SMARTLIST_FOREACH_END(node);

    log_debug(LD_NET,
              "%s: %d present, %d usable",
              "myexits_unflagged (final)",
              np,
              nu);

    f_myexit= frac_nodes_with_descriptors(myexits,WEIGHT_FOR_EXIT);
    f_myexit_unflagged=
              frac_nodes_with_descriptors(myexits_unflagged,WEIGHT_FOR_EXIT);

    log_debug(LD_NET,
              "f_exit: %.2f, f_myexit: %.2f, f_myexit_unflagged: %.2f",
              f_exit,
              f_myexit,
              f_myexit_unflagged);

    /* If our ExitNodes list has eliminated every possible Exit node, and there
     * were some possible Exit nodes, then instead consider nodes that permit
     * exiting to some ports. */
    if (smartlist_len(myexits) == 0 &&
        smartlist_len(myexits_unflagged)) {
      f_myexit = f_myexit_unflagged;
    }

    smartlist_free(myexits);
    smartlist_free(myexits_unflagged);

    /* This is a tricky point here: we don't want to make it easy for a
     * directory to trickle exits to us until it learns which exits we have
     * configured, so require that we have a threshold both of total exits
     * and usable exits. */
    if (f_myexit < f_exit)
      f_exit = f_myexit;
  }

  /* if the consensus has no exits, treat the exit fraction as 100% */
  if (router_have_consensus_path() != CONSENSUS_PATH_EXIT) {
    f_exit = 1.0;
  }

  f_path = f_guard * f_mid * f_exit;

  if (status_out)
    tor_asprintf(status_out,
                 "%d%% of guards bw, "
                 "%d%% of midpoint bw, and "
                 "%d%% of exit bw%s = "
                 "%d%% of path bw",
                 (int)(f_guard*100),
                 (int)(f_mid*100),
                 (int)(f_exit*100),
                 (router_have_consensus_path() == CONSENSUS_PATH_EXIT ?
                  "" :
                  " (no exits in consensus)"),
                 (int)(f_path*100));

  return f_path;
}

/** We just fetched a new set of descriptors. Compute how far through
 * the "loading descriptors" bootstrapping phase we are, so we can inform
 * the controller of our progress. */
int
count_loading_descriptors_progress(void)
{
  int num_present = 0, num_usable=0;
  time_t now = time(NULL);
  const or_options_t *options = get_options();
  const networkstatus_t *consensus =
    networkstatus_get_reasonably_live_consensus(now,usable_consensus_flavor());
  double paths, fraction;

  if (!consensus)
    return 0; /* can't count descriptors if we have no list of them */

  paths = compute_frac_paths_available(consensus, options, now,
                                       &num_present, &num_usable,
                                       NULL);

  fraction = paths / get_frac_paths_needed_for_circs(options,consensus);
  if (fraction > 1.0)
    return 0; /* it's not the number of descriptors holding us back */
  return BOOTSTRAP_STATUS_LOADING_DESCRIPTORS + (int)
    (fraction*(BOOTSTRAP_STATUS_CONN_OR-1 -
               BOOTSTRAP_STATUS_LOADING_DESCRIPTORS));
}

/** Return the fraction of paths needed before we're willing to build
 * circuits, as configured in <b>options</b>, or in the consensus <b>ns</b>. */
static double
get_frac_paths_needed_for_circs(const or_options_t *options,
                                const networkstatus_t *ns)
{
#define DFLT_PCT_USABLE_NEEDED 60
  if (options->PathsNeededToBuildCircuits >= 0.0) {
    return options->PathsNeededToBuildCircuits;
  } else {
    return networkstatus_get_param(ns, "min_paths_for_circs_pct",
                                   DFLT_PCT_USABLE_NEEDED,
                                   25, 95)/100.0;
  }
}

/** Change the value of have_min_dir_info, setting it true iff we have enough
 * network and router information to build circuits.  Clear the value of
 * need_to_update_have_min_dir_info. */
static void
update_router_have_minimum_dir_info(void)
{
  time_t now = time(NULL);
  int res;
  int num_present=0, num_usable=0;
  const or_options_t *options = get_options();
  const networkstatus_t *consensus =
    networkstatus_get_reasonably_live_consensus(now,usable_consensus_flavor());
  int using_md;

  if (!consensus) {
    if (!networkstatus_get_latest_consensus())
      strlcpy(dir_info_status, "We have no usable consensus.",
              sizeof(dir_info_status));
    else
      strlcpy(dir_info_status, "We have no recent usable consensus.",
              sizeof(dir_info_status));
    res = 0;
    goto done;
  }

  using_md = consensus->flavor == FLAV_MICRODESC;

  /* Check fraction of available paths */
  {
    char *status = NULL;
    double paths = compute_frac_paths_available(consensus, options, now,
                                                &num_present, &num_usable,
                                                &status);

    if (paths < get_frac_paths_needed_for_circs(options,consensus)) {
      tor_snprintf(dir_info_status, sizeof(dir_info_status),
                   "We need more %sdescriptors: we have %d/%d, and "
                   "can only build %d%% of likely paths. (We have %s.)",
                   using_md?"micro":"", num_present, num_usable,
                   (int)(paths*100), status);
      tor_free(status);
      res = 0;
      control_event_bootstrap(BOOTSTRAP_STATUS_REQUESTING_DESCRIPTORS, 0);
      goto done;
    }

    tor_free(status);
    res = 1;
  }

  { /* Check entry guard dirinfo status */
    char *guard_error = entry_guards_get_err_str_if_dir_info_missing(using_md,
                                                             num_present,
                                                             num_usable);
    if (guard_error) {
      strlcpy(dir_info_status, guard_error, sizeof(dir_info_status));
      tor_free(guard_error);
      res = 0;
      goto done;
    }
  }

 done:

  /* If paths have just become available in this update. */
  if (res && !have_min_dir_info) {
    control_event_client_status(LOG_NOTICE, "ENOUGH_DIR_INFO");
    if (control_event_bootstrap(BOOTSTRAP_STATUS_CONN_OR, 0) == 0) {
      log_notice(LD_DIR,
              "We now have enough directory information to build circuits.");
    }
  }

  /* If paths have just become unavailable in this update. */
  if (!res && have_min_dir_info) {
    int quiet = directory_too_idle_to_fetch_descriptors(options, now);
    tor_log(quiet ? LOG_INFO : LOG_NOTICE, LD_DIR,
        "Our directory information is no longer up-to-date "
        "enough to build circuits: %s", dir_info_status);

    /* a) make us log when we next complete a circuit, so we know when Tor
     * is back up and usable, and b) disable some activities that Tor
     * should only do while circuits are working, like reachability tests
     * and fetching bridge descriptors only over circuits. */
    note_that_we_maybe_cant_complete_circuits();
    have_consensus_path = CONSENSUS_PATH_UNKNOWN;
    control_event_client_status(LOG_NOTICE, "NOT_ENOUGH_DIR_INFO");
  }
  have_min_dir_info = res;
  need_to_update_have_min_dir_info = 0;
}
<|MERGE_RESOLUTION|>--- conflicted
+++ resolved
@@ -105,11 +105,8 @@
    * you should add it to this map with node_add_to_ed25519_map().
    */
   HT_HEAD(nodelist_ed_map, node_t) nodes_by_ed_id;
-<<<<<<< HEAD
-=======
   /* Set of addresses that belong to nodes we believe in. */
   address_set_t *node_addrs;
->>>>>>> bcfb0349
 } nodelist_t;
 
 static inline unsigned int
@@ -501,11 +498,8 @@
                          networkstatus_get_latest_consensus());
   }
 
-<<<<<<< HEAD
-=======
   node_add_to_address_set(node);
 
->>>>>>> bcfb0349
   return node;
 }
 
@@ -547,11 +541,8 @@
     node_add_to_ed25519_map(node);
   }
 
-<<<<<<< HEAD
-=======
   node_add_to_address_set(node);
 
->>>>>>> bcfb0349
   return node;
 }
 
