/* Copyright (c) 2001 Matej Pfajfar.
 * Copyright (c) 2001-2004, Roger Dingledine.
 * Copyright (c) 2004-2006, Roger Dingledine, Nick Mathewson.
 * Copyright (c) 2007-2011, The Tor Project, Inc. */
/* See LICENSE for licensing information */

/**
 * \file circuitbuild.c
 * \brief The actual details of building circuits.
 **/

#define CIRCUIT_PRIVATE

#include "or.h"
#include "circuitbuild.h"
#include "circuitlist.h"
#include "circuituse.h"
#include "config.h"
#include "connection.h"
#include "connection_edge.h"
#include "connection_or.h"
#include "control.h"
#include "directory.h"
#include "main.h"
#include "networkstatus.h"
#include "nodelist.h"
#include "onion.h"
#include "policies.h"
#include "transports.h"
#include "relay.h"
#include "rephist.h"
#include "router.h"
#include "routerlist.h"
#include "routerparse.h"
#include "crypto.h"
#undef log
#include <math.h>

#ifndef MIN
#define MIN(a,b) ((a)<(b)?(a):(b))
#endif

#define CBT_BIN_TO_MS(bin) ((bin)*CBT_BIN_WIDTH + (CBT_BIN_WIDTH/2))

/********* START VARIABLES **********/
/** Global list of circuit build times */
// XXXX023: Add this as a member for entry_guard_t instead of global?
// Then we could do per-guard statistics, as guards are likely to
// vary in their own latency. The downside of this is that guards
// can change frequently, so we'd be building a lot more circuits
// most likely.
/* XXXX023 Make this static; add accessor functions. */
circuit_build_times_t circ_times;

/** A global list of all circuits at this hop. */
extern circuit_t *global_circuitlist;

/** An entry_guard_t represents our information about a chosen long-term
 * first hop, known as a "helper" node in the literature. We can't just
 * use a node_t, since we want to remember these even when we
 * don't have any directory info. */
typedef struct {
  char nickname[MAX_NICKNAME_LEN+1];
  char identity[DIGEST_LEN];
  time_t chosen_on_date; /**< Approximately when was this guard added?
                          * "0" if we don't know. */
  char *chosen_by_version; /**< What tor version added this guard? NULL
                            * if we don't know. */
  unsigned int made_contact : 1; /**< 0 if we have never connected to this
                                  * router, 1 if we have. */
  unsigned int can_retry : 1; /**< Should we retry connecting to this entry,
                               * in spite of having it marked as unreachable?*/
  time_t bad_since; /**< 0 if this guard is currently usable, or the time at
                      * which it was observed to become (according to the
                      * directory or the user configuration) unusable. */
  time_t unreachable_since; /**< 0 if we can connect to this guard, or the
                             * time at which we first noticed we couldn't
                             * connect to it. */
  time_t last_attempted; /**< 0 if we can connect to this guard, or the time
                          * at which we last failed to connect to it. */
} entry_guard_t;

/** Information about a configured bridge. Currently this just matches the
 * ones in the torrc file, but one day we may be able to learn about new
 * bridges on our own, and remember them in the state file. */
typedef struct {
  /** Address of the bridge. */
  tor_addr_t addr;
  /** TLS port for the bridge. */
  uint16_t port;
  /** Boolean: We are re-parsing our bridge list, and we are going to remove
   * this one if we don't find it in the list of configured bridges. */
  unsigned marked_for_removal : 1;
  /** Expected identity digest, or all zero bytes if we don't know what the
   * digest should be. */
  char identity[DIGEST_LEN];

  /** Name of pluggable transport protocol taken from its config line. */
  char *transport_name;

  /** When should we next try to fetch a descriptor for this bridge? */
  download_status_t fetch_status;
} bridge_info_t;

/** A list of our chosen entry guards. */
static smartlist_t *entry_guards = NULL;
/** A value of 1 means that the entry_guards list has changed
 * and those changes need to be flushed to disk. */
static int entry_guards_dirty = 0;

/** If set, we're running the unit tests: we should avoid clobbering
 * our state file or accessing get_options() or get_or_state() */
static int unit_tests = 0;

/********* END VARIABLES ************/

static int circuit_deliver_create_cell(circuit_t *circ,
                                       uint8_t cell_type, const char *payload);
static int onion_pick_cpath_exit(origin_circuit_t *circ, extend_info_t *exit);
static crypt_path_t *onion_next_hop_in_cpath(crypt_path_t *cpath);
static int onion_extend_cpath(origin_circuit_t *circ);
static int count_acceptable_nodes(smartlist_t *routers);
static int onion_append_hop(crypt_path_t **head_ptr, extend_info_t *choice);

static void entry_guards_changed(void);

static void bridge_free(bridge_info_t *bridge);

/**
 * This function decides if CBT learning should be disabled. It returns
 * true if one or more of the following four conditions are met:
 *
 *  1. If the cbtdisabled consensus parameter is set.
 *  2. If the torrc option LearnCircuitBuildTimeout is false.
 *  3. If we are a directory authority
 *  4. If we fail to write circuit build time history to our state file.
 */
static int
circuit_build_times_disabled(void)
{
  if (unit_tests) {
    return 0;
  } else {
    int consensus_disabled = networkstatus_get_param(NULL, "cbtdisabled",
                                                     0, 0, 1);
    int config_disabled = !get_options()->LearnCircuitBuildTimeout;
    int dirauth_disabled = get_options()->AuthoritativeDir;
    int state_disabled = did_last_state_file_write_fail() ? 1 : 0;

    if (consensus_disabled || config_disabled || dirauth_disabled ||
           state_disabled) {
      log_info(LD_CIRC,
               "CircuitBuildTime learning is disabled. "
               "Consensus=%d, Config=%d, AuthDir=%d, StateFile=%d",
               consensus_disabled, config_disabled, dirauth_disabled,
               state_disabled);
      return 1;
    } else {
      return 0;
    }
  }
}

/**
 * Retrieve and bounds-check the cbtmaxtimeouts consensus paramter.
 *
 * Effect: When this many timeouts happen in the last 'cbtrecentcount'
 * circuit attempts, the client should discard all of its history and
 * begin learning a fresh timeout value.
 */
static int32_t
circuit_build_times_max_timeouts(void)
{
  return networkstatus_get_param(NULL, "cbtmaxtimeouts",
                                 CBT_DEFAULT_MAX_RECENT_TIMEOUT_COUNT,
                                 CBT_MIN_MAX_RECENT_TIMEOUT_COUNT,
                                 CBT_MAX_MAX_RECENT_TIMEOUT_COUNT);
}

/**
 * Retrieve and bounds-check the cbtnummodes consensus paramter.
 *
 * Effect: This value governs how many modes to use in the weighted
 * average calculation of Pareto parameter Xm. A value of 3 introduces
 * some bias (2-5% of CDF) under ideal conditions, but allows for better
 * performance in the event that a client chooses guard nodes of radically
 * different performance characteristics.
 */
static int32_t
circuit_build_times_default_num_xm_modes(void)
{
  int32_t num = networkstatus_get_param(NULL, "cbtnummodes",
                                        CBT_DEFAULT_NUM_XM_MODES,
                                        CBT_MIN_NUM_XM_MODES,
                                        CBT_MAX_NUM_XM_MODES);
  return num;
}

/**
 * Retrieve and bounds-check the cbtmincircs consensus paramter.
 *
 * Effect: This is the minimum number of circuits to build before
 * computing a timeout.
 */
static int32_t
circuit_build_times_min_circs_to_observe(void)
{
  int32_t num = networkstatus_get_param(NULL, "cbtmincircs",
                                        CBT_DEFAULT_MIN_CIRCUITS_TO_OBSERVE,
                                        CBT_MIN_MIN_CIRCUITS_TO_OBSERVE,
                                        CBT_MAX_MIN_CIRCUITS_TO_OBSERVE);
  return num;
}

/** Return true iff <b>cbt</b> has recorded enough build times that we
 * want to start acting on the timeout it implies. */
int
circuit_build_times_enough_to_compute(circuit_build_times_t *cbt)
{
  return cbt->total_build_times >= circuit_build_times_min_circs_to_observe();
}

/**
 * Retrieve and bounds-check the cbtquantile consensus paramter.
 *
 * Effect: This is the position on the quantile curve to use to set the
 * timeout value. It is a percent (10-99).
 */
double
circuit_build_times_quantile_cutoff(void)
{
  int32_t num = networkstatus_get_param(NULL, "cbtquantile",
                                        CBT_DEFAULT_QUANTILE_CUTOFF,
                                        CBT_MIN_QUANTILE_CUTOFF,
                                        CBT_MAX_QUANTILE_CUTOFF);
  return num/100.0;
}

int
circuit_build_times_get_bw_scale(networkstatus_t *ns)
{
  return networkstatus_get_param(ns, "bwweightscale",
                                 BW_WEIGHT_SCALE,
                                 BW_MIN_WEIGHT_SCALE,
                                 BW_MAX_WEIGHT_SCALE);
}

/**
 * Retrieve and bounds-check the cbtclosequantile consensus paramter.
 *
 * Effect: This is the position on the quantile curve to use to set the
 * timeout value to use to actually close circuits. It is a percent
 * (0-99).
 */
static double
circuit_build_times_close_quantile(void)
{
  int32_t param;
  /* Cast is safe - circuit_build_times_quantile_cutoff() is capped */
  int32_t min = (int)tor_lround(100*circuit_build_times_quantile_cutoff());
  param = networkstatus_get_param(NULL, "cbtclosequantile",
             CBT_DEFAULT_CLOSE_QUANTILE,
             CBT_MIN_CLOSE_QUANTILE,
             CBT_MAX_CLOSE_QUANTILE);
  if (param < min) {
    log_warn(LD_DIR, "Consensus parameter cbtclosequantile is "
             "too small, raising to %d", min);
    param = min;
  }
  return param / 100.0;
}

/**
 * Retrieve and bounds-check the cbttestfreq consensus paramter.
 *
 * Effect: Describes how often in seconds to build a test circuit to
 * gather timeout values. Only applies if less than 'cbtmincircs'
 * have been recorded.
 */
static int32_t
circuit_build_times_test_frequency(void)
{
  int32_t num = networkstatus_get_param(NULL, "cbttestfreq",
                                        CBT_DEFAULT_TEST_FREQUENCY,
                                        CBT_MIN_TEST_FREQUENCY,
                                        CBT_MAX_TEST_FREQUENCY);
  return num;
}

/**
 * Retrieve and bounds-check the cbtmintimeout consensus parameter.
 *
 * Effect: This is the minimum allowed timeout value in milliseconds.
 * The minimum is to prevent rounding to 0 (we only check once
 * per second).
 */
static int32_t
circuit_build_times_min_timeout(void)
{
  int32_t num = networkstatus_get_param(NULL, "cbtmintimeout",
                                        CBT_DEFAULT_TIMEOUT_MIN_VALUE,
                                        CBT_MIN_TIMEOUT_MIN_VALUE,
                                        CBT_MAX_TIMEOUT_MIN_VALUE);
  return num;
}

/**
 * Retrieve and bounds-check the cbtinitialtimeout consensus paramter.
 *
 * Effect: This is the timeout value to use before computing a timeout,
 * in milliseconds.
 */
int32_t
circuit_build_times_initial_timeout(void)
{
  int32_t min = circuit_build_times_min_timeout();
  int32_t param = networkstatus_get_param(NULL, "cbtinitialtimeout",
                                          CBT_DEFAULT_TIMEOUT_INITIAL_VALUE,
                                          CBT_MIN_TIMEOUT_INITIAL_VALUE,
                                          CBT_MAX_TIMEOUT_INITIAL_VALUE);
  if (param < min) {
    log_warn(LD_DIR, "Consensus parameter cbtinitialtimeout is too small, "
             "raising to %d", min);
    param = min;
  }
  return param;
}

/**
 * Retrieve and bounds-check the cbtrecentcount consensus paramter.
 *
 * Effect: This is the number of circuit build times to keep track of
 * for deciding if we hit cbtmaxtimeouts and need to reset our state
 * and learn a new timeout.
 */
static int32_t
circuit_build_times_recent_circuit_count(networkstatus_t *ns)
{
  return networkstatus_get_param(ns, "cbtrecentcount",
                                 CBT_DEFAULT_RECENT_CIRCUITS,
                                 CBT_MIN_RECENT_CIRCUITS,
                                 CBT_MAX_RECENT_CIRCUITS);
}

/**
 * This function is called when we get a consensus update.
 *
 * It checks to see if we have changed any consensus parameters
 * that require reallocation or discard of previous stats.
 */
void
circuit_build_times_new_consensus_params(circuit_build_times_t *cbt,
                                         networkstatus_t *ns)
{
  int32_t num = circuit_build_times_recent_circuit_count(ns);

  if (num > 0 && num != cbt->liveness.num_recent_circs) {
    int8_t *recent_circs;
    log_notice(LD_CIRC, "The Tor Directory Consensus has changed how many "
               "circuits we must track to detect network failures from %d "
               "to %d.", cbt->liveness.num_recent_circs, num);

    tor_assert(cbt->liveness.timeouts_after_firsthop);

    /*
     * Technically this is a circular array that we are reallocating
     * and memcopying. However, since it only consists of either 1s
     * or 0s, and is only used in a statistical test to determine when
     * we should discard our history after a sufficient number of 1's
     * have been reached, it is fine if order is not preserved or
     * elements are lost.
     *
     * cbtrecentcount should only be changing in cases of severe network
     * distress anyway, so memory correctness here is paramount over
     * doing acrobatics to preserve the array.
     */
    recent_circs = tor_malloc_zero(sizeof(int8_t)*num);
    memcpy(recent_circs, cbt->liveness.timeouts_after_firsthop,
           sizeof(int8_t)*MIN(num, cbt->liveness.num_recent_circs));

    // Adjust the index if it needs it.
    if (num < cbt->liveness.num_recent_circs) {
      cbt->liveness.after_firsthop_idx = MIN(num-1,
              cbt->liveness.after_firsthop_idx);
    }

    tor_free(cbt->liveness.timeouts_after_firsthop);
    cbt->liveness.timeouts_after_firsthop = recent_circs;
    cbt->liveness.num_recent_circs = num;
  }
}

/** Make a note that we're running unit tests (rather than running Tor
 * itself), so we avoid clobbering our state file. */
void
circuitbuild_running_unit_tests(void)
{
  unit_tests = 1;
}

/**
 * Return the initial default or configured timeout in milliseconds
 */
static double
circuit_build_times_get_initial_timeout(void)
{
  double timeout;
  if (!unit_tests && get_options()->CircuitBuildTimeout) {
    timeout = get_options()->CircuitBuildTimeout*1000;
    if (timeout < circuit_build_times_min_timeout()) {
      log_warn(LD_CIRC, "Config CircuitBuildTimeout too low. Setting to %ds",
               circuit_build_times_min_timeout()/1000);
      timeout = circuit_build_times_min_timeout();
    }
  } else {
    timeout = circuit_build_times_initial_timeout();
  }
  return timeout;
}

/**
 * Reset the build time state.
 *
 * Leave estimated parameters, timeout and network liveness intact
 * for future use.
 */
void
circuit_build_times_reset(circuit_build_times_t *cbt)
{
  memset(cbt->circuit_build_times, 0, sizeof(cbt->circuit_build_times));
  cbt->total_build_times = 0;
  cbt->build_times_idx = 0;
  cbt->have_computed_timeout = 0;
}

/**
 * Initialize the buildtimes structure for first use.
 *
 * Sets the initial timeout values based on either the config setting,
 * the consensus param, or the default (CBT_DEFAULT_TIMEOUT_INITIAL_VALUE).
 */
void
circuit_build_times_init(circuit_build_times_t *cbt)
{
  memset(cbt, 0, sizeof(*cbt));
  cbt->liveness.num_recent_circs =
      circuit_build_times_recent_circuit_count(NULL);
  cbt->liveness.timeouts_after_firsthop = tor_malloc_zero(sizeof(int8_t)*
                                      cbt->liveness.num_recent_circs);
  cbt->close_ms = cbt->timeout_ms = circuit_build_times_get_initial_timeout();
  control_event_buildtimeout_set(cbt, BUILDTIMEOUT_SET_EVENT_RESET);
}

#if 0
/**
 * Rewind our build time history by n positions.
 */
static void
circuit_build_times_rewind_history(circuit_build_times_t *cbt, int n)
{
  int i = 0;

  cbt->build_times_idx -= n;
  cbt->build_times_idx %= CBT_NCIRCUITS_TO_OBSERVE;

  for (i = 0; i < n; i++) {
    cbt->circuit_build_times[(i+cbt->build_times_idx)
                             %CBT_NCIRCUITS_TO_OBSERVE]=0;
  }

  if (cbt->total_build_times > n) {
    cbt->total_build_times -= n;
  } else {
    cbt->total_build_times = 0;
  }

  log_info(LD_CIRC,
          "Rewound history by %d places. Current index: %d. "
          "Total: %d", n, cbt->build_times_idx, cbt->total_build_times);
}
#endif

/**
 * Add a new build time value <b>time</b> to the set of build times. Time
 * units are milliseconds.
 *
 * circuit_build_times <b>cbt</b> is a circular array, so loop around when
 * array is full.
 */
int
circuit_build_times_add_time(circuit_build_times_t *cbt, build_time_t time)
{
  if (time <= 0 || time > CBT_BUILD_TIME_MAX) {
    log_warn(LD_BUG, "Circuit build time is too large (%u)."
                      "This is probably a bug.", time);
    tor_fragile_assert();
    return -1;
  }

  log_debug(LD_CIRC, "Adding circuit build time %u", time);

  cbt->circuit_build_times[cbt->build_times_idx] = time;
  cbt->build_times_idx = (cbt->build_times_idx + 1) % CBT_NCIRCUITS_TO_OBSERVE;
  if (cbt->total_build_times < CBT_NCIRCUITS_TO_OBSERVE)
    cbt->total_build_times++;

  if ((cbt->total_build_times % CBT_SAVE_STATE_EVERY) == 0) {
    /* Save state every n circuit builds */
    if (!unit_tests && !get_options()->AvoidDiskWrites)
      or_state_mark_dirty(get_or_state(), 0);
  }

  return 0;
}

/**
 * Return maximum circuit build time
 */
static build_time_t
circuit_build_times_max(circuit_build_times_t *cbt)
{
  int i = 0;
  build_time_t max_build_time = 0;
  for (i = 0; i < CBT_NCIRCUITS_TO_OBSERVE; i++) {
    if (cbt->circuit_build_times[i] > max_build_time
            && cbt->circuit_build_times[i] != CBT_BUILD_ABANDONED)
      max_build_time = cbt->circuit_build_times[i];
  }
  return max_build_time;
}

#if 0
/** Return minimum circuit build time */
build_time_t
circuit_build_times_min(circuit_build_times_t *cbt)
{
  int i = 0;
  build_time_t min_build_time = CBT_BUILD_TIME_MAX;
  for (i = 0; i < CBT_NCIRCUITS_TO_OBSERVE; i++) {
    if (cbt->circuit_build_times[i] && /* 0 <-> uninitialized */
        cbt->circuit_build_times[i] < min_build_time)
      min_build_time = cbt->circuit_build_times[i];
  }
  if (min_build_time == CBT_BUILD_TIME_MAX) {
    log_warn(LD_CIRC, "No build times less than CBT_BUILD_TIME_MAX!");
  }
  return min_build_time;
}
#endif

/**
 * Calculate and return a histogram for the set of build times.
 *
 * Returns an allocated array of histrogram bins representing
 * the frequency of index*CBT_BIN_WIDTH millisecond
 * build times. Also outputs the number of bins in nbins.
 *
 * The return value must be freed by the caller.
 */
static uint32_t *
circuit_build_times_create_histogram(circuit_build_times_t *cbt,
                                     build_time_t *nbins)
{
  uint32_t *histogram;
  build_time_t max_build_time = circuit_build_times_max(cbt);
  int i, c;

  *nbins = 1 + (max_build_time / CBT_BIN_WIDTH);
  histogram = tor_malloc_zero(*nbins * sizeof(build_time_t));

  // calculate histogram
  for (i = 0; i < CBT_NCIRCUITS_TO_OBSERVE; i++) {
    if (cbt->circuit_build_times[i] == 0
            || cbt->circuit_build_times[i] == CBT_BUILD_ABANDONED)
      continue; /* 0 <-> uninitialized */

    c = (cbt->circuit_build_times[i] / CBT_BIN_WIDTH);
    histogram[c]++;
  }

  return histogram;
}

/**
 * Return the Pareto start-of-curve parameter Xm.
 *
 * Because we are not a true Pareto curve, we compute this as the
 * weighted average of the N most frequent build time bins. N is either
 * 1 if we don't have enough circuit build time data collected, or
 * determined by the consensus parameter cbtnummodes (default 3).
 */
static build_time_t
circuit_build_times_get_xm(circuit_build_times_t *cbt)
{
  build_time_t i, nbins;
  build_time_t *nth_max_bin;
  int32_t bin_counts=0;
  build_time_t ret = 0;
  uint32_t *histogram = circuit_build_times_create_histogram(cbt, &nbins);
  int n=0;
  int num_modes = circuit_build_times_default_num_xm_modes();

  tor_assert(nbins > 0);
  tor_assert(num_modes > 0);

  // Only use one mode if < 1000 buildtimes. Not enough data
  // for multiple.
  if (cbt->total_build_times < CBT_NCIRCUITS_TO_OBSERVE)
    num_modes = 1;

  nth_max_bin = (build_time_t*)tor_malloc_zero(num_modes*sizeof(build_time_t));

  /* Determine the N most common build times */
  for (i = 0; i < nbins; i++) {
    if (histogram[i] >= histogram[nth_max_bin[0]]) {
      nth_max_bin[0] = i;
    }

    for (n = 1; n < num_modes; n++) {
      if (histogram[i] >= histogram[nth_max_bin[n]] &&
           (!histogram[nth_max_bin[n-1]]
               || histogram[i] < histogram[nth_max_bin[n-1]])) {
        nth_max_bin[n] = i;
      }
    }
  }

  for (n = 0; n < num_modes; n++) {
    bin_counts += histogram[nth_max_bin[n]];
    ret += CBT_BIN_TO_MS(nth_max_bin[n])*histogram[nth_max_bin[n]];
    log_info(LD_CIRC, "Xm mode #%d: %u %u", n, CBT_BIN_TO_MS(nth_max_bin[n]),
             histogram[nth_max_bin[n]]);
  }

<<<<<<< HEAD
  if(bin_counts == 0) {
	  /* dont div by 0 */
	  bin_counts = 1;
  }
=======
  /* The following assert is safe, because we don't get called when we
   * haven't observed at least CBT_MIN_MIN_CIRCUITS_TO_OBSERVE circuits. */
  tor_assert(bin_counts > 0);
>>>>>>> 68475fc5

  ret /= bin_counts;
  tor_free(histogram);
  tor_free(nth_max_bin);

  return ret;
}

/**
 * Output a histogram of current circuit build times to
 * the or_state_t state structure.
 */
void
circuit_build_times_update_state(circuit_build_times_t *cbt,
                                 or_state_t *state)
{
  uint32_t *histogram;
  build_time_t i = 0;
  build_time_t nbins = 0;
  config_line_t **next, *line;

  histogram = circuit_build_times_create_histogram(cbt, &nbins);
  // write to state
  config_free_lines(state->BuildtimeHistogram);
  next = &state->BuildtimeHistogram;
  *next = NULL;

  state->TotalBuildTimes = cbt->total_build_times;
  state->CircuitBuildAbandonedCount = 0;

  for (i = 0; i < CBT_NCIRCUITS_TO_OBSERVE; i++) {
    if (cbt->circuit_build_times[i] == CBT_BUILD_ABANDONED)
      state->CircuitBuildAbandonedCount++;
  }

  for (i = 0; i < nbins; i++) {
    // compress the histogram by skipping the blanks
    if (histogram[i] == 0) continue;
    *next = line = tor_malloc_zero(sizeof(config_line_t));
    line->key = tor_strdup("CircuitBuildTimeBin");
    line->value = tor_malloc(25);
    tor_snprintf(line->value, 25, "%d %d",
            CBT_BIN_TO_MS(i), histogram[i]);
    next = &(line->next);
  }

  if (!unit_tests) {
    if (!get_options()->AvoidDiskWrites)
      or_state_mark_dirty(get_or_state(), 0);
  }

  tor_free(histogram);
}

/**
 * Shuffle the build times array.
 *
 * Adapted from http://en.wikipedia.org/wiki/Fisher-Yates_shuffle
 */
static void
circuit_build_times_shuffle_and_store_array(circuit_build_times_t *cbt,
                                            build_time_t *raw_times,
                                            uint32_t num_times)
{
  uint32_t n = num_times;
  if (num_times > CBT_NCIRCUITS_TO_OBSERVE) {
    log_notice(LD_CIRC, "The number of circuit times that this Tor version "
               "uses to calculate build times is less than the number stored "
               "in your state file. Decreasing the circuit time history from "
               "%lu to %d.", (unsigned long)num_times,
               CBT_NCIRCUITS_TO_OBSERVE);
  }

  if (n > INT_MAX-1) {
    log_warn(LD_CIRC, "For some insane reasons, you had %lu circuit build "
             "observations in your state file. That's far too many; probably "
             "there's a bug here.", (unsigned long)n);
    n = INT_MAX-1;
  }

  /* This code can only be run on a compact array */
  while (n-- > 1) {
    int k = crypto_rand_int(n + 1); /* 0 <= k <= n. */
    build_time_t tmp = raw_times[k];
    raw_times[k] = raw_times[n];
    raw_times[n] = tmp;
  }

  /* Since the times are now shuffled, take a random CBT_NCIRCUITS_TO_OBSERVE
   * subset (ie the first CBT_NCIRCUITS_TO_OBSERVE values) */
  for (n = 0; n < MIN(num_times, CBT_NCIRCUITS_TO_OBSERVE); n++) {
    circuit_build_times_add_time(cbt, raw_times[n]);
  }
}

/**
 * Filter old synthetic timeouts that were created before the
 * new right-censored Pareto calculation was deployed.
 *
 * Once all clients before 0.2.1.13-alpha are gone, this code
 * will be unused.
 */
static int
circuit_build_times_filter_timeouts(circuit_build_times_t *cbt)
{
  int num_filtered=0, i=0;
  double timeout_rate = 0;
  build_time_t max_timeout = 0;

  timeout_rate = circuit_build_times_timeout_rate(cbt);
  max_timeout = (build_time_t)cbt->close_ms;

  for (i = 0; i < CBT_NCIRCUITS_TO_OBSERVE; i++) {
    if (cbt->circuit_build_times[i] > max_timeout) {
      build_time_t replaced = cbt->circuit_build_times[i];
      num_filtered++;
      cbt->circuit_build_times[i] = CBT_BUILD_ABANDONED;

      log_debug(LD_CIRC, "Replaced timeout %d with %d", replaced,
               cbt->circuit_build_times[i]);
    }
  }

  log_info(LD_CIRC,
           "We had %d timeouts out of %d build times, "
           "and filtered %d above the max of %u",
          (int)(cbt->total_build_times*timeout_rate),
          cbt->total_build_times, num_filtered, max_timeout);

  return num_filtered;
}

/**
 * Load histogram from <b>state</b>, shuffling the resulting array
 * after we do so. Use this result to estimate parameters and
 * calculate the timeout.
 *
 * Return -1 on error.
 */
int
circuit_build_times_parse_state(circuit_build_times_t *cbt,
                                or_state_t *state)
{
  int tot_values = 0;
  uint32_t loaded_cnt = 0, N = 0;
  config_line_t *line;
  unsigned int i;
  build_time_t *loaded_times;
  int err = 0;
  circuit_build_times_init(cbt);

  if (circuit_build_times_disabled()) {
    return 0;
  }

  /* build_time_t 0 means uninitialized */
  loaded_times = tor_malloc_zero(sizeof(build_time_t)*state->TotalBuildTimes);

  for (line = state->BuildtimeHistogram; line; line = line->next) {
    smartlist_t *args = smartlist_create();
    smartlist_split_string(args, line->value, " ",
                           SPLIT_SKIP_SPACE|SPLIT_IGNORE_BLANK, 0);
    if (smartlist_len(args) < 2) {
      log_warn(LD_GENERAL, "Unable to parse circuit build times: "
                           "Too few arguments to CircuitBuildTime");
      err = 1;
      SMARTLIST_FOREACH(args, char*, cp, tor_free(cp));
      smartlist_free(args);
      break;
    } else {
      const char *ms_str = smartlist_get(args,0);
      const char *count_str = smartlist_get(args,1);
      uint32_t count, k;
      build_time_t ms;
      int ok;
      ms = (build_time_t)tor_parse_ulong(ms_str, 0, 0,
                                         CBT_BUILD_TIME_MAX, &ok, NULL);
      if (!ok) {
        log_warn(LD_GENERAL, "Unable to parse circuit build times: "
                             "Unparsable bin number");
        err = 1;
        SMARTLIST_FOREACH(args, char*, cp, tor_free(cp));
        smartlist_free(args);
        break;
      }
      count = (uint32_t)tor_parse_ulong(count_str, 0, 0,
                                        UINT32_MAX, &ok, NULL);
      if (!ok) {
        log_warn(LD_GENERAL, "Unable to parse circuit build times: "
                             "Unparsable bin count");
        err = 1;
        SMARTLIST_FOREACH(args, char*, cp, tor_free(cp));
        smartlist_free(args);
        break;
      }

      if (loaded_cnt+count+state->CircuitBuildAbandonedCount
            > state->TotalBuildTimes) {
        log_warn(LD_CIRC,
                 "Too many build times in state file. "
                 "Stopping short before %d",
                 loaded_cnt+count);
        SMARTLIST_FOREACH(args, char*, cp, tor_free(cp));
        smartlist_free(args);
        break;
      }

      for (k = 0; k < count; k++) {
        loaded_times[loaded_cnt++] = ms;
      }
      N++;
      SMARTLIST_FOREACH(args, char*, cp, tor_free(cp));
      smartlist_free(args);
    }
  }

  log_info(LD_CIRC,
           "Adding %d timeouts.", state->CircuitBuildAbandonedCount);
  for (i=0; i < state->CircuitBuildAbandonedCount; i++) {
    loaded_times[loaded_cnt++] = CBT_BUILD_ABANDONED;
  }

  if (loaded_cnt != state->TotalBuildTimes) {
    log_warn(LD_CIRC,
            "Corrupt state file? Build times count mismatch. "
            "Read %d times, but file says %d", loaded_cnt,
            state->TotalBuildTimes);
    err = 1;
    circuit_build_times_reset(cbt);
    goto done;
  }

  circuit_build_times_shuffle_and_store_array(cbt, loaded_times, loaded_cnt);

  /* Verify that we didn't overwrite any indexes */
  for (i=0; i < CBT_NCIRCUITS_TO_OBSERVE; i++) {
    if (!cbt->circuit_build_times[i])
      break;
    tot_values++;
  }
  log_info(LD_CIRC,
           "Loaded %d/%d values from %d lines in circuit time histogram",
           tot_values, cbt->total_build_times, N);

  if (cbt->total_build_times != tot_values
        || cbt->total_build_times > CBT_NCIRCUITS_TO_OBSERVE) {
    log_warn(LD_CIRC,
            "Corrupt state file? Shuffled build times mismatch. "
            "Read %d times, but file says %d", tot_values,
            state->TotalBuildTimes);
    err = 1;
    circuit_build_times_reset(cbt);
    goto done;
  }

  circuit_build_times_set_timeout(cbt);

  if (!state->CircuitBuildAbandonedCount && cbt->total_build_times) {
    circuit_build_times_filter_timeouts(cbt);
  }

 done:
  tor_free(loaded_times);
  return err ? -1 : 0;
}

/**
 * Estimates the Xm and Alpha parameters using
 * http://en.wikipedia.org/wiki/Pareto_distribution#Parameter_estimation
 *
 * The notable difference is that we use mode instead of min to estimate Xm.
 * This is because our distribution is frechet-like. We claim this is
 * an acceptable approximation because we are only concerned with the
 * accuracy of the CDF of the tail.
 */
int
circuit_build_times_update_alpha(circuit_build_times_t *cbt)
{
  build_time_t *x=cbt->circuit_build_times;
  double a = 0;
  int n=0,i=0,abandoned_count=0;
  build_time_t max_time=0;

  /* http://en.wikipedia.org/wiki/Pareto_distribution#Parameter_estimation */
  /* We sort of cheat here and make our samples slightly more pareto-like
   * and less frechet-like. */
  cbt->Xm = circuit_build_times_get_xm(cbt);

  tor_assert(cbt->Xm > 0);

  for (i=0; i< CBT_NCIRCUITS_TO_OBSERVE; i++) {
    if (!x[i]) {
      continue;
    }

    if (x[i] < cbt->Xm) {
      a += tor_mathlog(cbt->Xm);
    } else if (x[i] == CBT_BUILD_ABANDONED) {
      abandoned_count++;
    } else {
      a += tor_mathlog(x[i]);
      if (x[i] > max_time)
        max_time = x[i];
    }
    n++;
  }

  /*
   * We are erring and asserting here because this can only happen
   * in codepaths other than startup. The startup state parsing code
   * performs this same check, and resets state if it hits it. If we
   * hit it at runtime, something serious has gone wrong.
   */
  if (n!=cbt->total_build_times) {
    log_err(LD_CIRC, "Discrepancy in build times count: %d vs %d", n,
            cbt->total_build_times);
  }
  tor_assert(n==cbt->total_build_times);

  if (max_time <= 0) {
    /* This can happen if Xm is actually the *maximum* value in the set.
     * It can also happen if we've abandoned every single circuit somehow.
     * In either case, tell the caller not to compute a new build timeout. */
    log_warn(LD_BUG,
             "Could not determine largest build time (%d). "
             "Xm is %dms and we've abandoned %d out of %d circuits.", max_time,
             cbt->Xm, abandoned_count, n);
    return 0;
  }

  a += abandoned_count*tor_mathlog(max_time);

  a -= n*tor_mathlog(cbt->Xm);
  // Estimator comes from Eq #4 in:
  // "Bayesian estimation based on trimmed samples from Pareto populations"
  // by Arturo J. Fernández. We are right-censored only.
  a = (n-abandoned_count)/a;

  cbt->alpha = a;

  return 1;
}

/**
 * This is the Pareto Quantile Function. It calculates the point x
 * in the distribution such that F(x) = quantile (ie quantile*100%
 * of the mass of the density function is below x on the curve).
 *
 * We use it to calculate the timeout and also to generate synthetic
 * values of time for circuits that timeout before completion.
 *
 * See http://en.wikipedia.org/wiki/Quantile_function,
 * http://en.wikipedia.org/wiki/Inverse_transform_sampling and
 * http://en.wikipedia.org/wiki/Pareto_distribution#Generating_a_
 *     random_sample_from_Pareto_distribution
 * That's right. I'll cite wikipedia all day long.
 *
 * Return value is in milliseconds.
 */
double
circuit_build_times_calculate_timeout(circuit_build_times_t *cbt,
                                      double quantile)
{
  double ret;
  tor_assert(quantile >= 0);
  tor_assert(1.0-quantile > 0);
  tor_assert(cbt->Xm > 0);

  ret = cbt->Xm/pow(1.0-quantile,1.0/cbt->alpha);
  if (ret > INT32_MAX) {
    ret = INT32_MAX;
  }
  tor_assert(ret > 0);
  return ret;
}

/** Pareto CDF */
double
circuit_build_times_cdf(circuit_build_times_t *cbt, double x)
{
  double ret;
  tor_assert(cbt->Xm > 0);
  ret = 1.0-pow(cbt->Xm/x,cbt->alpha);
  tor_assert(0 <= ret && ret <= 1.0);
  return ret;
}

/**
 * Generate a synthetic time using our distribution parameters.
 *
 * The return value will be within the [q_lo, q_hi) quantile points
 * on the CDF.
 */
build_time_t
circuit_build_times_generate_sample(circuit_build_times_t *cbt,
                                    double q_lo, double q_hi)
{
  double randval = crypto_rand_double();
  build_time_t ret;
  double u;

  /* Generate between [q_lo, q_hi) */
  /*XXXX This is what nextafter is supposed to be for; we should use it on the
   * platforms that support it. */
  q_hi -= 1.0/(INT32_MAX);

  tor_assert(q_lo >= 0);
  tor_assert(q_hi < 1);
  tor_assert(q_lo < q_hi);

  u = q_lo + (q_hi-q_lo)*randval;

  tor_assert(0 <= u && u < 1.0);
  /* circuit_build_times_calculate_timeout returns <= INT32_MAX */
  ret = (build_time_t)
    tor_lround(circuit_build_times_calculate_timeout(cbt, u));
  tor_assert(ret > 0);
  return ret;
}

/**
 * Estimate an initial alpha parameter by solving the quantile
 * function with a quantile point and a specific timeout value.
 */
void
circuit_build_times_initial_alpha(circuit_build_times_t *cbt,
                                  double quantile, double timeout_ms)
{
  // Q(u) = Xm/((1-u)^(1/a))
  // Q(0.8) = Xm/((1-0.8))^(1/a)) = CircBuildTimeout
  // CircBuildTimeout = Xm/((1-0.8))^(1/a))
  // CircBuildTimeout = Xm*((1-0.8))^(-1/a))
  // ln(CircBuildTimeout) = ln(Xm)+ln(((1-0.8)))*(-1/a)
  // -ln(1-0.8)/(ln(CircBuildTimeout)-ln(Xm))=a
  tor_assert(quantile >= 0);
  tor_assert(cbt->Xm > 0);
  cbt->alpha = tor_mathlog(1.0-quantile)/
    (tor_mathlog(cbt->Xm)-tor_mathlog(timeout_ms));
  tor_assert(cbt->alpha > 0);
}

/**
 * Returns true if we need circuits to be built
 */
int
circuit_build_times_needs_circuits(circuit_build_times_t *cbt)
{
  /* Return true if < MIN_CIRCUITS_TO_OBSERVE */
  return !circuit_build_times_enough_to_compute(cbt);
}

/**
 * Returns true if we should build a timeout test circuit
 * right now.
 */
int
circuit_build_times_needs_circuits_now(circuit_build_times_t *cbt)
{
  return circuit_build_times_needs_circuits(cbt) &&
    approx_time()-cbt->last_circ_at > circuit_build_times_test_frequency();
}

/**
 * Called to indicate that the network showed some signs of liveness,
 * i.e. we received a cell.
 *
 * This is used by circuit_build_times_network_check_live() to decide
 * if we should record the circuit build timeout or not.
 *
 * This function is called every time we receive a cell. Avoid
 * syscalls, events, and other high-intensity work.
 */
void
circuit_build_times_network_is_live(circuit_build_times_t *cbt)
{
  time_t now = approx_time();
  if (cbt->liveness.nonlive_timeouts > 0) {
    log_notice(LD_CIRC,
               "Tor now sees network activity. Restoring circuit build "
               "timeout recording. Network was down for %d seconds "
               "during %d circuit attempts.",
               (int)(now - cbt->liveness.network_last_live),
               cbt->liveness.nonlive_timeouts);
  }
  cbt->liveness.network_last_live = now;
  cbt->liveness.nonlive_timeouts = 0;
}

/**
 * Called to indicate that we completed a circuit. Because this circuit
 * succeeded, it doesn't count as a timeout-after-the-first-hop.
 *
 * This is used by circuit_build_times_network_check_changed() to determine
 * if we had too many recent timeouts and need to reset our learned timeout
 * to something higher.
 */
void
circuit_build_times_network_circ_success(circuit_build_times_t *cbt)
{
  cbt->liveness.timeouts_after_firsthop[cbt->liveness.after_firsthop_idx] = 0;
  cbt->liveness.after_firsthop_idx++;
  cbt->liveness.after_firsthop_idx %= cbt->liveness.num_recent_circs;
}

/**
 * A circuit just timed out. If it failed after the first hop, record it
 * in our history for later deciding if the network speed has changed.
 *
 * This is used by circuit_build_times_network_check_changed() to determine
 * if we had too many recent timeouts and need to reset our learned timeout
 * to something higher.
 */
static void
circuit_build_times_network_timeout(circuit_build_times_t *cbt,
                                    int did_onehop)
{
  if (did_onehop) {
    cbt->liveness.timeouts_after_firsthop[cbt->liveness.after_firsthop_idx]=1;
    cbt->liveness.after_firsthop_idx++;
    cbt->liveness.after_firsthop_idx %= cbt->liveness.num_recent_circs;
  }
}

/**
 * A circuit was just forcibly closed. If there has been no recent network
 * activity at all, but this circuit was launched back when we thought the
 * network was live, increment the number of "nonlive" circuit timeouts.
 *
 * This is used by circuit_build_times_network_check_live() to decide
 * if we should record the circuit build timeout or not.
 */
static void
circuit_build_times_network_close(circuit_build_times_t *cbt,
                                    int did_onehop, time_t start_time)
{
  time_t now = time(NULL);
  /*
   * Check if this is a timeout that was for a circuit that spent its
   * entire existence during a time where we have had no network activity.
   */
  if (cbt->liveness.network_last_live < start_time) {
    if (did_onehop) {
      char last_live_buf[ISO_TIME_LEN+1];
      char start_time_buf[ISO_TIME_LEN+1];
      char now_buf[ISO_TIME_LEN+1];
      format_local_iso_time(last_live_buf, cbt->liveness.network_last_live);
      format_local_iso_time(start_time_buf, start_time);
      format_local_iso_time(now_buf, now);
      log_warn(LD_BUG,
               "Circuit somehow completed a hop while the network was "
               "not live. Network was last live at %s, but circuit launched "
               "at %s. It's now %s.", last_live_buf, start_time_buf,
               now_buf);
    }
    cbt->liveness.nonlive_timeouts++;
    if (cbt->liveness.nonlive_timeouts == 1) {
      log_notice(LD_CIRC,
                 "Tor has not observed any network activity for the past %d "
                 "seconds. Disabling circuit build timeout recording.",
                 (int)(now - cbt->liveness.network_last_live));
    } else {
      log_info(LD_CIRC,
             "Got non-live timeout. Current count is: %d",
             cbt->liveness.nonlive_timeouts);
    }
  }
}

/**
 * When the network is not live, we do not record circuit build times.
 *
 * The network is considered not live if there has been at least one
 * circuit build that began and ended (had its close_ms measurement
 * period expire) since we last received a cell.
 *
 * Also has the side effect of rewinding the circuit time history
 * in the case of recent liveness changes.
 */
int
circuit_build_times_network_check_live(circuit_build_times_t *cbt)
{
  if (cbt->liveness.nonlive_timeouts > 0) {
    return 0;
  }

  return 1;
}

/**
 * Returns true if we have seen more than MAX_RECENT_TIMEOUT_COUNT of
 * the past RECENT_CIRCUITS time out after the first hop. Used to detect
 * if the network connection has changed significantly, and if so,
 * resets our circuit build timeout to the default.
 *
 * Also resets the entire timeout history in this case and causes us
 * to restart the process of building test circuits and estimating a
 * new timeout.
 */
int
circuit_build_times_network_check_changed(circuit_build_times_t *cbt)
{
  int total_build_times = cbt->total_build_times;
  int timeout_count=0;
  int i;

  /* how many of our recent circuits made it to the first hop but then
   * timed out? */
  for (i = 0; i < cbt->liveness.num_recent_circs; i++) {
    timeout_count += cbt->liveness.timeouts_after_firsthop[i];
  }

  /* If 80% of our recent circuits are timing out after the first hop,
   * we need to re-estimate a new initial alpha and timeout. */
  if (timeout_count < circuit_build_times_max_timeouts()) {
    return 0;
  }

  circuit_build_times_reset(cbt);
  memset(cbt->liveness.timeouts_after_firsthop, 0,
          sizeof(*cbt->liveness.timeouts_after_firsthop)*
          cbt->liveness.num_recent_circs);
  cbt->liveness.after_firsthop_idx = 0;

  /* Check to see if this has happened before. If so, double the timeout
   * to give people on abysmally bad network connections a shot at access */
  if (cbt->timeout_ms >= circuit_build_times_get_initial_timeout()) {
    if (cbt->timeout_ms > INT32_MAX/2 || cbt->close_ms > INT32_MAX/2) {
      log_warn(LD_CIRC, "Insanely large circuit build timeout value. "
              "(timeout = %fmsec, close = %fmsec)",
               cbt->timeout_ms, cbt->close_ms);
    } else {
      cbt->timeout_ms *= 2;
      cbt->close_ms *= 2;
    }
  } else {
    cbt->close_ms = cbt->timeout_ms
                  = circuit_build_times_get_initial_timeout();
  }

  control_event_buildtimeout_set(cbt, BUILDTIMEOUT_SET_EVENT_RESET);

  log_notice(LD_CIRC,
            "Your network connection speed appears to have changed. Resetting "
            "timeout to %lds after %d timeouts and %d buildtimes.",
            tor_lround(cbt->timeout_ms/1000), timeout_count,
            total_build_times);

  return 1;
}

/**
 * Count the number of timeouts in a set of cbt data.
 */
double
circuit_build_times_timeout_rate(const circuit_build_times_t *cbt)
{
  int i=0,timeouts=0;
  for (i = 0; i < CBT_NCIRCUITS_TO_OBSERVE; i++) {
    if (cbt->circuit_build_times[i] >= cbt->timeout_ms) {
       timeouts++;
    }
  }

  if (!cbt->total_build_times)
    return 0;

  return ((double)timeouts)/cbt->total_build_times;
}

/**
 * Count the number of closed circuits in a set of cbt data.
 */
double
circuit_build_times_close_rate(const circuit_build_times_t *cbt)
{
  int i=0,closed=0;
  for (i = 0; i < CBT_NCIRCUITS_TO_OBSERVE; i++) {
    if (cbt->circuit_build_times[i] == CBT_BUILD_ABANDONED) {
       closed++;
    }
  }

  if (!cbt->total_build_times)
    return 0;

  return ((double)closed)/cbt->total_build_times;
}

/**
 * Store a timeout as a synthetic value.
 *
 * Returns true if the store was successful and we should possibly
 * update our timeout estimate.
 */
int
circuit_build_times_count_close(circuit_build_times_t *cbt,
                                int did_onehop,
                                time_t start_time)
{
  if (circuit_build_times_disabled()) {
    cbt->close_ms = cbt->timeout_ms
                  = circuit_build_times_get_initial_timeout();
    return 0;
  }

  /* Record this force-close to help determine if the network is dead */
  circuit_build_times_network_close(cbt, did_onehop, start_time);

  /* Only count timeouts if network is live.. */
  if (!circuit_build_times_network_check_live(cbt)) {
    return 0;
  }

  circuit_build_times_add_time(cbt, CBT_BUILD_ABANDONED);
  return 1;
}

/**
 * Update timeout counts to determine if we need to expire
 * our build time history due to excessive timeouts.
 *
 * We do not record any actual time values at this stage;
 * we are only interested in recording the fact that a timeout
 * happened. We record the time values via
 * circuit_build_times_count_close() and circuit_build_times_add_time().
 */
void
circuit_build_times_count_timeout(circuit_build_times_t *cbt,
                                  int did_onehop)
{
  if (circuit_build_times_disabled()) {
    cbt->close_ms = cbt->timeout_ms
                  = circuit_build_times_get_initial_timeout();
    return;
  }

  /* Register the fact that a timeout just occurred. */
  circuit_build_times_network_timeout(cbt, did_onehop);

  /* If there are a ton of timeouts, we should reset
   * the circuit build timeout. */
  circuit_build_times_network_check_changed(cbt);
}

/**
 * Estimate a new timeout based on history and set our timeout
 * variable accordingly.
 */
static int
circuit_build_times_set_timeout_worker(circuit_build_times_t *cbt)
{
  build_time_t max_time;
  if (!circuit_build_times_enough_to_compute(cbt))
    return 0;

  if (!circuit_build_times_update_alpha(cbt))
    return 0;

  cbt->timeout_ms = circuit_build_times_calculate_timeout(cbt,
                                circuit_build_times_quantile_cutoff());

  cbt->close_ms = circuit_build_times_calculate_timeout(cbt,
                                circuit_build_times_close_quantile());

  max_time = circuit_build_times_max(cbt);

  /* Sometimes really fast guard nodes give us such a steep curve
   * that this ends up being not that much greater than timeout_ms.
   * Make it be at least 1 min to handle this case. */
  cbt->close_ms = MAX(cbt->close_ms, circuit_build_times_initial_timeout());

  if (cbt->timeout_ms > max_time) {
    log_info(LD_CIRC,
               "Circuit build timeout of %dms is beyond the maximum build "
               "time we have ever observed. Capping it to %dms.",
               (int)cbt->timeout_ms, max_time);
    cbt->timeout_ms = max_time;
  }

  if (max_time < INT32_MAX/2 && cbt->close_ms > 2*max_time) {
    log_info(LD_CIRC,
               "Circuit build measurement period of %dms is more than twice "
               "the maximum build time we have ever observed. Capping it to "
               "%dms.", (int)cbt->close_ms, 2*max_time);
    cbt->close_ms = 2*max_time;
  }

  cbt->have_computed_timeout = 1;
  return 1;
}

/**
 * Exposed function to compute a new timeout. Dispatches events and
 * also filters out extremely high timeout values.
 */
void
circuit_build_times_set_timeout(circuit_build_times_t *cbt)
{
  long prev_timeout = tor_lround(cbt->timeout_ms/1000);
  double timeout_rate;

  if (!circuit_build_times_set_timeout_worker(cbt))
    return;

  if (cbt->timeout_ms < circuit_build_times_min_timeout()) {
    log_warn(LD_CIRC, "Set buildtimeout to low value %fms. Setting to %dms",
             cbt->timeout_ms, circuit_build_times_min_timeout());
    cbt->timeout_ms = circuit_build_times_min_timeout();
    if (cbt->close_ms < cbt->timeout_ms) {
      /* This shouldn't happen because of MAX() in timeout_worker above,
       * but doing it just in case */
      cbt->close_ms = circuit_build_times_initial_timeout();
    }
  }

  control_event_buildtimeout_set(cbt, BUILDTIMEOUT_SET_EVENT_COMPUTED);

  timeout_rate = circuit_build_times_timeout_rate(cbt);

  if (prev_timeout > tor_lround(cbt->timeout_ms/1000)) {
    log_info(LD_CIRC,
               "Based on %d circuit times, it looks like we don't need to "
               "wait so long for circuits to finish. We will now assume a "
               "circuit is too slow to use after waiting %ld seconds.",
               cbt->total_build_times,
               tor_lround(cbt->timeout_ms/1000));
    log_info(LD_CIRC,
             "Circuit timeout data: %fms, %fms, Xm: %d, a: %f, r: %f",
             cbt->timeout_ms, cbt->close_ms, cbt->Xm, cbt->alpha,
             timeout_rate);
  } else if (prev_timeout < tor_lround(cbt->timeout_ms/1000)) {
    log_info(LD_CIRC,
               "Based on %d circuit times, it looks like we need to wait "
               "longer for circuits to finish. We will now assume a "
               "circuit is too slow to use after waiting %ld seconds.",
               cbt->total_build_times,
               tor_lround(cbt->timeout_ms/1000));
    log_info(LD_CIRC,
             "Circuit timeout data: %fms, %fms, Xm: %d, a: %f, r: %f",
             cbt->timeout_ms, cbt->close_ms, cbt->Xm, cbt->alpha,
             timeout_rate);
  } else {
    log_info(LD_CIRC,
             "Set circuit build timeout to %lds (%fms, %fms, Xm: %d, a: %f,"
             " r: %f) based on %d circuit times",
             tor_lround(cbt->timeout_ms/1000),
             cbt->timeout_ms, cbt->close_ms, cbt->Xm, cbt->alpha, timeout_rate,
             cbt->total_build_times);
  }
}

/** Iterate over values of circ_id, starting from conn-\>next_circ_id,
 * and with the high bit specified by conn-\>circ_id_type, until we get
 * a circ_id that is not in use by any other circuit on that conn.
 *
 * Return it, or 0 if can't get a unique circ_id.
 */
static circid_t
get_unique_circ_id_by_conn(or_connection_t *conn)
{
  circid_t test_circ_id;
  circid_t attempts=0;
  circid_t high_bit;

  tor_assert(conn);
  if (conn->circ_id_type == CIRC_ID_TYPE_NEITHER) {
    log_warn(LD_BUG, "Trying to pick a circuit ID for a connection from "
             "a client with no identity.");
    return 0;
  }
  high_bit = (conn->circ_id_type == CIRC_ID_TYPE_HIGHER) ? 1<<15 : 0;
  do {
    /* Sequentially iterate over test_circ_id=1...1<<15-1 until we find a
     * circID such that (high_bit|test_circ_id) is not already used. */
    test_circ_id = conn->next_circ_id++;
    if (test_circ_id == 0 || test_circ_id >= 1<<15) {
      test_circ_id = 1;
      conn->next_circ_id = 2;
    }
    if (++attempts > 1<<15) {
      /* Make sure we don't loop forever if all circ_id's are used. This
       * matters because it's an external DoS opportunity.
       */
      log_warn(LD_CIRC,"No unused circ IDs. Failing.");
      return 0;
    }
    test_circ_id |= high_bit;
  } while (circuit_id_in_use_on_orconn(test_circ_id, conn));
  return test_circ_id;
}

/** If <b>verbose</b> is false, allocate and return a comma-separated list of
 * the currently built elements of <b>circ</b>. If <b>verbose</b> is true, also
 * list information about link status in a more verbose format using spaces.
 * If <b>verbose_names</b> is false, give nicknames for Named routers and hex
 * digests for others; if <b>verbose_names</b> is true, use $DIGEST=Name style
 * names.
 */
static char *
circuit_list_path_impl(origin_circuit_t *circ, int verbose, int verbose_names)
{
  crypt_path_t *hop;
  smartlist_t *elements;
  const char *states[] = {"closed", "waiting for keys", "open"};
  char *s;

  elements = smartlist_create();

  if (verbose) {
    const char *nickname = build_state_get_exit_nickname(circ->build_state);
    char *cp;
    tor_asprintf(&cp, "%s%s circ (length %d%s%s):",
                 circ->build_state->is_internal ? "internal" : "exit",
                 circ->build_state->need_uptime ? " (high-uptime)" : "",
                 circ->build_state->desired_path_len,
                 circ->_base.state == CIRCUIT_STATE_OPEN ? "" : ", last hop ",
                 circ->_base.state == CIRCUIT_STATE_OPEN ? "" :
                 (nickname?nickname:"*unnamed*"));
    smartlist_add(elements, cp);
  }

  hop = circ->cpath;
  do {
    char *elt;
    const char *id;
    const node_t *node;
    if (!hop)
      break;
    if (!verbose && hop->state != CPATH_STATE_OPEN)
      break;
    if (!hop->extend_info)
      break;
    id = hop->extend_info->identity_digest;
    if (verbose_names) {
      elt = tor_malloc(MAX_VERBOSE_NICKNAME_LEN+1);
      if ((node = node_get_by_id(id))) {
        node_get_verbose_nickname(node, elt);
      } else if (is_legal_nickname(hop->extend_info->nickname)) {
        elt[0] = '$';
        base16_encode(elt+1, HEX_DIGEST_LEN+1, id, DIGEST_LEN);
        elt[HEX_DIGEST_LEN+1]= '~';
        strlcpy(elt+HEX_DIGEST_LEN+2,
                hop->extend_info->nickname, MAX_NICKNAME_LEN+1);
      } else {
        elt[0] = '$';
        base16_encode(elt+1, HEX_DIGEST_LEN+1, id, DIGEST_LEN);
      }
    } else { /* ! verbose_names */
      node = node_get_by_id(id);
      if (node && node_is_named(node)) {
        elt = tor_strdup(node_get_nickname(node));
      } else {
        elt = tor_malloc(HEX_DIGEST_LEN+2);
        elt[0] = '$';
        base16_encode(elt+1, HEX_DIGEST_LEN+1, id, DIGEST_LEN);
      }
    }
    tor_assert(elt);
    if (verbose) {
      size_t len = strlen(elt)+2+strlen(states[hop->state])+1;
      char *v = tor_malloc(len);
      tor_assert(hop->state <= 2);
      tor_snprintf(v,len,"%s(%s)",elt,states[hop->state]);
      smartlist_add(elements, v);
      tor_free(elt);
    } else {
      smartlist_add(elements, elt);
    }
    hop = hop->next;
  } while (hop != circ->cpath);

  s = smartlist_join_strings(elements, verbose?" ":",", 0, NULL);
  SMARTLIST_FOREACH(elements, char*, cp, tor_free(cp));
  smartlist_free(elements);
  return s;
}

/** If <b>verbose</b> is false, allocate and return a comma-separated
 * list of the currently built elements of <b>circ</b>.  If
 * <b>verbose</b> is true, also list information about link status in
 * a more verbose format using spaces.
 */
char *
circuit_list_path(origin_circuit_t *circ, int verbose)
{
  return circuit_list_path_impl(circ, verbose, 0);
}

/** Allocate and return a comma-separated list of the currently built elements
 * of <b>circ</b>, giving each as a verbose nickname.
 */
char *
circuit_list_path_for_controller(origin_circuit_t *circ)
{
  return circuit_list_path_impl(circ, 0, 1);
}

/** Log, at severity <b>severity</b>, the nicknames of each router in
 * <b>circ</b>'s cpath. Also log the length of the cpath, and the intended
 * exit point.
 */
void
circuit_log_path(int severity, unsigned int domain, origin_circuit_t *circ)
{
  char *s = circuit_list_path(circ,1);
  tor_log(severity,domain,"%s",s);
  tor_free(s);
}

/** Tell the rep(utation)hist(ory) module about the status of the links
 * in <b>circ</b>.  Hops that have become OPEN are marked as successfully
 * extended; the _first_ hop that isn't open (if any) is marked as
 * unable to extend.
 */
/* XXXX Someday we should learn from OR circuits too. */
void
circuit_rep_hist_note_result(origin_circuit_t *circ)
{
  crypt_path_t *hop;
  const char *prev_digest = NULL;
  hop = circ->cpath;
  if (!hop) /* circuit hasn't started building yet. */
    return;
  if (server_mode(get_options())) {
    const routerinfo_t *me = router_get_my_routerinfo();
    if (!me)
      return;
    prev_digest = me->cache_info.identity_digest;
  }
  do {
    const node_t *node = node_get_by_id(hop->extend_info->identity_digest);
    if (node) { /* Why do we check this?  We know the identity. -NM XXXX */
      if (prev_digest) {
        if (hop->state == CPATH_STATE_OPEN)
          rep_hist_note_extend_succeeded(prev_digest, node->identity);
        else {
          rep_hist_note_extend_failed(prev_digest, node->identity);
          break;
        }
      }
      prev_digest = node->identity;
    } else {
      prev_digest = NULL;
    }
    hop=hop->next;
  } while (hop!=circ->cpath);
}

/** Pick all the entries in our cpath. Stop and return 0 when we're
 * happy, or return -1 if an error occurs. */
static int
onion_populate_cpath(origin_circuit_t *circ)
{
  int r;
 again:
  r = onion_extend_cpath(circ);
  if (r < 0) {
    log_info(LD_CIRC,"Generating cpath hop failed.");
    return -1;
  }
  if (r == 0)
    goto again;
  return 0; /* if r == 1 */
}

/** Create and return a new origin circuit. Initialize its purpose and
 * build-state based on our arguments.  The <b>flags</b> argument is a
 * bitfield of CIRCLAUNCH_* flags. */
origin_circuit_t *
origin_circuit_init(uint8_t purpose, int flags)
{
  /* sets circ->p_circ_id and circ->p_conn */
  origin_circuit_t *circ = origin_circuit_new();
  circuit_set_state(TO_CIRCUIT(circ), CIRCUIT_STATE_OR_WAIT);
  circ->build_state = tor_malloc_zero(sizeof(cpath_build_state_t));
  circ->build_state->onehop_tunnel =
    ((flags & CIRCLAUNCH_ONEHOP_TUNNEL) ? 1 : 0);
  circ->build_state->need_uptime =
    ((flags & CIRCLAUNCH_NEED_UPTIME) ? 1 : 0);
  circ->build_state->need_capacity =
    ((flags & CIRCLAUNCH_NEED_CAPACITY) ? 1 : 0);
  circ->build_state->is_internal =
    ((flags & CIRCLAUNCH_IS_INTERNAL) ? 1 : 0);
  circ->_base.purpose = purpose;
  return circ;
}

/** Build a new circuit for <b>purpose</b>. If <b>exit</b>
 * is defined, then use that as your exit router, else choose a suitable
 * exit node.
 *
 * Also launch a connection to the first OR in the chosen path, if
 * it's not open already.
 */
origin_circuit_t *
circuit_establish_circuit(uint8_t purpose, extend_info_t *exit, int flags)
{
  origin_circuit_t *circ;
  int err_reason = 0;

  circ = origin_circuit_init(purpose, flags);

  if (onion_pick_cpath_exit(circ, exit) < 0 ||
      onion_populate_cpath(circ) < 0) {
    circuit_mark_for_close(TO_CIRCUIT(circ), END_CIRC_REASON_NOPATH);
    return NULL;
  }

  control_event_circuit_status(circ, CIRC_EVENT_LAUNCHED, 0);

  if ((err_reason = circuit_handle_first_hop(circ)) < 0) {
    circuit_mark_for_close(TO_CIRCUIT(circ), -err_reason);
    return NULL;
  }
  return circ;
}

/** Start establishing the first hop of our circuit. Figure out what
 * OR we should connect to, and if necessary start the connection to
 * it. If we're already connected, then send the 'create' cell.
 * Return 0 for ok, -reason if circ should be marked-for-close. */
int
circuit_handle_first_hop(origin_circuit_t *circ)
{
  crypt_path_t *firsthop;
  or_connection_t *n_conn;
  int err_reason = 0;
  const char *msg = NULL;
  int should_launch = 0;

  firsthop = onion_next_hop_in_cpath(circ->cpath);
  tor_assert(firsthop);
  tor_assert(firsthop->extend_info);

  /* now see if we're already connected to the first OR in 'route' */
  log_debug(LD_CIRC,"Looking for firsthop '%s:%u'",
            fmt_addr(&firsthop->extend_info->addr),
            firsthop->extend_info->port);

  n_conn = connection_or_get_for_extend(firsthop->extend_info->identity_digest,
                                        &firsthop->extend_info->addr,
                                        &msg,
                                        &should_launch);

  if (!n_conn) {
    /* not currently connected in a useful way. */
    log_info(LD_CIRC, "Next router is %s: %s",
             safe_str_client(extend_info_describe(firsthop->extend_info)),
             msg?msg:"???");
    circ->_base.n_hop = extend_info_dup(firsthop->extend_info);

    if (should_launch) {
      if (circ->build_state->onehop_tunnel)
        control_event_bootstrap(BOOTSTRAP_STATUS_CONN_DIR, 0);
      n_conn = connection_or_connect(&firsthop->extend_info->addr,
                                     firsthop->extend_info->port,
                                     firsthop->extend_info->identity_digest);
      if (!n_conn) { /* connect failed, forget the whole thing */
        log_info(LD_CIRC,"connect to firsthop failed. Closing.");
        return -END_CIRC_REASON_CONNECTFAILED;
      }
    }

    log_debug(LD_CIRC,"connecting in progress (or finished). Good.");
    /* return success. The onion/circuit/etc will be taken care of
     * automatically (may already have been) whenever n_conn reaches
     * OR_CONN_STATE_OPEN.
     */
    return 0;
  } else { /* it's already open. use it. */
    tor_assert(!circ->_base.n_hop);
    circ->_base.n_conn = n_conn;
    log_debug(LD_CIRC,"Conn open. Delivering first onion skin.");
    if ((err_reason = circuit_send_next_onion_skin(circ)) < 0) {
      log_info(LD_CIRC,"circuit_send_next_onion_skin failed.");
      return err_reason;
    }
  }
  return 0;
}

/** Find any circuits that are waiting on <b>or_conn</b> to become
 * open and get them to send their create cells forward.
 *
 * Status is 1 if connect succeeded, or 0 if connect failed.
 */
void
circuit_n_conn_done(or_connection_t *or_conn, int status)
{
  smartlist_t *pending_circs;
  int err_reason = 0;

  log_debug(LD_CIRC,"or_conn to %s/%s, status=%d",
            or_conn->nickname ? or_conn->nickname : "NULL",
            or_conn->_base.address, status);

  pending_circs = smartlist_create();
  circuit_get_all_pending_on_or_conn(pending_circs, or_conn);

  SMARTLIST_FOREACH_BEGIN(pending_circs, circuit_t *, circ)
    {
      /* These checks are redundant wrt get_all_pending_on_or_conn, but I'm
       * leaving them in in case it's possible for the status of a circuit to
       * change as we're going down the list. */
      if (circ->marked_for_close || circ->n_conn || !circ->n_hop ||
          circ->state != CIRCUIT_STATE_OR_WAIT)
        continue;

      if (tor_digest_is_zero(circ->n_hop->identity_digest)) {
        /* Look at addr/port. This is an unkeyed connection. */
        if (!tor_addr_eq(&circ->n_hop->addr, &or_conn->_base.addr) ||
            circ->n_hop->port != or_conn->_base.port)
          continue;
      } else {
        /* We expected a key. See if it's the right one. */
        if (tor_memneq(or_conn->identity_digest,
                   circ->n_hop->identity_digest, DIGEST_LEN))
          continue;
      }
      if (!status) { /* or_conn failed; close circ */
        log_info(LD_CIRC,"or_conn failed. Closing circ.");
        circuit_mark_for_close(circ, END_CIRC_REASON_OR_CONN_CLOSED);
        continue;
      }
      log_debug(LD_CIRC, "Found circ, sending create cell.");
      /* circuit_deliver_create_cell will set n_circ_id and add us to
       * orconn_circuid_circuit_map, so we don't need to call
       * set_circid_orconn here. */
      circ->n_conn = or_conn;
      extend_info_free(circ->n_hop);
      circ->n_hop = NULL;

      if (CIRCUIT_IS_ORIGIN(circ)) {
        if ((err_reason =
             circuit_send_next_onion_skin(TO_ORIGIN_CIRCUIT(circ))) < 0) {
          log_info(LD_CIRC,
                   "send_next_onion_skin failed; circuit marked for closing.");
          circuit_mark_for_close(circ, -err_reason);
          continue;
          /* XXX could this be bad, eg if next_onion_skin failed because conn
           *     died? */
        }
      } else {
        /* pull the create cell out of circ->onionskin, and send it */
        tor_assert(circ->n_conn_onionskin);
        if (circuit_deliver_create_cell(circ,CELL_CREATE,
                                        circ->n_conn_onionskin)<0) {
          circuit_mark_for_close(circ, END_CIRC_REASON_RESOURCELIMIT);
          continue;
        }
        tor_free(circ->n_conn_onionskin);
        circuit_set_state(circ, CIRCUIT_STATE_OPEN);
      }
    }
  SMARTLIST_FOREACH_END(circ);

  smartlist_free(pending_circs);
}

/** Find a new circid that isn't currently in use on the circ->n_conn
 * for the outgoing
 * circuit <b>circ</b>, and deliver a cell of type <b>cell_type</b>
 * (either CELL_CREATE or CELL_CREATE_FAST) with payload <b>payload</b>
 * to this circuit.
 * Return -1 if we failed to find a suitable circid, else return 0.
 */
static int
circuit_deliver_create_cell(circuit_t *circ, uint8_t cell_type,
                            const char *payload)
{
  cell_t cell;
  circid_t id;

  tor_assert(circ);
  tor_assert(circ->n_conn);
  tor_assert(payload);
  tor_assert(cell_type == CELL_CREATE || cell_type == CELL_CREATE_FAST);

  id = get_unique_circ_id_by_conn(circ->n_conn);
  if (!id) {
    log_warn(LD_CIRC,"failed to get unique circID.");
    return -1;
  }
  log_debug(LD_CIRC,"Chosen circID %u.", id);
  circuit_set_n_circid_orconn(circ, id, circ->n_conn);

  memset(&cell, 0, sizeof(cell_t));
  cell.command = cell_type;
  cell.circ_id = circ->n_circ_id;

  memcpy(cell.payload, payload, ONIONSKIN_CHALLENGE_LEN);
  append_cell_to_circuit_queue(circ, circ->n_conn, &cell,
                               CELL_DIRECTION_OUT, 0);

  if (CIRCUIT_IS_ORIGIN(circ)) {
    /* mark it so it gets better rate limiting treatment. */
    circ->n_conn->client_used = time(NULL);
  }

  return 0;
}

/** We've decided to start our reachability testing. If all
 * is set, log this to the user. Return 1 if we did, or 0 if
 * we chose not to log anything. */
int
inform_testing_reachability(void)
{
  char dirbuf[128];
  const routerinfo_t *me = router_get_my_routerinfo();
  if (!me)
    return 0;
  control_event_server_status(LOG_NOTICE,
                              "CHECKING_REACHABILITY ORADDRESS=%s:%d",
                              me->address, me->or_port);
  if (me->dir_port) {
    tor_snprintf(dirbuf, sizeof(dirbuf), " and DirPort %s:%d",
                 me->address, me->dir_port);
    control_event_server_status(LOG_NOTICE,
                                "CHECKING_REACHABILITY DIRADDRESS=%s:%d",
                                me->address, me->dir_port);
  }
  log_notice(LD_OR, "Now checking whether ORPort %s:%d%s %s reachable... "
                         "(this may take up to %d minutes -- look for log "
                         "messages indicating success)",
      me->address, me->or_port,
      me->dir_port ? dirbuf : "",
      me->dir_port ? "are" : "is",
      TIMEOUT_UNTIL_UNREACHABILITY_COMPLAINT/60);

  return 1;
}

/** Return true iff we should send a create_fast cell to start building a given
 * circuit */
static INLINE int
should_use_create_fast_for_circuit(origin_circuit_t *circ)
{
  const or_options_t *options = get_options();
  tor_assert(circ->cpath);
  tor_assert(circ->cpath->extend_info);

  if (!circ->cpath->extend_info->onion_key)
    return 1; /* our hand is forced: only a create_fast will work. */
  if (!options->FastFirstHopPK)
    return 0; /* we prefer to avoid create_fast */
  if (public_server_mode(options)) {
    /* We're a server, and we know an onion key. We can choose.
     * Prefer to blend our circuit into the other circuits we are
     * creating on behalf of others. */
    return 0;
  }

  return 1;
}

/** Return true if <b>circ</b> is the type of circuit we want to count
 * timeouts from. In particular, we want it to have not completed yet
 * (already completing indicates we cannibalized it), and we want it to
 * have exactly three hops.
 */
int
circuit_timeout_want_to_count_circ(origin_circuit_t *circ)
{
  return !circ->has_opened
          && circ->build_state->desired_path_len == DEFAULT_ROUTE_LEN;
}

/** This is the backbone function for building circuits.
 *
 * If circ's first hop is closed, then we need to build a create
 * cell and send it forward.
 *
 * Otherwise, we need to build a relay extend cell and send it
 * forward.
 *
 * Return -reason if we want to tear down circ, else return 0.
 */
int
circuit_send_next_onion_skin(origin_circuit_t *circ)
{
  crypt_path_t *hop;
  const node_t *node;
  char payload[2+4+DIGEST_LEN+ONIONSKIN_CHALLENGE_LEN];
  char *onionskin;
  size_t payload_len;

  tor_assert(circ);

  if (circ->cpath->state == CPATH_STATE_CLOSED) {
    int fast;
    uint8_t cell_type;
    log_debug(LD_CIRC,"First skin; sending create cell.");
    if (circ->build_state->onehop_tunnel)
      control_event_bootstrap(BOOTSTRAP_STATUS_ONEHOP_CREATE, 0);
    else
      control_event_bootstrap(BOOTSTRAP_STATUS_CIRCUIT_CREATE, 0);

    node = node_get_by_id(circ->_base.n_conn->identity_digest);
    fast = should_use_create_fast_for_circuit(circ);
    if (!fast) {
      /* We are an OR and we know the right onion key: we should
       * send an old slow create cell.
       */
      cell_type = CELL_CREATE;
      if (onion_skin_create(circ->cpath->extend_info->onion_key,
                            &(circ->cpath->dh_handshake_state),
                            payload) < 0) {
        log_warn(LD_CIRC,"onion_skin_create (first hop) failed.");
        return - END_CIRC_REASON_INTERNAL;
      }
      note_request("cell: create", 1);
    } else {
      /* We are not an OR, and we're building the first hop of a circuit to a
       * new OR: we can be speedy and use CREATE_FAST to save an RSA operation
       * and a DH operation. */
      cell_type = CELL_CREATE_FAST;
      memset(payload, 0, sizeof(payload));
      crypto_rand((char*) circ->cpath->fast_handshake_state,
                  sizeof(circ->cpath->fast_handshake_state));
      memcpy(payload, circ->cpath->fast_handshake_state,
             sizeof(circ->cpath->fast_handshake_state));
      note_request("cell: create fast", 1);
    }

    if (circuit_deliver_create_cell(TO_CIRCUIT(circ), cell_type, payload) < 0)
      return - END_CIRC_REASON_RESOURCELIMIT;

    circ->cpath->state = CPATH_STATE_AWAITING_KEYS;
    circuit_set_state(TO_CIRCUIT(circ), CIRCUIT_STATE_BUILDING);
    log_info(LD_CIRC,"First hop: finished sending %s cell to '%s'",
             fast ? "CREATE_FAST" : "CREATE",
             node ? node_describe(node) : "<unnamed>");
  } else {
    tor_assert(circ->cpath->state == CPATH_STATE_OPEN);
    tor_assert(circ->_base.state == CIRCUIT_STATE_BUILDING);
    log_debug(LD_CIRC,"starting to send subsequent skin.");
    hop = onion_next_hop_in_cpath(circ->cpath);
    if (!hop) {
      /* done building the circuit. whew. */
      circuit_set_state(TO_CIRCUIT(circ), CIRCUIT_STATE_OPEN);
      if (circuit_timeout_want_to_count_circ(circ)) {
        struct timeval end;
        long timediff;
        tor_gettimeofday(&end);
        timediff = tv_mdiff(&circ->_base.timestamp_created, &end);

        /*
         * If the circuit build time is much greater than we would have cut
         * it off at, we probably had a suspend event along this codepath,
         * and we should discard the value.
         */
        if (timediff < 0 || timediff > 2*circ_times.close_ms+1000) {
          log_notice(LD_CIRC, "Strange value for circuit build time: %ldmsec. "
                              "Assuming clock jump. Purpose %d (%s)", timediff,
                     circ->_base.purpose,
                     circuit_purpose_to_string(circ->_base.purpose));
        } else if (!circuit_build_times_disabled()) {
          /* Only count circuit times if the network is live */
          if (circuit_build_times_network_check_live(&circ_times)) {
            circuit_build_times_add_time(&circ_times, (build_time_t)timediff);
            circuit_build_times_set_timeout(&circ_times);
          }

          if (circ->_base.purpose != CIRCUIT_PURPOSE_C_MEASURE_TIMEOUT) {
            circuit_build_times_network_circ_success(&circ_times);
          }
        }
      }
      log_info(LD_CIRC,"circuit built!");
      circuit_reset_failure_count(0);
      if (circ->build_state->onehop_tunnel)
        control_event_bootstrap(BOOTSTRAP_STATUS_REQUESTING_STATUS, 0);
      if (!can_complete_circuit && !circ->build_state->onehop_tunnel) {
        const or_options_t *options = get_options();
        can_complete_circuit=1;
        /* FFFF Log a count of known routers here */
        log_notice(LD_GENERAL,
            "Tor has successfully opened a circuit. "
            "Looks like client functionality is working.");
        control_event_bootstrap(BOOTSTRAP_STATUS_DONE, 0);
        control_event_client_status(LOG_NOTICE, "CIRCUIT_ESTABLISHED");
        clear_broken_connection_map(1);
        if (server_mode(options) && !check_whether_orport_reachable()) {
          inform_testing_reachability();
          consider_testing_reachability(1, 1);
        }
      }
      circuit_rep_hist_note_result(circ);
      circuit_has_opened(circ); /* do other actions as necessary */

      /* We're done with measurement circuits here. Just close them */
      if (circ->_base.purpose == CIRCUIT_PURPOSE_C_MEASURE_TIMEOUT)
        circuit_mark_for_close(TO_CIRCUIT(circ), END_CIRC_REASON_FINISHED);
      return 0;
    }

    if (tor_addr_family(&hop->extend_info->addr) != AF_INET) {
      log_warn(LD_BUG, "Trying to extend to a non-IPv4 address.");
      return - END_CIRC_REASON_INTERNAL;
    }

    set_uint32(payload, tor_addr_to_ipv4n(&hop->extend_info->addr));
    set_uint16(payload+4, htons(hop->extend_info->port));

    onionskin = payload+2+4;
    memcpy(payload+2+4+ONIONSKIN_CHALLENGE_LEN,
           hop->extend_info->identity_digest, DIGEST_LEN);
    payload_len = 2+4+ONIONSKIN_CHALLENGE_LEN+DIGEST_LEN;

    if (onion_skin_create(hop->extend_info->onion_key,
                          &(hop->dh_handshake_state), onionskin) < 0) {
      log_warn(LD_CIRC,"onion_skin_create failed.");
      return - END_CIRC_REASON_INTERNAL;
    }

    log_info(LD_CIRC,"Sending extend relay cell.");
    note_request("cell: extend", 1);
    /* send it to hop->prev, because it will transfer
     * it to a create cell and then send to hop */
    if (relay_send_command_from_edge(0, TO_CIRCUIT(circ),
                                     RELAY_COMMAND_EXTEND,
                                     payload, payload_len, hop->prev) < 0)
      return 0; /* circuit is closed */

    hop->state = CPATH_STATE_AWAITING_KEYS;
  }
  return 0;
}

/** Our clock just jumped by <b>seconds_elapsed</b>. Assume
 * something has also gone wrong with our network: notify the user,
 * and abandon all not-yet-used circuits. */
void
circuit_note_clock_jumped(int seconds_elapsed)
{
  int severity = server_mode(get_options()) ? LOG_WARN : LOG_NOTICE;
  tor_log(severity, LD_GENERAL, "Your system clock just jumped %d seconds %s; "
      "assuming established circuits no longer work.",
      seconds_elapsed >=0 ? seconds_elapsed : -seconds_elapsed,
      seconds_elapsed >=0 ? "forward" : "backward");
  control_event_general_status(LOG_WARN, "CLOCK_JUMPED TIME=%d",
                               seconds_elapsed);
  can_complete_circuit=0; /* so it'll log when it works again */
  control_event_client_status(severity, "CIRCUIT_NOT_ESTABLISHED REASON=%s",
                              "CLOCK_JUMPED");
  circuit_mark_all_unused_circs();
  circuit_expire_all_dirty_circs();
}

/** Take the 'extend' <b>cell</b>, pull out addr/port plus the onion
 * skin and identity digest for the next hop. If we're already connected,
 * pass the onion skin to the next hop using a create cell; otherwise
 * launch a new OR connection, and <b>circ</b> will notice when the
 * connection succeeds or fails.
 *
 * Return -1 if we want to warn and tear down the circuit, else return 0.
 */
int
circuit_extend(cell_t *cell, circuit_t *circ)
{
  or_connection_t *n_conn;
  relay_header_t rh;
  char *onionskin;
  char *id_digest=NULL;
  uint32_t n_addr32;
  uint16_t n_port;
  tor_addr_t n_addr;
  const char *msg = NULL;
  int should_launch = 0;

  if (circ->n_conn) {
    log_fn(LOG_PROTOCOL_WARN, LD_PROTOCOL,
           "n_conn already set. Bug/attack. Closing.");
    return -1;
  }
  if (circ->n_hop) {
    log_fn(LOG_PROTOCOL_WARN, LD_PROTOCOL,
           "conn to next hop already launched. Bug/attack. Closing.");
    return -1;
  }

  if (!server_mode(get_options())) {
    log_fn(LOG_PROTOCOL_WARN, LD_PROTOCOL,
           "Got an extend cell, but running as a client. Closing.");
    return -1;
  }

  relay_header_unpack(&rh, cell->payload);

  if (rh.length < 4+2+ONIONSKIN_CHALLENGE_LEN+DIGEST_LEN) {
    log_fn(LOG_PROTOCOL_WARN, LD_PROTOCOL,
           "Wrong length %d on extend cell. Closing circuit.",
           rh.length);
    return -1;
  }

  n_addr32 = ntohl(get_uint32(cell->payload+RELAY_HEADER_SIZE));
  n_port = ntohs(get_uint16(cell->payload+RELAY_HEADER_SIZE+4));
  onionskin = (char*) cell->payload+RELAY_HEADER_SIZE+4+2;
  id_digest = (char*) cell->payload+RELAY_HEADER_SIZE+4+2+
    ONIONSKIN_CHALLENGE_LEN;
  tor_addr_from_ipv4h(&n_addr, n_addr32);

  if (!n_port || !n_addr32) {
    log_fn(LOG_PROTOCOL_WARN, LD_PROTOCOL,
           "Client asked me to extend to zero destination port or addr.");
    return -1;
  }

  /* Check if they asked us for 0000..0000. We support using
   * an empty fingerprint for the first hop (e.g. for a bridge relay),
   * but we don't want to let people send us extend cells for empty
   * fingerprints -- a) because it opens the user up to a mitm attack,
   * and b) because it lets an attacker force the relay to hold open a
   * new TLS connection for each extend request. */
  if (tor_digest_is_zero(id_digest)) {
    log_fn(LOG_PROTOCOL_WARN, LD_PROTOCOL,
           "Client asked me to extend without specifying an id_digest.");
    return -1;
  }

  /* Next, check if we're being asked to connect to the hop that the
   * extend cell came from. There isn't any reason for that, and it can
   * assist circular-path attacks. */
  if (tor_memeq(id_digest, TO_OR_CIRCUIT(circ)->p_conn->identity_digest,
              DIGEST_LEN)) {
    log_fn(LOG_PROTOCOL_WARN, LD_PROTOCOL,
           "Client asked me to extend back to the previous hop.");
    return -1;
  }

  n_conn = connection_or_get_for_extend(id_digest,
                                        &n_addr,
                                        &msg,
                                        &should_launch);

  if (!n_conn) {
    log_debug(LD_CIRC|LD_OR,"Next router (%s:%d): %s",
              fmt_addr(&n_addr), (int)n_port, msg?msg:"????");

    circ->n_hop = extend_info_alloc(NULL /*nickname*/,
                                    id_digest,
                                    NULL /*onion_key*/,
                                    &n_addr, n_port);

    circ->n_conn_onionskin = tor_malloc(ONIONSKIN_CHALLENGE_LEN);
    memcpy(circ->n_conn_onionskin, onionskin, ONIONSKIN_CHALLENGE_LEN);
    circuit_set_state(circ, CIRCUIT_STATE_OR_WAIT);

    if (should_launch) {
      /* we should try to open a connection */
      n_conn = connection_or_connect(&n_addr, n_port, id_digest);
      if (!n_conn) {
        log_info(LD_CIRC,"Launching n_conn failed. Closing circuit.");
        circuit_mark_for_close(circ, END_CIRC_REASON_CONNECTFAILED);
        return 0;
      }
      log_debug(LD_CIRC,"connecting in progress (or finished). Good.");
    }
    /* return success. The onion/circuit/etc will be taken care of
     * automatically (may already have been) whenever n_conn reaches
     * OR_CONN_STATE_OPEN.
     */
    return 0;
  }

  tor_assert(!circ->n_hop); /* Connection is already established. */
  circ->n_conn = n_conn;
  log_debug(LD_CIRC,"n_conn is %s:%u",
            n_conn->_base.address,n_conn->_base.port);

  if (circuit_deliver_create_cell(circ, CELL_CREATE, onionskin) < 0)
    return -1;
  return 0;
}

/** Initialize cpath-\>{f|b}_{crypto|digest} from the key material in
 * key_data.  key_data must contain CPATH_KEY_MATERIAL bytes, which are
 * used as follows:
 *   - 20 to initialize f_digest
 *   - 20 to initialize b_digest
 *   - 16 to key f_crypto
 *   - 16 to key b_crypto
 *
 * (If 'reverse' is true, then f_XX and b_XX are swapped.)
 */
int
circuit_init_cpath_crypto(crypt_path_t *cpath, const char *key_data,
                          int reverse)
{
  crypto_digest_env_t *tmp_digest;
  crypto_cipher_env_t *tmp_crypto;

  tor_assert(cpath);
  tor_assert(key_data);
  tor_assert(!(cpath->f_crypto || cpath->b_crypto ||
             cpath->f_digest || cpath->b_digest));

  cpath->f_digest = crypto_new_digest_env();
  crypto_digest_add_bytes(cpath->f_digest, key_data, DIGEST_LEN);
  cpath->b_digest = crypto_new_digest_env();
  crypto_digest_add_bytes(cpath->b_digest, key_data+DIGEST_LEN, DIGEST_LEN);

  if (!(cpath->f_crypto =
        crypto_create_init_cipher(key_data+(2*DIGEST_LEN),1))) {
    log_warn(LD_BUG,"Forward cipher initialization failed.");
    return -1;
  }
  if (!(cpath->b_crypto =
        crypto_create_init_cipher(key_data+(2*DIGEST_LEN)+CIPHER_KEY_LEN,0))) {
    log_warn(LD_BUG,"Backward cipher initialization failed.");
    return -1;
  }

  if (reverse) {
    tmp_digest = cpath->f_digest;
    cpath->f_digest = cpath->b_digest;
    cpath->b_digest = tmp_digest;
    tmp_crypto = cpath->f_crypto;
    cpath->f_crypto = cpath->b_crypto;
    cpath->b_crypto = tmp_crypto;
  }

  return 0;
}

/** A created or extended cell came back to us on the circuit, and it included
 * <b>reply</b> as its body.  (If <b>reply_type</b> is CELL_CREATED, the body
 * contains (the second DH key, plus KH).  If <b>reply_type</b> is
 * CELL_CREATED_FAST, the body contains a secret y and a hash H(x|y).)
 *
 * Calculate the appropriate keys and digests, make sure KH is
 * correct, and initialize this hop of the cpath.
 *
 * Return - reason if we want to mark circ for close, else return 0.
 */
int
circuit_finish_handshake(origin_circuit_t *circ, uint8_t reply_type,
                         const uint8_t *reply)
{
  char keys[CPATH_KEY_MATERIAL_LEN];
  crypt_path_t *hop;

  if (circ->cpath->state == CPATH_STATE_AWAITING_KEYS)
    hop = circ->cpath;
  else {
    hop = onion_next_hop_in_cpath(circ->cpath);
    if (!hop) { /* got an extended when we're all done? */
      log_warn(LD_PROTOCOL,"got extended when circ already built? Closing.");
      return - END_CIRC_REASON_TORPROTOCOL;
    }
  }
  tor_assert(hop->state == CPATH_STATE_AWAITING_KEYS);

  if (reply_type == CELL_CREATED && hop->dh_handshake_state) {
    if (onion_skin_client_handshake(hop->dh_handshake_state, (char*)reply,keys,
                                    DIGEST_LEN*2+CIPHER_KEY_LEN*2) < 0) {
      log_warn(LD_CIRC,"onion_skin_client_handshake failed.");
      return -END_CIRC_REASON_TORPROTOCOL;
    }
    /* Remember hash of g^xy */
    memcpy(hop->handshake_digest, reply+DH_KEY_LEN, DIGEST_LEN);
  } else if (reply_type == CELL_CREATED_FAST && !hop->dh_handshake_state) {
    if (fast_client_handshake(hop->fast_handshake_state, reply,
                              (uint8_t*)keys,
                              DIGEST_LEN*2+CIPHER_KEY_LEN*2) < 0) {
      log_warn(LD_CIRC,"fast_client_handshake failed.");
      return -END_CIRC_REASON_TORPROTOCOL;
    }
    memcpy(hop->handshake_digest, reply+DIGEST_LEN, DIGEST_LEN);
  } else {
    log_warn(LD_PROTOCOL,"CREATED cell type did not match CREATE cell type.");
    return -END_CIRC_REASON_TORPROTOCOL;
  }

  crypto_dh_free(hop->dh_handshake_state); /* don't need it anymore */
  hop->dh_handshake_state = NULL;

  memset(hop->fast_handshake_state, 0, sizeof(hop->fast_handshake_state));

  if (circuit_init_cpath_crypto(hop, keys, 0)<0) {
    return -END_CIRC_REASON_TORPROTOCOL;
  }

  hop->state = CPATH_STATE_OPEN;
  log_info(LD_CIRC,"Finished building %scircuit hop:",
           (reply_type == CELL_CREATED_FAST) ? "fast " : "");
  circuit_log_path(LOG_INFO,LD_CIRC,circ);
  control_event_circuit_status(circ, CIRC_EVENT_EXTENDED, 0);

  return 0;
}

/** We received a relay truncated cell on circ.
 *
 * Since we don't ask for truncates currently, getting a truncated
 * means that a connection broke or an extend failed. For now,
 * just give up: for circ to close, and return 0.
 */
int
circuit_truncated(origin_circuit_t *circ, crypt_path_t *layer)
{
//  crypt_path_t *victim;
//  connection_t *stream;

  tor_assert(circ);
  tor_assert(layer);

  /* XXX Since we don't ask for truncates currently, getting a truncated
   *     means that a connection broke or an extend failed. For now,
   *     just give up.
   */
  circuit_mark_for_close(TO_CIRCUIT(circ),
          END_CIRC_REASON_FLAG_REMOTE|END_CIRC_REASON_OR_CONN_CLOSED);
  return 0;

#if 0
  while (layer->next != circ->cpath) {
    /* we need to clear out layer->next */
    victim = layer->next;
    log_debug(LD_CIRC, "Killing a layer of the cpath.");

    for (stream = circ->p_streams; stream; stream=stream->next_stream) {
      if (stream->cpath_layer == victim) {
        log_info(LD_APP, "Marking stream %d for close because of truncate.",
                 stream->stream_id);
        /* no need to send 'end' relay cells,
         * because the other side's already dead
         */
        connection_mark_unattached_ap(stream, END_STREAM_REASON_DESTROY);
      }
    }

    layer->next = victim->next;
    circuit_free_cpath_node(victim);
  }

  log_info(LD_CIRC, "finished");
  return 0;
#endif
}

/** Given a response payload and keys, initialize, then send a created
 * cell back.
 */
int
onionskin_answer(or_circuit_t *circ, uint8_t cell_type, const char *payload,
                 const char *keys)
{
  cell_t cell;
  crypt_path_t *tmp_cpath;

  tmp_cpath = tor_malloc_zero(sizeof(crypt_path_t));
  tmp_cpath->magic = CRYPT_PATH_MAGIC;

  memset(&cell, 0, sizeof(cell_t));
  cell.command = cell_type;
  cell.circ_id = circ->p_circ_id;

  circuit_set_state(TO_CIRCUIT(circ), CIRCUIT_STATE_OPEN);

  memcpy(cell.payload, payload,
         cell_type == CELL_CREATED ? ONIONSKIN_REPLY_LEN : DIGEST_LEN*2);

  log_debug(LD_CIRC,"init digest forward 0x%.8x, backward 0x%.8x.",
            (unsigned int)get_uint32(keys),
            (unsigned int)get_uint32(keys+20));
  if (circuit_init_cpath_crypto(tmp_cpath, keys, 0)<0) {
    log_warn(LD_BUG,"Circuit initialization failed");
    tor_free(tmp_cpath);
    return -1;
  }
  circ->n_digest = tmp_cpath->f_digest;
  circ->n_crypto = tmp_cpath->f_crypto;
  circ->p_digest = tmp_cpath->b_digest;
  circ->p_crypto = tmp_cpath->b_crypto;
  tmp_cpath->magic = 0;
  tor_free(tmp_cpath);

  if (cell_type == CELL_CREATED)
    memcpy(circ->handshake_digest, cell.payload+DH_KEY_LEN, DIGEST_LEN);
  else
    memcpy(circ->handshake_digest, cell.payload+DIGEST_LEN, DIGEST_LEN);

  circ->is_first_hop = (cell_type == CELL_CREATED_FAST);

  append_cell_to_circuit_queue(TO_CIRCUIT(circ),
                               circ->p_conn, &cell, CELL_DIRECTION_IN, 0);
  log_debug(LD_CIRC,"Finished sending 'created' cell.");

  if (!is_local_addr(&circ->p_conn->_base.addr) &&
      !connection_or_nonopen_was_started_here(circ->p_conn)) {
    /* record that we could process create cells from a non-local conn
     * that we didn't initiate; presumably this means that create cells
     * can reach us too. */
    router_orport_found_reachable();
  }

  return 0;
}

/** Choose a length for a circuit of purpose <b>purpose</b>.
 * Default length is 3 + the number of endpoints that would give something
 * away. If the routerlist <b>routers</b> doesn't have enough routers
 * to handle the desired path length, return as large a path length as
 * is feasible, except if it's less than 2, in which case return -1.
 */
static int
new_route_len(uint8_t purpose, extend_info_t *exit,
              smartlist_t *nodes)
{
  int num_acceptable_routers;
  int routelen;

  tor_assert(nodes);

  routelen = DEFAULT_ROUTE_LEN;
  if (exit &&
      purpose != CIRCUIT_PURPOSE_TESTING &&
      purpose != CIRCUIT_PURPOSE_S_ESTABLISH_INTRO)
    routelen++;

  num_acceptable_routers = count_acceptable_nodes(nodes);

  log_debug(LD_CIRC,"Chosen route length %d (%d/%d routers suitable).",
            routelen, num_acceptable_routers, smartlist_len(nodes));

  if (num_acceptable_routers < 2) {
    log_info(LD_CIRC,
             "Not enough acceptable routers (%d). Discarding this circuit.",
             num_acceptable_routers);
    return -1;
  }

  if (num_acceptable_routers < routelen) {
    log_info(LD_CIRC,"Not enough routers: cutting routelen from %d to %d.",
             routelen, num_acceptable_routers);
    routelen = num_acceptable_routers;
  }

  return routelen;
}

/** Return a newly allocated list of uint16_t * for each predicted port not
 * handled by a current circuit. */
static smartlist_t *
circuit_get_unhandled_ports(time_t now)
{
  smartlist_t *dest = rep_hist_get_predicted_ports(now);
  circuit_remove_handled_ports(dest);
  return dest;
}

/** Return 1 if we already have circuits present or on the way for
 * all anticipated ports. Return 0 if we should make more.
 *
 * If we're returning 0, set need_uptime and need_capacity to
 * indicate any requirements that the unhandled ports have.
 */
int
circuit_all_predicted_ports_handled(time_t now, int *need_uptime,
                                    int *need_capacity)
{
  int i, enough;
  uint16_t *port;
  smartlist_t *sl = circuit_get_unhandled_ports(now);
  smartlist_t *LongLivedServices = get_options()->LongLivedPorts;
  tor_assert(need_uptime);
  tor_assert(need_capacity);
  // Always predict need_capacity
  *need_capacity = 1;
  enough = (smartlist_len(sl) == 0);
  for (i = 0; i < smartlist_len(sl); ++i) {
    port = smartlist_get(sl, i);
    if (smartlist_string_num_isin(LongLivedServices, *port))
      *need_uptime = 1;
    tor_free(port);
  }
  smartlist_free(sl);
  return enough;
}

/** Return 1 if <b>node</b> can handle one or more of the ports in
 * <b>needed_ports</b>, else return 0.
 */
static int
node_handles_some_port(const node_t *node, smartlist_t *needed_ports)
{ /* XXXX MOVE */
  int i;
  uint16_t port;

  for (i = 0; i < smartlist_len(needed_ports); ++i) {
    addr_policy_result_t r;
    /* alignment issues aren't a worry for this dereference, since
       needed_ports is explicitly a smartlist of uint16_t's */
    port = *(uint16_t *)smartlist_get(needed_ports, i);
    tor_assert(port);
    if (node)
      r = compare_tor_addr_to_node_policy(NULL, port, node);
    else
      continue;
    if (r != ADDR_POLICY_REJECTED && r != ADDR_POLICY_PROBABLY_REJECTED)
      return 1;
  }
  return 0;
}

/** Return true iff <b>conn</b> needs another general circuit to be
 * built. */
static int
ap_stream_wants_exit_attention(connection_t *conn)
{
  entry_connection_t *entry;
  if (conn->type != CONN_TYPE_AP)
    return 0;
  entry = TO_ENTRY_CONN(conn);

  if (conn->state == AP_CONN_STATE_CIRCUIT_WAIT &&
      !conn->marked_for_close &&
      !(entry->want_onehop) && /* ignore one-hop streams */
      !(entry->use_begindir) && /* ignore targeted dir fetches */
      !(entry->chosen_exit_name) && /* ignore defined streams */
      !connection_edge_is_rendezvous_stream(TO_EDGE_CONN(conn)) &&
      !circuit_stream_is_being_handled(TO_ENTRY_CONN(conn), 0,
                                       MIN_CIRCUITS_HANDLING_STREAM))
    return 1;
  return 0;
}

/** Return a pointer to a suitable router to be the exit node for the
 * general-purpose circuit we're about to build.
 *
 * Look through the connection array, and choose a router that maximizes
 * the number of pending streams that can exit from this router.
 *
 * Return NULL if we can't find any suitable routers.
 */
static const node_t *
choose_good_exit_server_general(int need_uptime, int need_capacity)
{
  int *n_supported;
  int n_pending_connections = 0;
  smartlist_t *connections;
  int best_support = -1;
  int n_best_support=0;
  const or_options_t *options = get_options();
  const smartlist_t *the_nodes;
  const node_t *node=NULL;

  connections = get_connection_array();

  /* Count how many connections are waiting for a circuit to be built.
   * We use this for log messages now, but in the future we may depend on it.
   */
  SMARTLIST_FOREACH(connections, connection_t *, conn,
  {
    if (ap_stream_wants_exit_attention(conn))
      ++n_pending_connections;
  });
//  log_fn(LOG_DEBUG, "Choosing exit node; %d connections are pending",
//         n_pending_connections);
  /* Now we count, for each of the routers in the directory, how many
   * of the pending connections could possibly exit from that
   * router (n_supported[i]). (We can't be sure about cases where we
   * don't know the IP address of the pending connection.)
   *
   * -1 means "Don't use this router at all."
   */
  the_nodes = nodelist_get_list();
  n_supported = tor_malloc(sizeof(int)*smartlist_len(the_nodes));
  SMARTLIST_FOREACH_BEGIN(the_nodes, const node_t *, node) {
    const int i = node_sl_idx;
    if (router_digest_is_me(node->identity)) {
      n_supported[i] = -1;
//      log_fn(LOG_DEBUG,"Skipping node %s -- it's me.", router->nickname);
      /* XXX there's probably a reverse predecessor attack here, but
       * it's slow. should we take this out? -RD
       */
      continue;
    }
    if (!node_has_descriptor(node)) {
      n_supported[i] = -1;
      continue;
    }
    if (!node->is_running || node->is_bad_exit) {
      n_supported[i] = -1;
      continue; /* skip routers that are known to be down or bad exits */
    }
    if (routerset_contains_node(options->_ExcludeExitNodesUnion, node)) {
      n_supported[i] = -1;
      continue; /* user asked us not to use it, no matter what */
    }
    if (options->ExitNodes &&
        !routerset_contains_node(options->ExitNodes, node)) {
      n_supported[i] = -1;
      continue; /* not one of our chosen exit nodes */
    }

    if (node_is_unreliable(node, need_uptime, need_capacity, 0)) {
      n_supported[i] = -1;
      continue; /* skip routers that are not suitable.  Don't worry if
                 * this makes us reject all the possible routers: if so,
                 * we'll retry later in this function with need_update and
                 * need_capacity set to 0. */
    }
    if (!(node->is_valid || options->_AllowInvalid & ALLOW_INVALID_EXIT)) {
      /* if it's invalid and we don't want it */
      n_supported[i] = -1;
//      log_fn(LOG_DEBUG,"Skipping node %s (index %d) -- invalid router.",
//             router->nickname, i);
      continue; /* skip invalid routers */
    }
    if (options->ExcludeSingleHopRelays &&
        node_allows_single_hop_exits(node)) {
      n_supported[i] = -1;
      continue;
    }
    if (node_exit_policy_rejects_all(node)) {
      n_supported[i] = -1;
//      log_fn(LOG_DEBUG,"Skipping node %s (index %d) -- it rejects all.",
//             router->nickname, i);
      continue; /* skip routers that reject all */
    }
    n_supported[i] = 0;
    /* iterate over connections */
    SMARTLIST_FOREACH_BEGIN(connections, connection_t *, conn) {
      if (!ap_stream_wants_exit_attention(conn))
        continue; /* Skip everything but APs in CIRCUIT_WAIT */
      if (connection_ap_can_use_exit(TO_ENTRY_CONN(conn), node)) {
        ++n_supported[i];
//        log_fn(LOG_DEBUG,"%s is supported. n_supported[%d] now %d.",
//               router->nickname, i, n_supported[i]);
      } else {
//        log_fn(LOG_DEBUG,"%s (index %d) would reject this stream.",
//               router->nickname, i);
      }
    } SMARTLIST_FOREACH_END(conn);
    if (n_pending_connections > 0 && n_supported[i] == 0) {
      /* Leave best_support at -1 if that's where it is, so we can
       * distinguish it later. */
      continue;
    }
    if (n_supported[i] > best_support) {
      /* If this router is better than previous ones, remember its index
       * and goodness, and start counting how many routers are this good. */
      best_support = n_supported[i]; n_best_support=1;
//      log_fn(LOG_DEBUG,"%s is new best supported option so far.",
//             router->nickname);
    } else if (n_supported[i] == best_support) {
      /* If this router is _as good_ as the best one, just increment the
       * count of equally good routers.*/
      ++n_best_support;
    }
  } SMARTLIST_FOREACH_END(node);
  log_info(LD_CIRC,
           "Found %d servers that might support %d/%d pending connections.",
           n_best_support, best_support >= 0 ? best_support : 0,
           n_pending_connections);

  /* If any routers definitely support any pending connections, choose one
   * at random. */
  if (best_support > 0) {
    smartlist_t *supporting = smartlist_create();

    SMARTLIST_FOREACH(the_nodes, const node_t *, node, {
      if (n_supported[node_sl_idx] == best_support)
        smartlist_add(supporting, (void*)node);
    });

    node = node_sl_choose_by_bandwidth(supporting, WEIGHT_FOR_EXIT);
    smartlist_free(supporting);
  } else {
    /* Either there are no pending connections, or no routers even seem to
     * possibly support any of them.  Choose a router at random that satisfies
     * at least one predicted exit port. */

    int attempt;
    smartlist_t *needed_ports, *supporting;

    if (best_support == -1) {
      if (need_uptime || need_capacity) {
        log_info(LD_CIRC,
                 "We couldn't find any live%s%s routers; falling back "
                 "to list of all routers.",
                 need_capacity?", fast":"",
                 need_uptime?", stable":"");
        tor_free(n_supported);
        return choose_good_exit_server_general(0, 0);
      }
      log_notice(LD_CIRC, "All routers are down or won't exit%s -- "
                 "choosing a doomed exit at random.",
                 options->_ExcludeExitNodesUnion ? " or are Excluded" : "");
    }
    supporting = smartlist_create();
    needed_ports = circuit_get_unhandled_ports(time(NULL));
    for (attempt = 0; attempt < 2; attempt++) {
      /* try once to pick only from routers that satisfy a needed port,
       * then if there are none, pick from any that support exiting. */
      SMARTLIST_FOREACH_BEGIN(the_nodes, const node_t *, node) {
        if (n_supported[node_sl_idx] != -1 &&
            (attempt || node_handles_some_port(node, needed_ports))) {
//          log_fn(LOG_DEBUG,"Try %d: '%s' is a possibility.",
//                 try, router->nickname);
          smartlist_add(supporting, (void*)node);
        }
      } SMARTLIST_FOREACH_END(node);

      node = node_sl_choose_by_bandwidth(supporting, WEIGHT_FOR_EXIT);
      if (node)
        break;
      smartlist_clear(supporting);
    }
    SMARTLIST_FOREACH(needed_ports, uint16_t *, cp, tor_free(cp));
    smartlist_free(needed_ports);
    smartlist_free(supporting);
  }

  tor_free(n_supported);
  if (node) {
    log_info(LD_CIRC, "Chose exit server '%s'", node_describe(node));
    return node;
  }
  if (options->ExitNodes) {
    log_warn(LD_CIRC,
             "No specified %sexit routers seem to be running: "
             "can't choose an exit.",
             options->_ExcludeExitNodesUnion ? "non-excluded " : "");
  }
  return NULL;
}

/** Return a pointer to a suitable router to be the exit node for the
 * circuit of purpose <b>purpose</b> that we're about to build (or NULL
 * if no router is suitable).
 *
 * For general-purpose circuits, pass it off to
 * choose_good_exit_server_general()
 *
 * For client-side rendezvous circuits, choose a random node, weighted
 * toward the preferences in 'options'.
 */
static const node_t *
choose_good_exit_server(uint8_t purpose,
                        int need_uptime, int need_capacity, int is_internal)
{
  const or_options_t *options = get_options();
  router_crn_flags_t flags = CRN_NEED_DESC;
  if (need_uptime)
    flags |= CRN_NEED_UPTIME;
  if (need_capacity)
    flags |= CRN_NEED_CAPACITY;

  switch (purpose) {
    case CIRCUIT_PURPOSE_C_GENERAL:
      if (options->_AllowInvalid & ALLOW_INVALID_MIDDLE)
        flags |= CRN_ALLOW_INVALID;
      if (is_internal) /* pick it like a middle hop */
        return router_choose_random_node(NULL, options->ExcludeNodes, flags);
      else
        return choose_good_exit_server_general(need_uptime,need_capacity);
    case CIRCUIT_PURPOSE_C_ESTABLISH_REND:
      if (options->_AllowInvalid & ALLOW_INVALID_RENDEZVOUS)
        flags |= CRN_ALLOW_INVALID;
      return router_choose_random_node(NULL, options->ExcludeNodes, flags);
  }
  log_warn(LD_BUG,"Unhandled purpose %d", purpose);
  tor_fragile_assert();
  return NULL;
}

/** Log a warning if the user specified an exit for the circuit that
 * has been excluded from use by ExcludeNodes or ExcludeExitNodes. */
static void
warn_if_last_router_excluded(origin_circuit_t *circ, const extend_info_t *exit)
{
  const or_options_t *options = get_options();
  routerset_t *rs = options->ExcludeNodes;
  const char *description;
  uint8_t purpose = circ->_base.purpose;

  if (circ->build_state->onehop_tunnel)
    return;

  switch (purpose)
    {
    default:
    case CIRCUIT_PURPOSE_OR:
    case CIRCUIT_PURPOSE_INTRO_POINT:
    case CIRCUIT_PURPOSE_REND_POINT_WAITING:
    case CIRCUIT_PURPOSE_REND_ESTABLISHED:
      log_warn(LD_BUG, "Called on non-origin circuit (purpose %d, %s)",
               (int)purpose,
               circuit_purpose_to_string(purpose));
      return;
    case CIRCUIT_PURPOSE_C_GENERAL:
      if (circ->build_state->is_internal)
        return;
      description = "requested exit node";
      rs = options->_ExcludeExitNodesUnion;
      break;
    case CIRCUIT_PURPOSE_C_INTRODUCING:
    case CIRCUIT_PURPOSE_C_INTRODUCE_ACK_WAIT:
    case CIRCUIT_PURPOSE_C_INTRODUCE_ACKED:
    case CIRCUIT_PURPOSE_S_ESTABLISH_INTRO:
    case CIRCUIT_PURPOSE_S_CONNECT_REND:
    case CIRCUIT_PURPOSE_S_REND_JOINED:
    case CIRCUIT_PURPOSE_TESTING:
      return;
    case CIRCUIT_PURPOSE_C_ESTABLISH_REND:
    case CIRCUIT_PURPOSE_C_REND_READY:
    case CIRCUIT_PURPOSE_C_REND_READY_INTRO_ACKED:
    case CIRCUIT_PURPOSE_C_REND_JOINED:
      description = "chosen rendezvous point";
      break;
    case CIRCUIT_PURPOSE_CONTROLLER:
      rs = options->_ExcludeExitNodesUnion;
      description = "controller-selected circuit target";
      break;
    }

  if (routerset_contains_extendinfo(rs, exit)) {
    /* We should never get here if StrictNodes is set to 1. */
    if (options->StrictNodes) {
      log_warn(LD_BUG, "Using %s '%s' which is listed in ExcludeNodes%s, "
               "even though StrictNodes is set. Please report. "
               "(Circuit purpose: %s)",
               description, extend_info_describe(exit),
               rs==options->ExcludeNodes?"":" or ExcludeExitNodes",
               circuit_purpose_to_string(purpose));
    } else {
      log_warn(LD_CIRC, "Using %s '%s' which is listed in "
               "ExcludeNodes%s, because no better options were available. To "
               "prevent this (and possibly break your Tor functionality), "
               "set the StrictNodes configuration option. "
               "(Circuit purpose: %s)",
               description, extend_info_describe(exit),
               rs==options->ExcludeNodes?"":" or ExcludeExitNodes",
               circuit_purpose_to_string(purpose));
    }
    circuit_log_path(LOG_WARN, LD_CIRC, circ);
  }

  return;
}

/** Decide a suitable length for circ's cpath, and pick an exit
 * router (or use <b>exit</b> if provided). Store these in the
 * cpath. Return 0 if ok, -1 if circuit should be closed. */
static int
onion_pick_cpath_exit(origin_circuit_t *circ, extend_info_t *exit)
{
  cpath_build_state_t *state = circ->build_state;

  if (state->onehop_tunnel) {
    log_debug(LD_CIRC, "Launching a one-hop circuit for dir tunnel.");
    state->desired_path_len = 1;
  } else {
    int r = new_route_len(circ->_base.purpose, exit, nodelist_get_list());
    if (r < 1) /* must be at least 1 */
      return -1;
    state->desired_path_len = r;
  }

  if (exit) { /* the circuit-builder pre-requested one */
    warn_if_last_router_excluded(circ, exit);
    log_info(LD_CIRC,"Using requested exit node '%s'",
             extend_info_describe(exit));
    exit = extend_info_dup(exit);
  } else { /* we have to decide one */
    const node_t *node =
      choose_good_exit_server(circ->_base.purpose, state->need_uptime,
                              state->need_capacity, state->is_internal);
    if (!node) {
      log_warn(LD_CIRC,"failed to choose an exit server");
      return -1;
    }
    exit = extend_info_from_node(node);
    tor_assert(exit);
  }
  state->chosen_exit = exit;
  return 0;
}

/** Give <b>circ</b> a new exit destination to <b>exit</b>, and add a
 * hop to the cpath reflecting this. Don't send the next extend cell --
 * the caller will do this if it wants to.
 */
int
circuit_append_new_exit(origin_circuit_t *circ, extend_info_t *exit)
{
  cpath_build_state_t *state;
  tor_assert(exit);
  tor_assert(circ);

  state = circ->build_state;
  tor_assert(state);
  extend_info_free(state->chosen_exit);
  state->chosen_exit = extend_info_dup(exit);

  ++circ->build_state->desired_path_len;
  onion_append_hop(&circ->cpath, exit);
  return 0;
}

/** Take an open <b>circ</b>, and add a new hop at the end, based on
 * <b>info</b>. Set its state back to CIRCUIT_STATE_BUILDING, and then
 * send the next extend cell to begin connecting to that hop.
 */
int
circuit_extend_to_new_exit(origin_circuit_t *circ, extend_info_t *exit)
{
  int err_reason = 0;
  warn_if_last_router_excluded(circ, exit);
  circuit_append_new_exit(circ, exit);
  circuit_set_state(TO_CIRCUIT(circ), CIRCUIT_STATE_BUILDING);
  if ((err_reason = circuit_send_next_onion_skin(circ))<0) {
    log_warn(LD_CIRC, "Couldn't extend circuit to new point %s.",
             extend_info_describe(exit));
    circuit_mark_for_close(TO_CIRCUIT(circ), -err_reason);
    return -1;
  }
  return 0;
}

/** Return the number of routers in <b>routers</b> that are currently up
 * and available for building circuits through.
 */
static int
count_acceptable_nodes(smartlist_t *nodes)
{
  int num=0;

  SMARTLIST_FOREACH_BEGIN(nodes, const node_t *, node) {
    //    log_debug(LD_CIRC,
//              "Contemplating whether router %d (%s) is a new option.",
//              i, r->nickname);
    if (! node->is_running)
//      log_debug(LD_CIRC,"Nope, the directory says %d is not running.",i);
      continue;
    if (! node->is_valid)
//      log_debug(LD_CIRC,"Nope, the directory says %d is not valid.",i);
      continue;
    if (! node_has_descriptor(node))
      continue;
      /* XXX This clause makes us count incorrectly: if AllowInvalidRouters
       * allows this node in some places, then we're getting an inaccurate
       * count. For now, be conservative and don't count it. But later we
       * should try to be smarter. */
    ++num;
  } SMARTLIST_FOREACH_END(node);

//    log_debug(LD_CIRC,"I like %d. num_acceptable_routers now %d.",i, num);

  return num;
}

/** Add <b>new_hop</b> to the end of the doubly-linked-list <b>head_ptr</b>.
 * This function is used to extend cpath by another hop.
 */
void
onion_append_to_cpath(crypt_path_t **head_ptr, crypt_path_t *new_hop)
{
  if (*head_ptr) {
    new_hop->next = (*head_ptr);
    new_hop->prev = (*head_ptr)->prev;
    (*head_ptr)->prev->next = new_hop;
    (*head_ptr)->prev = new_hop;
  } else {
    *head_ptr = new_hop;
    new_hop->prev = new_hop->next = new_hop;
  }
}

/** A helper function used by onion_extend_cpath(). Use <b>purpose</b>
 * and <b>state</b> and the cpath <b>head</b> (currently populated only
 * to length <b>cur_len</b> to decide a suitable middle hop for a
 * circuit. In particular, make sure we don't pick the exit node or its
 * family, and make sure we don't duplicate any previous nodes or their
 * families. */
static const node_t *
choose_good_middle_server(uint8_t purpose,
                          cpath_build_state_t *state,
                          crypt_path_t *head,
                          int cur_len)
{
  int i;
  const node_t *r, *choice;
  crypt_path_t *cpath;
  smartlist_t *excluded;
  const or_options_t *options = get_options();
  router_crn_flags_t flags = CRN_NEED_DESC;
  tor_assert(_CIRCUIT_PURPOSE_MIN <= purpose &&
             purpose <= _CIRCUIT_PURPOSE_MAX);

  log_debug(LD_CIRC, "Contemplating intermediate hop: random choice.");
  excluded = smartlist_create();
  if ((r = build_state_get_exit_node(state))) {
    nodelist_add_node_and_family(excluded, r);
  }
  for (i = 0, cpath = head; i < cur_len; ++i, cpath=cpath->next) {
    if ((r = node_get_by_id(cpath->extend_info->identity_digest))) {
      nodelist_add_node_and_family(excluded, r);
    }
  }

  if (state->need_uptime)
    flags |= CRN_NEED_UPTIME;
  if (state->need_capacity)
    flags |= CRN_NEED_CAPACITY;
  if (options->_AllowInvalid & ALLOW_INVALID_MIDDLE)
    flags |= CRN_ALLOW_INVALID;
  choice = router_choose_random_node(excluded, options->ExcludeNodes, flags);
  smartlist_free(excluded);
  return choice;
}

/** Pick a good entry server for the circuit to be built according to
 * <b>state</b>.  Don't reuse a chosen exit (if any), don't use this
 * router (if we're an OR), and respect firewall settings; if we're
 * configured to use entry guards, return one.
 *
 * If <b>state</b> is NULL, we're choosing a router to serve as an entry
 * guard, not for any particular circuit.
 */
static const node_t *
choose_good_entry_server(uint8_t purpose, cpath_build_state_t *state)
{
  const node_t *choice;
  smartlist_t *excluded;
  const or_options_t *options = get_options();
  router_crn_flags_t flags = CRN_NEED_GUARD|CRN_NEED_DESC;
  const node_t *node;

  if (state && options->UseEntryGuards &&
      (purpose != CIRCUIT_PURPOSE_TESTING || options->BridgeRelay)) {
    /* This is request for an entry server to use for a regular circuit,
     * and we use entry guard nodes.  Just return one of the guard nodes.  */
    return choose_random_entry(state);
  }

  excluded = smartlist_create();

  if (state && (node = build_state_get_exit_node(state))) {
    /* Exclude the exit node from the state, if we have one.  Also exclude its
     * family. */
    nodelist_add_node_and_family(excluded, node);
  }
  if (firewall_is_fascist_or()) {
    /* Exclude all ORs that we can't reach through our firewall */
    smartlist_t *nodes = nodelist_get_list();
    SMARTLIST_FOREACH(nodes, const node_t *, node, {
      if (!fascist_firewall_allows_node(node))
        smartlist_add(excluded, (void*)node);
    });
  }
  /* and exclude current entry guards and their families, if applicable */
  if (options->UseEntryGuards && entry_guards) {
    SMARTLIST_FOREACH(entry_guards, entry_guard_t *, entry,
      {
        if ((node = node_get_by_id(entry->identity))) {
          nodelist_add_node_and_family(excluded, node);
        }
      });
  }

  if (state) {
    if (state->need_uptime)
      flags |= CRN_NEED_UPTIME;
    if (state->need_capacity)
      flags |= CRN_NEED_CAPACITY;
  }
  if (options->_AllowInvalid & ALLOW_INVALID_ENTRY)
    flags |= CRN_ALLOW_INVALID;

  choice = router_choose_random_node(excluded, options->ExcludeNodes, flags);
  smartlist_free(excluded);
  return choice;
}

/** Return the first non-open hop in cpath, or return NULL if all
 * hops are open. */
static crypt_path_t *
onion_next_hop_in_cpath(crypt_path_t *cpath)
{
  crypt_path_t *hop = cpath;
  do {
    if (hop->state != CPATH_STATE_OPEN)
      return hop;
    hop = hop->next;
  } while (hop != cpath);
  return NULL;
}

/** Choose a suitable next hop in the cpath <b>head_ptr</b>,
 * based on <b>state</b>. Append the hop info to head_ptr.
 */
static int
onion_extend_cpath(origin_circuit_t *circ)
{
  uint8_t purpose = circ->_base.purpose;
  cpath_build_state_t *state = circ->build_state;
  int cur_len = circuit_get_cpath_len(circ);
  extend_info_t *info = NULL;

  if (cur_len >= state->desired_path_len) {
    log_debug(LD_CIRC, "Path is complete: %d steps long",
              state->desired_path_len);
    return 1;
  }

  log_debug(LD_CIRC, "Path is %d long; we want %d", cur_len,
            state->desired_path_len);

  if (cur_len == state->desired_path_len - 1) { /* Picking last node */
    info = extend_info_dup(state->chosen_exit);
  } else if (cur_len == 0) { /* picking first node */
    const node_t *r = choose_good_entry_server(purpose, state);
    if (r) {
      info = extend_info_from_node(r);
      tor_assert(info);
    }
  } else {
    const node_t *r =
      choose_good_middle_server(purpose, state, circ->cpath, cur_len);
    if (r) {
      info = extend_info_from_node(r);
      tor_assert(info);
    }
  }

  if (!info) {
    log_warn(LD_CIRC,"Failed to find node for hop %d of our path. Discarding "
             "this circuit.", cur_len);
    return -1;
  }

  log_debug(LD_CIRC,"Chose router %s for hop %d (exit is %s)",
            extend_info_describe(info),
            cur_len+1, build_state_get_exit_nickname(state));

  onion_append_hop(&circ->cpath, info);
  extend_info_free(info);
  return 0;
}

/** Create a new hop, annotate it with information about its
 * corresponding router <b>choice</b>, and append it to the
 * end of the cpath <b>head_ptr</b>. */
static int
onion_append_hop(crypt_path_t **head_ptr, extend_info_t *choice)
{
  crypt_path_t *hop = tor_malloc_zero(sizeof(crypt_path_t));

  /* link hop into the cpath, at the end. */
  onion_append_to_cpath(head_ptr, hop);

  hop->magic = CRYPT_PATH_MAGIC;
  hop->state = CPATH_STATE_CLOSED;

  hop->extend_info = extend_info_dup(choice);

  hop->package_window = circuit_initial_package_window();
  hop->deliver_window = CIRCWINDOW_START;

  return 0;
}

/** Allocate a new extend_info object based on the various arguments. */
extend_info_t *
extend_info_alloc(const char *nickname, const char *digest,
                  crypto_pk_env_t *onion_key,
                  const tor_addr_t *addr, uint16_t port)
{
  extend_info_t *info = tor_malloc_zero(sizeof(extend_info_t));
  memcpy(info->identity_digest, digest, DIGEST_LEN);
  if (nickname)
    strlcpy(info->nickname, nickname, sizeof(info->nickname));
  if (onion_key)
    info->onion_key = crypto_pk_dup_key(onion_key);
  tor_addr_copy(&info->addr, addr);
  info->port = port;
  return info;
}

/** Allocate and return a new extend_info_t that can be used to build a
 * circuit to or through the router <b>r</b>. */
extend_info_t *
extend_info_from_router(const routerinfo_t *r)
{
  tor_addr_t addr;
  tor_assert(r);
  tor_addr_from_ipv4h(&addr, r->addr);
  return extend_info_alloc(r->nickname, r->cache_info.identity_digest,
                           r->onion_pkey, &addr, r->or_port);
}

/** Allocate and return a new extend_info that can be used to build a ircuit
 * to or through the node <b>node</b>.  May return NULL if there is not
 * enough info about <b>node</b> to extend to it--for example, if there
 * is no routerinfo_t or microdesc_t.
 **/
extend_info_t *
extend_info_from_node(const node_t *node)
{
  if (node->ri) {
    return extend_info_from_router(node->ri);
  } else if (node->rs && node->md) {
    tor_addr_t addr;
    tor_addr_from_ipv4h(&addr, node->rs->addr);
    return extend_info_alloc(node->rs->nickname,
                             node->identity,
                             node->md->onion_pkey,
                             &addr,
                             node->rs->or_port);
  } else {
    return NULL;
  }
}

/** Release storage held by an extend_info_t struct. */
void
extend_info_free(extend_info_t *info)
{
  if (!info)
    return;
  crypto_free_pk_env(info->onion_key);
  tor_free(info);
}

/** Allocate and return a new extend_info_t with the same contents as
 * <b>info</b>. */
extend_info_t *
extend_info_dup(extend_info_t *info)
{
  extend_info_t *newinfo;
  tor_assert(info);
  newinfo = tor_malloc(sizeof(extend_info_t));
  memcpy(newinfo, info, sizeof(extend_info_t));
  if (info->onion_key)
    newinfo->onion_key = crypto_pk_dup_key(info->onion_key);
  else
    newinfo->onion_key = NULL;
  return newinfo;
}

/** Return the routerinfo_t for the chosen exit router in <b>state</b>.
 * If there is no chosen exit, or if we don't know the routerinfo_t for
 * the chosen exit, return NULL.
 */
const node_t *
build_state_get_exit_node(cpath_build_state_t *state)
{
  if (!state || !state->chosen_exit)
    return NULL;
  return node_get_by_id(state->chosen_exit->identity_digest);
}

/** Return the nickname for the chosen exit router in <b>state</b>. If
 * there is no chosen exit, or if we don't know the routerinfo_t for the
 * chosen exit, return NULL.
 */
const char *
build_state_get_exit_nickname(cpath_build_state_t *state)
{
  if (!state || !state->chosen_exit)
    return NULL;
  return state->chosen_exit->nickname;
}

/** Check whether the entry guard <b>e</b> is usable, given the directory
 * authorities' opinion about the router (stored in <b>ri</b>) and the user's
 * configuration (in <b>options</b>). Set <b>e</b>-&gt;bad_since
 * accordingly. Return true iff the entry guard's status changes.
 *
 * If it's not usable, set *<b>reason</b> to a static string explaining why.
 */
static int
entry_guard_set_status(entry_guard_t *e, const node_t *node,
                       time_t now, const or_options_t *options,
                       const char **reason)
{
  char buf[HEX_DIGEST_LEN+1];
  int changed = 0;

  *reason = NULL;

  /* Do we want to mark this guard as bad? */
  if (!node)
    *reason = "unlisted";
  else if (!node->is_running)
    *reason = "down";
  else if (options->UseBridges && (!node->ri ||
                                   node->ri->purpose != ROUTER_PURPOSE_BRIDGE))
    *reason = "not a bridge";
  else if (options->UseBridges && !node_is_a_configured_bridge(node))
    *reason = "not a configured bridge";
  else if (!options->UseBridges && !node->is_possible_guard &&
           !routerset_contains_node(options->EntryNodes,node))
    *reason = "not recommended as a guard";
  else if (routerset_contains_node(options->ExcludeNodes, node))
    *reason = "excluded";

  if (*reason && ! e->bad_since) {
    /* Router is newly bad. */
    base16_encode(buf, sizeof(buf), e->identity, DIGEST_LEN);
    log_info(LD_CIRC, "Entry guard %s (%s) is %s: marking as unusable.",
             e->nickname, buf, *reason);

    e->bad_since = now;
    control_event_guard(e->nickname, e->identity, "BAD");
    changed = 1;
  } else if (!*reason && e->bad_since) {
    /* There's nothing wrong with the router any more. */
    base16_encode(buf, sizeof(buf), e->identity, DIGEST_LEN);
    log_info(LD_CIRC, "Entry guard %s (%s) is no longer unusable: "
             "marking as ok.", e->nickname, buf);

    e->bad_since = 0;
    control_event_guard(e->nickname, e->identity, "GOOD");
    changed = 1;
  }
  return changed;
}

/** Return true iff enough time has passed since we last tried to connect
 * to the unreachable guard <b>e</b> that we're willing to try again. */
static int
entry_is_time_to_retry(entry_guard_t *e, time_t now)
{
  long diff;
  if (e->last_attempted < e->unreachable_since)
    return 1;
  diff = now - e->unreachable_since;
  if (diff < 6*60*60)
    return now > (e->last_attempted + 60*60);
  else if (diff < 3*24*60*60)
    return now > (e->last_attempted + 4*60*60);
  else if (diff < 7*24*60*60)
    return now > (e->last_attempted + 18*60*60);
  else
    return now > (e->last_attempted + 36*60*60);
}

/** Return the node corresponding to <b>e</b>, if <b>e</b> is
 * working well enough that we are willing to use it as an entry
 * right now. (Else return NULL.) In particular, it must be
 * - Listed as either up or never yet contacted;
 * - Present in the routerlist;
 * - Listed as 'stable' or 'fast' by the current dirserver consensus,
 *   if demanded by <b>need_uptime</b> or <b>need_capacity</b>
 *   (unless it's a configured EntryNode);
 * - Allowed by our current ReachableORAddresses config option; and
 * - Currently thought to be reachable by us (unless <b>assume_reachable</b>
 *   is true).
 *
 * If the answer is no, set *<b>msg</b> to an explanation of why.
 */
static INLINE const node_t *
entry_is_live(entry_guard_t *e, int need_uptime, int need_capacity,
              int assume_reachable, const char **msg)
{
  const node_t *node;
  const or_options_t *options = get_options();
  tor_assert(msg);

  if (e->bad_since) {
    *msg = "bad";
    return NULL;
  }
  /* no good if it's unreachable, unless assume_unreachable or can_retry. */
  if (!assume_reachable && !e->can_retry &&
      e->unreachable_since && !entry_is_time_to_retry(e, time(NULL))) {
    *msg = "unreachable";
    return NULL;
  }
  node = node_get_by_id(e->identity);
  if (!node || !node_has_descriptor(node)) {
    *msg = "no descriptor";
    return NULL;
  }
  if (get_options()->UseBridges) {
    if (node_get_purpose(node) != ROUTER_PURPOSE_BRIDGE) {
      *msg = "not a bridge";
      return NULL;
    }
    if (!node_is_a_configured_bridge(node)) {
      *msg = "not a configured bridge";
      return NULL;
    }
  } else { /* !get_options()->UseBridges */
    if (node_get_purpose(node) != ROUTER_PURPOSE_GENERAL) {
      *msg = "not general-purpose";
      return NULL;
    }
  }
  if (routerset_contains_node(options->EntryNodes, node)) {
    /* they asked for it, they get it */
    need_uptime = need_capacity = 0;
  }
  if (node_is_unreliable(node, need_uptime, need_capacity, 0)) {
    *msg = "not fast/stable";
    return NULL;
  }
  if (!fascist_firewall_allows_node(node)) {
    *msg = "unreachable by config";
    return NULL;
  }
  return node;
}

/** Return the number of entry guards that we think are usable. */
static int
num_live_entry_guards(void)
{
  int n = 0;
  const char *msg;
  if (! entry_guards)
    return 0;
  SMARTLIST_FOREACH(entry_guards, entry_guard_t *, entry,
    {
      if (entry_is_live(entry, 0, 1, 0, &msg))
        ++n;
    });
  return n;
}

/** If <b>digest</b> matches the identity of any node in the
 * entry_guards list, return that node. Else return NULL. */
static INLINE entry_guard_t *
is_an_entry_guard(const char *digest)
{
  SMARTLIST_FOREACH(entry_guards, entry_guard_t *, entry,
                    if (tor_memeq(digest, entry->identity, DIGEST_LEN))
                      return entry;
                   );
  return NULL;
}

/** Dump a description of our list of entry guards to the log at level
 * <b>severity</b>. */
static void
log_entry_guards(int severity)
{
  smartlist_t *elements = smartlist_create();
  char *s;

  SMARTLIST_FOREACH_BEGIN(entry_guards, entry_guard_t *, e)
    {
      const char *msg = NULL;
      char *cp;
      if (entry_is_live(e, 0, 1, 0, &msg))
        tor_asprintf(&cp, "%s [%s] (up %s)",
                     e->nickname,
                     hex_str(e->identity, DIGEST_LEN),
                     e->made_contact ? "made-contact" : "never-contacted");
      else
        tor_asprintf(&cp, "%s [%s] (%s, %s)",
                     e->nickname,
                     hex_str(e->identity, DIGEST_LEN),
                     msg,
                     e->made_contact ? "made-contact" : "never-contacted");
      smartlist_add(elements, cp);
    }
  SMARTLIST_FOREACH_END(e);

  s = smartlist_join_strings(elements, ",", 0, NULL);
  SMARTLIST_FOREACH(elements, char*, cp, tor_free(cp));
  smartlist_free(elements);
  log_fn(severity,LD_CIRC,"%s",s);
  tor_free(s);
}

/** Called when one or more guards that we would previously have used for some
 * purpose are no longer in use because a higher-priority guard has become
 * usable again. */
static void
control_event_guard_deferred(void)
{
  /* XXXX We don't actually have a good way to figure out _how many_ entries
   * are live for some purpose.  We need an entry_is_even_slightly_live()
   * function for this to work right.  NumEntryGuards isn't reliable: if we
   * need guards with weird properties, we can have more than that number
   * live.
   **/
#if 0
  int n = 0;
  const char *msg;
  const or_options_t *options = get_options();
  if (!entry_guards)
    return;
  SMARTLIST_FOREACH(entry_guards, entry_guard_t *, entry,
    {
      if (entry_is_live(entry, 0, 1, 0, &msg)) {
        if (n++ == options->NumEntryGuards) {
          control_event_guard(entry->nickname, entry->identity, "DEFERRED");
          return;
        }
      }
    });
#endif
}

/** Add a new (preferably stable and fast) router to our
 * entry_guards list. Return a pointer to the router if we succeed,
 * or NULL if we can't find any more suitable entries.
 *
 * If <b>chosen</b> is defined, use that one, and if it's not
 * already in our entry_guards list, put it at the *beginning*.
 * Else, put the one we pick at the end of the list. */
static const node_t *
add_an_entry_guard(const node_t *chosen, int reset_status, int prepend)
{
  const node_t *node;
  entry_guard_t *entry;

  if (chosen) {
    node = chosen;
    entry = is_an_entry_guard(node->identity);
    if (entry) {
      if (reset_status) {
        entry->bad_since = 0;
        entry->can_retry = 1;
      }
      return NULL;
    }
  } else {
    node = choose_good_entry_server(CIRCUIT_PURPOSE_C_GENERAL, NULL);
    if (!node)
      return NULL;
  }
  entry = tor_malloc_zero(sizeof(entry_guard_t));
  log_info(LD_CIRC, "Chose %s as new entry guard.",
           node_describe(node));
  strlcpy(entry->nickname, node_get_nickname(node), sizeof(entry->nickname));
  memcpy(entry->identity, node->identity, DIGEST_LEN);
  /* Choose expiry time smudged over the past month. The goal here
   * is to a) spread out when Tor clients rotate their guards, so they
   * don't all select them on the same day, and b) avoid leaving a
   * precise timestamp in the state file about when we first picked
   * this guard. For details, see the Jan 2010 or-dev thread. */
  entry->chosen_on_date = time(NULL) - crypto_rand_int(3600*24*30);
  entry->chosen_by_version = tor_strdup(VERSION);
  if (prepend)
    smartlist_insert(entry_guards, 0, entry);
  else
    smartlist_add(entry_guards, entry);
  control_event_guard(entry->nickname, entry->identity, "NEW");
  control_event_guard_deferred();
  log_entry_guards(LOG_INFO);
  return node;
}

/** If the use of entry guards is configured, choose more entry guards
 * until we have enough in the list. */
static void
pick_entry_guards(const or_options_t *options)
{
  int changed = 0;

  tor_assert(entry_guards);

  while (num_live_entry_guards() < options->NumEntryGuards) {
    if (!add_an_entry_guard(NULL, 0, 0))
      break;
    changed = 1;
  }
  if (changed)
    entry_guards_changed();
}

/** How long (in seconds) do we allow an entry guard to be nonfunctional,
 * unlisted, excluded, or otherwise nonusable before we give up on it? */
#define ENTRY_GUARD_REMOVE_AFTER (30*24*60*60)

/** Release all storage held by <b>e</b>. */
static void
entry_guard_free(entry_guard_t *e)
{
  if (!e)
    return;
  tor_free(e->chosen_by_version);
  tor_free(e);
}

/** Remove any entry guard which was selected by an unknown version of Tor,
 * or which was selected by a version of Tor that's known to select
 * entry guards badly. */
static int
remove_obsolete_entry_guards(time_t now)
{
  int changed = 0, i;

  for (i = 0; i < smartlist_len(entry_guards); ++i) {
    entry_guard_t *entry = smartlist_get(entry_guards, i);
    const char *ver = entry->chosen_by_version;
    const char *msg = NULL;
    tor_version_t v;
    int version_is_bad = 0, date_is_bad = 0;
    if (!ver) {
      msg = "does not say what version of Tor it was selected by";
      version_is_bad = 1;
    } else if (tor_version_parse(ver, &v)) {
      msg = "does not seem to be from any recognized version of Tor";
      version_is_bad = 1;
    } else {
      size_t len = strlen(ver)+5;
      char *tor_ver = tor_malloc(len);
      tor_snprintf(tor_ver, len, "Tor %s", ver);
      if ((tor_version_as_new_as(tor_ver, "0.1.0.10-alpha") &&
           !tor_version_as_new_as(tor_ver, "0.1.2.16-dev")) ||
          (tor_version_as_new_as(tor_ver, "0.2.0.0-alpha") &&
           !tor_version_as_new_as(tor_ver, "0.2.0.6-alpha")) ||
          /* above are bug 440; below are bug 1217 */
          (tor_version_as_new_as(tor_ver, "0.2.1.3-alpha") &&
           !tor_version_as_new_as(tor_ver, "0.2.1.23")) ||
          (tor_version_as_new_as(tor_ver, "0.2.2.0-alpha") &&
           !tor_version_as_new_as(tor_ver, "0.2.2.7-alpha"))) {
        msg = "was selected without regard for guard bandwidth";
        version_is_bad = 1;
      }
      tor_free(tor_ver);
    }
    if (!version_is_bad && entry->chosen_on_date + 3600*24*60 < now) {
      /* It's been 2 months since the date listed in our state file. */
      msg = "was selected several months ago";
      date_is_bad = 1;
    }

    if (version_is_bad || date_is_bad) { /* we need to drop it */
      char dbuf[HEX_DIGEST_LEN+1];
      tor_assert(msg);
      base16_encode(dbuf, sizeof(dbuf), entry->identity, DIGEST_LEN);
      log_fn(version_is_bad ? LOG_NOTICE : LOG_INFO, LD_CIRC,
             "Entry guard '%s' (%s) %s. (Version=%s.) Replacing it.",
             entry->nickname, dbuf, msg, ver?escaped(ver):"none");
      control_event_guard(entry->nickname, entry->identity, "DROPPED");
      entry_guard_free(entry);
      smartlist_del_keeporder(entry_guards, i--);
      log_entry_guards(LOG_INFO);
      changed = 1;
    }
  }

  return changed ? 1 : 0;
}

/** Remove all entry guards that have been down or unlisted for so
 * long that we don't think they'll come up again. Return 1 if we
 * removed any, or 0 if we did nothing. */
static int
remove_dead_entry_guards(time_t now)
{
  char dbuf[HEX_DIGEST_LEN+1];
  char tbuf[ISO_TIME_LEN+1];
  int i;
  int changed = 0;

  for (i = 0; i < smartlist_len(entry_guards); ) {
    entry_guard_t *entry = smartlist_get(entry_guards, i);
    if (entry->bad_since &&
        entry->bad_since + ENTRY_GUARD_REMOVE_AFTER < now) {

      base16_encode(dbuf, sizeof(dbuf), entry->identity, DIGEST_LEN);
      format_local_iso_time(tbuf, entry->bad_since);
      log_info(LD_CIRC, "Entry guard '%s' (%s) has been down or unlisted "
               "since %s local time; removing.",
               entry->nickname, dbuf, tbuf);
      control_event_guard(entry->nickname, entry->identity, "DROPPED");
      entry_guard_free(entry);
      smartlist_del_keeporder(entry_guards, i);
      log_entry_guards(LOG_INFO);
      changed = 1;
    } else
      ++i;
  }
  return changed ? 1 : 0;
}

/** A new directory or router-status has arrived; update the down/listed
 * status of the entry guards.
 *
 * An entry is 'down' if the directory lists it as nonrunning.
 * An entry is 'unlisted' if the directory doesn't include it.
 *
 * Don't call this on startup; only on a fresh download. Otherwise we'll
 * think that things are unlisted.
 */
void
entry_guards_compute_status(const or_options_t *options, time_t now)
{
  int changed = 0;
  digestmap_t *reasons;

  if (! entry_guards)
    return;

  if (options->EntryNodes) /* reshuffle the entry guard list if needed */
    entry_nodes_should_be_added();

  reasons = digestmap_new();
  SMARTLIST_FOREACH_BEGIN(entry_guards, entry_guard_t *, entry)
    {
      const node_t *r = node_get_by_id(entry->identity);
      const char *reason = NULL;
      if (entry_guard_set_status(entry, r, now, options, &reason))
        changed = 1;

      if (entry->bad_since)
        tor_assert(reason);
      if (reason)
        digestmap_set(reasons, entry->identity, (char*)reason);
    }
  SMARTLIST_FOREACH_END(entry);

  if (remove_dead_entry_guards(now))
    changed = 1;

  if (changed) {
    SMARTLIST_FOREACH_BEGIN(entry_guards, entry_guard_t *, entry) {
      const char *reason = digestmap_get(reasons, entry->identity);
      const char *live_msg = "";
      const node_t *r = entry_is_live(entry, 0, 1, 0, &live_msg);
      log_info(LD_CIRC, "Summary: Entry %s [%s] is %s, %s%s%s, and %s%s.",
               entry->nickname,
               hex_str(entry->identity, DIGEST_LEN),
               entry->unreachable_since ? "unreachable" : "reachable",
               entry->bad_since ? "unusable" : "usable",
               reason ? ", ": "",
               reason ? reason : "",
               r ? "live" : "not live / ",
               r ? "" : live_msg);
    } SMARTLIST_FOREACH_END(entry);
    log_info(LD_CIRC, "    (%d/%d entry guards are usable/new)",
             num_live_entry_guards(), smartlist_len(entry_guards));
    log_entry_guards(LOG_INFO);
    entry_guards_changed();
  }

  digestmap_free(reasons, NULL);
}

/** Called when a connection to an OR with the identity digest <b>digest</b>
 * is established (<b>succeeded</b>==1) or has failed (<b>succeeded</b>==0).
 * If the OR is an entry, change that entry's up/down status.
 * Return 0 normally, or -1 if we want to tear down the new connection.
 *
 * If <b>mark_relay_status</b>, also call router_set_status() on this
 * relay.
 *
 * XXX023 change succeeded and mark_relay_status into 'int flags'.
 */
int
entry_guard_register_connect_status(const char *digest, int succeeded,
                                    int mark_relay_status, time_t now)
{
  int changed = 0;
  int refuse_conn = 0;
  int first_contact = 0;
  entry_guard_t *entry = NULL;
  int idx = -1;
  char buf[HEX_DIGEST_LEN+1];

  if (! entry_guards)
    return 0;

  SMARTLIST_FOREACH(entry_guards, entry_guard_t *, e,
    {
      if (tor_memeq(e->identity, digest, DIGEST_LEN)) {
        entry = e;
        idx = e_sl_idx;
        break;
      }
    });

  if (!entry)
    return 0;

  base16_encode(buf, sizeof(buf), entry->identity, DIGEST_LEN);

  if (succeeded) {
    if (entry->unreachable_since) {
      log_info(LD_CIRC, "Entry guard '%s' (%s) is now reachable again. Good.",
               entry->nickname, buf);
      entry->can_retry = 0;
      entry->unreachable_since = 0;
      entry->last_attempted = now;
      control_event_guard(entry->nickname, entry->identity, "UP");
      changed = 1;
    }
    if (!entry->made_contact) {
      entry->made_contact = 1;
      first_contact = changed = 1;
    }
  } else { /* ! succeeded */
    if (!entry->made_contact) {
      /* We've never connected to this one. */
      log_info(LD_CIRC,
               "Connection to never-contacted entry guard '%s' (%s) failed. "
               "Removing from the list. %d/%d entry guards usable/new.",
               entry->nickname, buf,
               num_live_entry_guards()-1, smartlist_len(entry_guards)-1);
      control_event_guard(entry->nickname, entry->identity, "DROPPED");
      entry_guard_free(entry);
      smartlist_del_keeporder(entry_guards, idx);
      log_entry_guards(LOG_INFO);
      changed = 1;
    } else if (!entry->unreachable_since) {
      log_info(LD_CIRC, "Unable to connect to entry guard '%s' (%s). "
               "Marking as unreachable.", entry->nickname, buf);
      entry->unreachable_since = entry->last_attempted = now;
      control_event_guard(entry->nickname, entry->identity, "DOWN");
      changed = 1;
      entry->can_retry = 0; /* We gave it an early chance; no good. */
    } else {
      char tbuf[ISO_TIME_LEN+1];
      format_iso_time(tbuf, entry->unreachable_since);
      log_debug(LD_CIRC, "Failed to connect to unreachable entry guard "
                "'%s' (%s).  It has been unreachable since %s.",
                entry->nickname, buf, tbuf);
      entry->last_attempted = now;
      entry->can_retry = 0; /* We gave it an early chance; no good. */
    }
  }

  /* if the caller asked us to, also update the is_running flags for this
   * relay */
  if (mark_relay_status)
    router_set_status(digest, succeeded);

  if (first_contact) {
    /* We've just added a new long-term entry guard. Perhaps the network just
     * came back? We should give our earlier entries another try too,
     * and close this connection so we don't use it before we've given
     * the others a shot. */
    SMARTLIST_FOREACH(entry_guards, entry_guard_t *, e, {
        if (e == entry)
          break;
        if (e->made_contact) {
          const char *msg;
          const node_t *r = entry_is_live(e, 0, 1, 1, &msg);
          if (r && e->unreachable_since) {
            refuse_conn = 1;
            e->can_retry = 1;
          }
        }
      });
    if (refuse_conn) {
      log_info(LD_CIRC,
               "Connected to new entry guard '%s' (%s). Marking earlier "
               "entry guards up. %d/%d entry guards usable/new.",
               entry->nickname, buf,
               num_live_entry_guards(), smartlist_len(entry_guards));
      log_entry_guards(LOG_INFO);
      changed = 1;
    }
  }

  if (changed)
    entry_guards_changed();
  return refuse_conn ? -1 : 0;
}

/** When we try to choose an entry guard, should we parse and add
 * config's EntryNodes first? */
static int should_add_entry_nodes = 0;

/** Called when the value of EntryNodes changes in our configuration. */
void
entry_nodes_should_be_added(void)
{
  log_info(LD_CIRC, "EntryNodes config option set. Putting configured "
           "relays at the front of the entry guard list.");
  should_add_entry_nodes = 1;
}

/** Adjust the entry guards list so that it only contains entries from
 * EntryNodes, adding new entries from EntryNodes to the list as needed. */
static void
entry_guards_set_from_config(const or_options_t *options)
{
  smartlist_t *entry_nodes, *worse_entry_nodes, *entry_fps;
  smartlist_t *old_entry_guards_on_list, *old_entry_guards_not_on_list;
  tor_assert(entry_guards);

  should_add_entry_nodes = 0;

  if (!options->EntryNodes) {
    /* It's possible that a controller set EntryNodes, thus making
     * should_add_entry_nodes set, then cleared it again, all before the
     * call to choose_random_entry() that triggered us. If so, just return.
     */
    return;
  }

  {
    char *string = routerset_to_string(options->EntryNodes);
    log_info(LD_CIRC,"Adding configured EntryNodes '%s'.", string);
    tor_free(string);
  }

  entry_nodes = smartlist_create();
  worse_entry_nodes = smartlist_create();
  entry_fps = smartlist_create();
  old_entry_guards_on_list = smartlist_create();
  old_entry_guards_not_on_list = smartlist_create();

  /* Split entry guards into those on the list and those not. */

  routerset_get_all_nodes(entry_nodes, options->EntryNodes,
                          options->ExcludeNodes, 0);
  SMARTLIST_FOREACH(entry_nodes, const node_t *,node,
                    smartlist_add(entry_fps, (void*)node->identity));

  SMARTLIST_FOREACH(entry_guards, entry_guard_t *, e, {
    if (smartlist_digest_isin(entry_fps, e->identity))
      smartlist_add(old_entry_guards_on_list, e);
    else
      smartlist_add(old_entry_guards_not_on_list, e);
  });

  /* Remove all currently configured guard nodes, excluded nodes, unreachable
   * nodes, or non-Guard nodes from entry_nodes. */
  SMARTLIST_FOREACH_BEGIN(entry_nodes, const node_t *, node) {
    if (is_an_entry_guard(node->identity)) {
      SMARTLIST_DEL_CURRENT(entry_nodes, node);
      continue;
    } else if (routerset_contains_node(options->ExcludeNodes, node)) {
      SMARTLIST_DEL_CURRENT(entry_nodes, node);
      continue;
    } else if (!fascist_firewall_allows_node(node)) {
      SMARTLIST_DEL_CURRENT(entry_nodes, node);
      continue;
    } else if (! node->is_possible_guard) {
      smartlist_add(worse_entry_nodes, (node_t*)node);
      SMARTLIST_DEL_CURRENT(entry_nodes, node);
    }
  } SMARTLIST_FOREACH_END(node);

  /* Now build the new entry_guards list. */
  smartlist_clear(entry_guards);
  /* First, the previously configured guards that are in EntryNodes. */
  smartlist_add_all(entry_guards, old_entry_guards_on_list);
  /* Next, scramble the rest of EntryNodes, putting the guards first. */
  smartlist_shuffle(entry_nodes);
  smartlist_shuffle(worse_entry_nodes);
  smartlist_add_all(entry_nodes, worse_entry_nodes);

  /* Next, the rest of EntryNodes */
  SMARTLIST_FOREACH_BEGIN(entry_nodes, const node_t *, node) {
    add_an_entry_guard(node, 0, 0);
    if (smartlist_len(entry_guards) > options->NumEntryGuards * 10)
      break;
  } SMARTLIST_FOREACH_END(node);
  log_notice(LD_GENERAL, "%d entries in guards", smartlist_len(entry_guards));
  /* Finally, free the remaining previously configured guards that are not in
   * EntryNodes. */
  SMARTLIST_FOREACH(old_entry_guards_not_on_list, entry_guard_t *, e,
                    entry_guard_free(e));

  smartlist_free(entry_nodes);
  smartlist_free(worse_entry_nodes);
  smartlist_free(entry_fps);
  smartlist_free(old_entry_guards_on_list);
  smartlist_free(old_entry_guards_not_on_list);
  entry_guards_changed();
}

/** Return 0 if we're fine adding arbitrary routers out of the
 * directory to our entry guard list, or return 1 if we have a
 * list already and we must stick to it.
 */
int
entry_list_is_constrained(const or_options_t *options)
{
  if (options->EntryNodes)
    return 1;
  if (options->UseBridges)
    return 1;
  return 0;
}

/** Pick a live (up and listed) entry guard from entry_guards. If
 * <b>state</b> is non-NULL, this is for a specific circuit --
 * make sure not to pick this circuit's exit or any node in the
 * exit's family. If <b>state</b> is NULL, we're looking for a random
 * guard (likely a bridge). */
const node_t *
choose_random_entry(cpath_build_state_t *state)
{
  const or_options_t *options = get_options();
  smartlist_t *live_entry_guards = smartlist_create();
  smartlist_t *exit_family = smartlist_create();
  const node_t *chosen_exit =
    state?build_state_get_exit_node(state) : NULL;
  const node_t *node = NULL;
  int need_uptime = state ? state->need_uptime : 0;
  int need_capacity = state ? state->need_capacity : 0;
  int preferred_min, consider_exit_family = 0;

  if (chosen_exit) {
    nodelist_add_node_and_family(exit_family, chosen_exit);
    consider_exit_family = 1;
  }

  if (!entry_guards)
    entry_guards = smartlist_create();

  if (should_add_entry_nodes)
    entry_guards_set_from_config(options);

  if (!entry_list_is_constrained(options) &&
      smartlist_len(entry_guards) < options->NumEntryGuards)
    pick_entry_guards(options);

 retry:
  smartlist_clear(live_entry_guards);
  SMARTLIST_FOREACH_BEGIN(entry_guards, entry_guard_t *, entry) {
      const char *msg;
      node = entry_is_live(entry, need_uptime, need_capacity, 0, &msg);
      if (!node)
        continue; /* down, no point */
      if (node == chosen_exit)
        continue; /* don't pick the same node for entry and exit */
      if (consider_exit_family && smartlist_isin(exit_family, node))
        continue; /* avoid relays that are family members of our exit */
#if 0 /* since EntryNodes is always strict now, this clause is moot */
      if (options->EntryNodes &&
          !routerset_contains_node(options->EntryNodes, node)) {
        /* We've come to the end of our preferred entry nodes. */
        if (smartlist_len(live_entry_guards))
          goto choose_and_finish; /* only choose from the ones we like */
        if (options->StrictNodes) {
          /* in theory this case should never happen, since
           * entry_guards_set_from_config() drops unwanted relays */
          tor_fragile_assert();
        } else {
          log_info(LD_CIRC,
                   "No relays from EntryNodes available. Using others.");
        }
      }
#endif
      smartlist_add(live_entry_guards, (void*)node);
      if (!entry->made_contact) {
        /* Always start with the first not-yet-contacted entry
         * guard. Otherwise we might add several new ones, pick
         * the second new one, and now we've expanded our entry
         * guard list without needing to. */
        goto choose_and_finish;
      }
      if (smartlist_len(live_entry_guards) >= options->NumEntryGuards)
        goto choose_and_finish; /* we have enough */
  } SMARTLIST_FOREACH_END(entry);

  if (entry_list_is_constrained(options)) {
    /* If we prefer the entry nodes we've got, and we have at least
     * one choice, that's great. Use it. */
    preferred_min = 1;
  } else {
    /* Try to have at least 2 choices available. This way we don't
     * get stuck with a single live-but-crummy entry and just keep
     * using him.
     * (We might get 2 live-but-crummy entry guards, but so be it.) */
    preferred_min = 2;
  }

  if (smartlist_len(live_entry_guards) < preferred_min) {
    if (!entry_list_is_constrained(options)) {
      /* still no? try adding a new entry then */
      /* XXX if guard doesn't imply fast and stable, then we need
       * to tell add_an_entry_guard below what we want, or it might
       * be a long time til we get it. -RD */
      node = add_an_entry_guard(NULL, 0, 0);
      if (node) {
        entry_guards_changed();
        /* XXX we start over here in case the new node we added shares
         * a family with our exit node. There's a chance that we'll just
         * load up on entry guards here, if the network we're using is
         * one big family. Perhaps we should teach add_an_entry_guard()
         * to understand nodes-to-avoid-if-possible? -RD */
        goto retry;
      }
    }
    if (!node && need_uptime) {
      need_uptime = 0; /* try without that requirement */
      goto retry;
    }
    if (!node && need_capacity) {
      /* still no? last attempt, try without requiring capacity */
      need_capacity = 0;
      goto retry;
    }
#if 0
    /* Removing this retry logic: if we only allow one exit, and it is in the
       same family as all our entries, then we are just plain not going to win
       here. */
    if (!node && entry_list_is_constrained(options) && consider_exit_family) {
      /* still no? if we're using bridges or have strictentrynodes
       * set, and our chosen exit is in the same family as all our
       * bridges/entry guards, then be flexible about families. */
      consider_exit_family = 0;
      goto retry;
    }
#endif
    /* live_entry_guards may be empty below. Oh well, we tried. */
  }

 choose_and_finish:
  if (entry_list_is_constrained(options)) {
    /* We need to weight by bandwidth, because our bridges or entryguards
     * were not already selected proportional to their bandwidth. */
    node = node_sl_choose_by_bandwidth(live_entry_guards, WEIGHT_FOR_GUARD);
  } else {
    /* We choose uniformly at random here, because choose_good_entry_server()
     * already weights its choices by bandwidth, so we don't want to
     * *double*-weight our guard selection. */
    node = smartlist_choose(live_entry_guards);
  }
  smartlist_free(live_entry_guards);
  smartlist_free(exit_family);
  return node;
}

/** Parse <b>state</b> and learn about the entry guards it describes.
 * If <b>set</b> is true, and there are no errors, replace the global
 * entry_list with what we find.
 * On success, return 0. On failure, alloc into *<b>msg</b> a string
 * describing the error, and return -1.
 */
int
entry_guards_parse_state(or_state_t *state, int set, char **msg)
{
  entry_guard_t *node = NULL;
  smartlist_t *new_entry_guards = smartlist_create();
  config_line_t *line;
  time_t now = time(NULL);
  const char *state_version = state->TorVersion;
  digestmap_t *added_by = digestmap_new();

  *msg = NULL;
  for (line = state->EntryGuards; line; line = line->next) {
    if (!strcasecmp(line->key, "EntryGuard")) {
      smartlist_t *args = smartlist_create();
      node = tor_malloc_zero(sizeof(entry_guard_t));
      /* all entry guards on disk have been contacted */
      node->made_contact = 1;
      smartlist_add(new_entry_guards, node);
      smartlist_split_string(args, line->value, " ",
                             SPLIT_SKIP_SPACE|SPLIT_IGNORE_BLANK, 0);
      if (smartlist_len(args)<2) {
        *msg = tor_strdup("Unable to parse entry nodes: "
                          "Too few arguments to EntryGuard");
      } else if (!is_legal_nickname(smartlist_get(args,0))) {
        *msg = tor_strdup("Unable to parse entry nodes: "
                          "Bad nickname for EntryGuard");
      } else {
        strlcpy(node->nickname, smartlist_get(args,0), MAX_NICKNAME_LEN+1);
        if (base16_decode(node->identity, DIGEST_LEN, smartlist_get(args,1),
                          strlen(smartlist_get(args,1)))<0) {
          *msg = tor_strdup("Unable to parse entry nodes: "
                            "Bad hex digest for EntryGuard");
        }
      }
      SMARTLIST_FOREACH(args, char*, cp, tor_free(cp));
      smartlist_free(args);
      if (*msg)
        break;
    } else if (!strcasecmp(line->key, "EntryGuardDownSince") ||
               !strcasecmp(line->key, "EntryGuardUnlistedSince")) {
      time_t when;
      time_t last_try = 0;
      if (!node) {
        *msg = tor_strdup("Unable to parse entry nodes: "
               "EntryGuardDownSince/UnlistedSince without EntryGuard");
        break;
      }
      if (parse_iso_time(line->value, &when)<0) {
        *msg = tor_strdup("Unable to parse entry nodes: "
                          "Bad time in EntryGuardDownSince/UnlistedSince");
        break;
      }
      if (when > now) {
        /* It's a bad idea to believe info in the future: you can wind
         * up with timeouts that aren't allowed to happen for years. */
        continue;
      }
      if (strlen(line->value) >= ISO_TIME_LEN+ISO_TIME_LEN+1) {
        /* ignore failure */
        (void) parse_iso_time(line->value+ISO_TIME_LEN+1, &last_try);
      }
      if (!strcasecmp(line->key, "EntryGuardDownSince")) {
        node->unreachable_since = when;
        node->last_attempted = last_try;
      } else {
        node->bad_since = when;
      }
    } else if (!strcasecmp(line->key, "EntryGuardAddedBy")) {
      char d[DIGEST_LEN];
      /* format is digest version date */
      if (strlen(line->value) < HEX_DIGEST_LEN+1+1+1+ISO_TIME_LEN) {
        log_warn(LD_BUG, "EntryGuardAddedBy line is not long enough.");
        continue;
      }
      if (base16_decode(d, sizeof(d), line->value, HEX_DIGEST_LEN)<0 ||
          line->value[HEX_DIGEST_LEN] != ' ') {
        log_warn(LD_BUG, "EntryGuardAddedBy line %s does not begin with "
                 "hex digest", escaped(line->value));
        continue;
      }
      digestmap_set(added_by, d, tor_strdup(line->value+HEX_DIGEST_LEN+1));
    } else {
      log_warn(LD_BUG, "Unexpected key %s", line->key);
    }
  }

  SMARTLIST_FOREACH(new_entry_guards, entry_guard_t *, e,
   {
     char *sp;
     char *val = digestmap_get(added_by, e->identity);
     if (val && (sp = strchr(val, ' '))) {
       time_t when;
       *sp++ = '\0';
       if (parse_iso_time(sp, &when)<0) {
         log_warn(LD_BUG, "Can't read time %s in EntryGuardAddedBy", sp);
       } else {
         e->chosen_by_version = tor_strdup(val);
         e->chosen_on_date = when;
       }
     } else {
       if (state_version) {
         e->chosen_by_version = tor_strdup(state_version);
         e->chosen_on_date = time(NULL) - crypto_rand_int(3600*24*30);
       }
     }
   });

  if (*msg || !set) {
    SMARTLIST_FOREACH(new_entry_guards, entry_guard_t *, e,
                      entry_guard_free(e));
    smartlist_free(new_entry_guards);
  } else { /* !err && set */
    if (entry_guards) {
      SMARTLIST_FOREACH(entry_guards, entry_guard_t *, e,
                        entry_guard_free(e));
      smartlist_free(entry_guards);
    }
    entry_guards = new_entry_guards;
    entry_guards_dirty = 0;
    /* XXX023 hand new_entry_guards to this func, and move it up a
     * few lines, so we don't have to re-dirty it */
    if (remove_obsolete_entry_guards(now))
      entry_guards_dirty = 1;
  }
  digestmap_free(added_by, _tor_free);
  return *msg ? -1 : 0;
}

/** Our list of entry guards has changed, or some element of one
 * of our entry guards has changed. Write the changes to disk within
 * the next few minutes.
 */
static void
entry_guards_changed(void)
{
  time_t when;
  entry_guards_dirty = 1;

  /* or_state_save() will call entry_guards_update_state(). */
  when = get_options()->AvoidDiskWrites ? time(NULL) + 3600 : time(NULL)+600;
  or_state_mark_dirty(get_or_state(), when);
}

/** If the entry guard info has not changed, do nothing and return.
 * Otherwise, free the EntryGuards piece of <b>state</b> and create
 * a new one out of the global entry_guards list, and then mark
 * <b>state</b> dirty so it will get saved to disk.
 */
void
entry_guards_update_state(or_state_t *state)
{
  config_line_t **next, *line;
  if (! entry_guards_dirty)
    return;

  config_free_lines(state->EntryGuards);
  next = &state->EntryGuards;
  *next = NULL;
  if (!entry_guards)
    entry_guards = smartlist_create();
  SMARTLIST_FOREACH(entry_guards, entry_guard_t *, e,
    {
      char dbuf[HEX_DIGEST_LEN+1];
      if (!e->made_contact)
        continue; /* don't write this one to disk */
      *next = line = tor_malloc_zero(sizeof(config_line_t));
      line->key = tor_strdup("EntryGuard");
      line->value = tor_malloc(HEX_DIGEST_LEN+MAX_NICKNAME_LEN+2);
      base16_encode(dbuf, sizeof(dbuf), e->identity, DIGEST_LEN);
      tor_snprintf(line->value,HEX_DIGEST_LEN+MAX_NICKNAME_LEN+2,
                   "%s %s", e->nickname, dbuf);
      next = &(line->next);
      if (e->unreachable_since) {
        *next = line = tor_malloc_zero(sizeof(config_line_t));
        line->key = tor_strdup("EntryGuardDownSince");
        line->value = tor_malloc(ISO_TIME_LEN+1+ISO_TIME_LEN+1);
        format_iso_time(line->value, e->unreachable_since);
        if (e->last_attempted) {
          line->value[ISO_TIME_LEN] = ' ';
          format_iso_time(line->value+ISO_TIME_LEN+1, e->last_attempted);
        }
        next = &(line->next);
      }
      if (e->bad_since) {
        *next = line = tor_malloc_zero(sizeof(config_line_t));
        line->key = tor_strdup("EntryGuardUnlistedSince");
        line->value = tor_malloc(ISO_TIME_LEN+1);
        format_iso_time(line->value, e->bad_since);
        next = &(line->next);
      }
      if (e->chosen_on_date && e->chosen_by_version &&
          !strchr(e->chosen_by_version, ' ')) {
        char d[HEX_DIGEST_LEN+1];
        char t[ISO_TIME_LEN+1];
        size_t val_len;
        *next = line = tor_malloc_zero(sizeof(config_line_t));
        line->key = tor_strdup("EntryGuardAddedBy");
        val_len = (HEX_DIGEST_LEN+1+strlen(e->chosen_by_version)
                   +1+ISO_TIME_LEN+1);
        line->value = tor_malloc(val_len);
        base16_encode(d, sizeof(d), e->identity, DIGEST_LEN);
        format_iso_time(t, e->chosen_on_date);
        tor_snprintf(line->value, val_len, "%s %s %s",
                     d, e->chosen_by_version, t);
        next = &(line->next);
      }
    });
  if (!get_options()->AvoidDiskWrites)
    or_state_mark_dirty(get_or_state(), 0);
  entry_guards_dirty = 0;
}

/** If <b>question</b> is the string "entry-guards", then dump
 * to *<b>answer</b> a newly allocated string describing all of
 * the nodes in the global entry_guards list. See control-spec.txt
 * for details.
 * For backward compatibility, we also handle the string "helper-nodes".
 * */
int
getinfo_helper_entry_guards(control_connection_t *conn,
                            const char *question, char **answer,
                            const char **errmsg)
{
  (void) conn;
  (void) errmsg;

  if (!strcmp(question,"entry-guards") ||
      !strcmp(question,"helper-nodes")) {
    smartlist_t *sl = smartlist_create();
    char tbuf[ISO_TIME_LEN+1];
    char nbuf[MAX_VERBOSE_NICKNAME_LEN+1];
    if (!entry_guards)
      entry_guards = smartlist_create();
    SMARTLIST_FOREACH_BEGIN(entry_guards, entry_guard_t *, e) {
        size_t len = MAX_VERBOSE_NICKNAME_LEN+ISO_TIME_LEN+32;
        char *c = tor_malloc(len);
        const char *status = NULL;
        time_t when = 0;
        const node_t *node;

        if (!e->made_contact) {
          status = "never-connected";
        } else if (e->bad_since) {
          when = e->bad_since;
          status = "unusable";
        } else {
          status = "up";
        }

        node = node_get_by_id(e->identity);
        if (node) {
          node_get_verbose_nickname(node, nbuf);
        } else {
          nbuf[0] = '$';
          base16_encode(nbuf+1, sizeof(nbuf)-1, e->identity, DIGEST_LEN);
          /* e->nickname field is not very reliable if we don't know about
           * this router any longer; don't include it. */
        }

        if (when) {
          format_iso_time(tbuf, when);
          tor_snprintf(c, len, "%s %s %s\n", nbuf, status, tbuf);
        } else {
          tor_snprintf(c, len, "%s %s\n", nbuf, status);
        }
        smartlist_add(sl, c);
    } SMARTLIST_FOREACH_END(e);
    *answer = smartlist_join_strings(sl, "", 0, NULL);
    SMARTLIST_FOREACH(sl, char *, c, tor_free(c));
    smartlist_free(sl);
  }
  return 0;
}

/** A list of configured bridges. Whenever we actually get a descriptor
 * for one, we add it as an entry guard.  Note that the order of bridges
 * in this list does not necessarily correspond to the order of bridges
 * in the torrc. */
static smartlist_t *bridge_list = NULL;

/** Mark every entry of the bridge list to be removed on our next call to
 * sweep_bridge_list unless it has first been un-marked. */
void
mark_bridge_list(void)
{
  if (!bridge_list)
    bridge_list = smartlist_create();
  SMARTLIST_FOREACH(bridge_list, bridge_info_t *, b,
                    b->marked_for_removal = 1);
}

/** Remove every entry of the bridge list that was marked with
 * mark_bridge_list if it has not subsequently been un-marked. */
void
sweep_bridge_list(void)
{
  if (!bridge_list)
    bridge_list = smartlist_create();
  SMARTLIST_FOREACH_BEGIN(bridge_list, bridge_info_t *, b) {
    if (b->marked_for_removal) {
      SMARTLIST_DEL_CURRENT(bridge_list, b);
      bridge_free(b);
    }
  } SMARTLIST_FOREACH_END(b);
}

/** Initialize the bridge list to empty, creating it if needed. */
static void
clear_bridge_list(void)
{
  if (!bridge_list)
    bridge_list = smartlist_create();
  SMARTLIST_FOREACH(bridge_list, bridge_info_t *, b, bridge_free(b));
  smartlist_clear(bridge_list);
}

/** Free the bridge <b>bridge</b>. */
static void
bridge_free(bridge_info_t *bridge)
{
  if (!bridge)
    return;

  tor_free(bridge->transport_name);
  tor_free(bridge);
}

/** A list of pluggable transports found in torrc. */
static smartlist_t *transport_list = NULL;

/** Mark every entry of the transport list to be removed on our next call to
 * sweep_transport_list unless it has first been un-marked. */
void
mark_transport_list(void)
{
  if (!transport_list)
    transport_list = smartlist_create();
  SMARTLIST_FOREACH(transport_list, transport_t *, t,
                    t->marked_for_removal = 1);
}

/** Remove every entry of the transport list that was marked with
 * mark_transport_list if it has not subsequently been un-marked. */
void
sweep_transport_list(void)
{
  if (!transport_list)
    transport_list = smartlist_create();
  SMARTLIST_FOREACH_BEGIN(transport_list, transport_t *, t) {
    if (t->marked_for_removal) {
      SMARTLIST_DEL_CURRENT(transport_list, t);
      transport_free(t);
    }
  } SMARTLIST_FOREACH_END(t);
}

/** Initialize the pluggable transports list to empty, creating it if
 *  needed. */
void
clear_transport_list(void)
{
  if (!transport_list)
    transport_list = smartlist_create();
  SMARTLIST_FOREACH(transport_list, transport_t *, t, transport_free(t));
  smartlist_clear(transport_list);
}

/** Free the pluggable transport struct <b>transport</b>. */
void
transport_free(transport_t *transport)
{
  if (!transport)
    return;

  tor_free(transport->name);
  tor_free(transport);
}

/** Returns the transport in our transport list that has the name <b>name</b>.
 *  Else returns NULL. */
transport_t *
transport_get_by_name(const char *name)
{
  tor_assert(name);

  if (!transport_list)
    return NULL;

  SMARTLIST_FOREACH_BEGIN(transport_list, transport_t *, transport) {
    if (!strcmp(transport->name, name))
      return transport;
  } SMARTLIST_FOREACH_END(transport);

  return NULL;
}

/** Returns a transport_t struct for a transport proxy supporting the
    protocol <b>name</b> listening at <b>addr</b>:<b>port</b> using
    SOCKS version <b>socks_ver</b>. */
transport_t *
transport_create(const tor_addr_t *addr, uint16_t port,
                 const char *name, int socks_ver)
{
  transport_t *t = tor_malloc_zero(sizeof(transport_t));

  tor_addr_copy(&t->addr, addr);
  t->port = port;
  t->name = tor_strdup(name);
  t->socks_version = socks_ver;

  return t;
}

/** Resolve any conflicts that the insertion of transport <b>t</b>
 *  might cause.
 *  Return 0 if <b>t</b> is OK and should be registered, 1 if there is
 *  a transport identical to <b>t</b> already registered and -1 if
 *  <b>t</b> cannot be added due to conflicts. */
static int
transport_resolve_conflicts(transport_t *t)
{
  /* This is how we resolve transport conflicts:

     If there is already a transport with the same name and addrport,
     we either have duplicate torrc lines OR we are here post-HUP and
     this transport was here pre-HUP as well. In any case, mark the
     old transport so that it doesn't get removed and ignore the new
     one. Our caller has to free the new transport so we return '1' to
     signify this.

     If there is already a transport with the same name but different
     addrport:
     * if it's marked for removal, it means that it either has a lower
     priority than 't' in torrc (otherwise the mark would have been
     cleared by the paragraph above), or it doesn't exist at all in
     the post-HUP torrc. We destroy the old transport and register 't'.
     * if it's *not* marked for removal, it means that it was newly
     added in the post-HUP torrc or that it's of higher priority, in
     this case we ignore 't'. */
  transport_t *t_tmp = transport_get_by_name(t->name);
  if (t_tmp) { /* same name */
    if (tor_addr_eq(&t->addr, &t_tmp->addr) && (t->port == t_tmp->port)) {
      /* same name *and* addrport */
      t_tmp->marked_for_removal = 0;
      return 1;
    } else { /* same name but different addrport */
      if (t_tmp->marked_for_removal) { /* marked for removal */
        log_notice(LD_GENERAL, "You tried to add transport '%s' at '%s:%u' "
                   "but there was already a transport marked for deletion at "
                   "'%s:%u'. We deleted the old transport and registered the "
                   "new one.", t->name, fmt_addr(&t->addr), t->port,
                   fmt_addr(&t_tmp->addr), t_tmp->port);
        smartlist_remove(transport_list, t_tmp);
        transport_free(t_tmp);
      } else { /* *not* marked for removal */
        log_notice(LD_GENERAL, "You tried to add transport '%s' at '%s:%u' "
                   "but the same transport already exists at '%s:%u'. "
                   "Skipping.", t->name, fmt_addr(&t->addr), t->port,
                   fmt_addr(&t_tmp->addr), t_tmp->port);
        return -1;
      }
    }
  }

  return 0;
}

/** Add transport <b>t</b> to the internal list of pluggable
 *  transports.
 *  Returns 0 if the transport was added correctly, 1 if the same
 *  transport was already registered (in this case the caller must
 *  free the transport) and -1 if there was an error.  */
int
transport_add(transport_t *t)
{
  int r;
  tor_assert(t);

  r = transport_resolve_conflicts(t);

  switch (r) {
  case 0: /* should register transport */
    if (!transport_list)
      transport_list = smartlist_create();
    smartlist_add(transport_list, t);
    return 0;
  default: /* let our caller know the return code */
    return r;
  }
}

/** Remember a new pluggable transport proxy at <b>addr</b>:<b>port</b>.
 *  <b>name</b> is set to the name of the protocol this proxy uses.
 *  <b>socks_ver</b> is set to the SOCKS version of the proxy. */
int
transport_add_from_config(const tor_addr_t *addr, uint16_t port,
                          const char *name, int socks_ver)
{
  transport_t *t = transport_create(addr, port, name, socks_ver);

  int r = transport_add(t);

  switch (r) {
  case -1:
  default:
    log_notice(LD_GENERAL, "Could not add transport %s at %s:%u. Skipping.",
               t->name, fmt_addr(&t->addr), t->port);
    transport_free(t);
    return -1;
  case 1:
    log_info(LD_GENERAL, "Succesfully registered transport %s at %s:%u.",
             t->name, fmt_addr(&t->addr), t->port);
     transport_free(t); /* falling */
     return 0;
  case 0:
    log_info(LD_GENERAL, "Succesfully registered transport %s at %s:%u.",
             t->name, fmt_addr(&t->addr), t->port);
    return 0;
  }
}

/** Warn the user of possible pluggable transport misconfiguration.
 *  Return 0 if the validation happened, -1 if we should postpone the
 *  validation. */
int
validate_pluggable_transports_config(void)
{
  /* Don't validate if managed proxies are not yet fully configured. */
  if (bridge_list && !pt_proxies_configuration_pending()) {
    SMARTLIST_FOREACH_BEGIN(bridge_list, bridge_info_t *, b) {
      /* Skip bridges without transports. */
      if (!b->transport_name)
        continue;
      /* See if the user has Bridges that specify nonexistent
         pluggable transports. We should warn the user in such case,
         since it's probably misconfiguration. */
      if (!transport_get_by_name(b->transport_name))
        log_warn(LD_CONFIG, "You have a Bridge line using the %s "
                 "pluggable transport, but there doesn't seem to be a "
                 "corresponding ClientTransportPlugin line.",
                 b->transport_name);
    } SMARTLIST_FOREACH_END(b);

    return 0;
  } else {
    return -1;
  }
}

/** Return a bridge pointer if <b>ri</b> is one of our known bridges
 * (either by comparing keys if possible, else by comparing addr/port).
 * Else return NULL. */
static bridge_info_t *
get_configured_bridge_by_addr_port_digest(const tor_addr_t *addr,
                                          uint16_t port,
                                          const char *digest)
{
  if (!bridge_list)
    return NULL;
  SMARTLIST_FOREACH_BEGIN(bridge_list, bridge_info_t *, bridge)
    {
      if (tor_digest_is_zero(bridge->identity) &&
          !tor_addr_compare(&bridge->addr, addr, CMP_EXACT) &&
          bridge->port == port)
        return bridge;
      if (digest && tor_memeq(bridge->identity, digest, DIGEST_LEN))
        return bridge;
    }
  SMARTLIST_FOREACH_END(bridge);
  return NULL;
}

/** Wrapper around get_configured_bridge_by_addr_port_digest() to look
 * it up via router descriptor <b>ri</b>. */
static bridge_info_t *
get_configured_bridge_by_routerinfo(const routerinfo_t *ri)
{
  tor_addr_t addr;
  tor_addr_from_ipv4h(&addr, ri->addr);
  return get_configured_bridge_by_addr_port_digest(&addr,
                              ri->or_port, ri->cache_info.identity_digest);
}

/** Return 1 if <b>ri</b> is one of our known bridges, else 0. */
int
routerinfo_is_a_configured_bridge(const routerinfo_t *ri)
{
  return get_configured_bridge_by_routerinfo(ri) ? 1 : 0;
}

/** Return 1 if <b>node</b> is one of our configured bridges, else 0. */
int
node_is_a_configured_bridge(const node_t *node)
{
  tor_addr_t addr;
  uint16_t orport;
  if (!node)
    return 0;
  if (node_get_addr(node, &addr) < 0)
    return 0;
  orport = node_get_orport(node);
  if (orport == 0)
    return 0;

  return get_configured_bridge_by_addr_port_digest(
                       &addr, orport, node->identity) != NULL;
}

/** We made a connection to a router at <b>addr</b>:<b>port</b>
 * without knowing its digest. Its digest turned out to be <b>digest</b>.
 * If it was a bridge, and we still don't know its digest, record it.
 */
void
learned_router_identity(const tor_addr_t *addr, uint16_t port,
                        const char *digest)
{
  bridge_info_t *bridge =
    get_configured_bridge_by_addr_port_digest(addr, port, digest);
  if (bridge && tor_digest_is_zero(bridge->identity)) {
    memcpy(bridge->identity, digest, DIGEST_LEN);
    log_notice(LD_DIR, "Learned fingerprint %s for bridge %s:%d",
               hex_str(digest, DIGEST_LEN), fmt_addr(addr), port);
  }
}

/** Remember a new bridge at <b>addr</b>:<b>port</b>. If <b>digest</b>
 * is set, it tells us the identity key too.  If we already had the
 * bridge in our list, unmark it, and don't actually add anything new.
 * If <b>transport_name</b> is non-NULL - the bridge is associated with a
 * pluggable transport - we assign the transport to the bridge. */
void
bridge_add_from_config(const tor_addr_t *addr, uint16_t port,
                       const char *digest, const char *transport_name)
{
  bridge_info_t *b;

  if ((b = get_configured_bridge_by_addr_port_digest(addr, port, digest))) {
    b->marked_for_removal = 0;
    return;
  }

  b = tor_malloc_zero(sizeof(bridge_info_t));
  tor_addr_copy(&b->addr, addr);
  b->port = port;
  if (digest)
    memcpy(b->identity, digest, DIGEST_LEN);
  if (transport_name)
    b->transport_name = tor_strdup(transport_name);
  b->fetch_status.schedule = DL_SCHED_BRIDGE;
  if (!bridge_list)
    bridge_list = smartlist_create();

  smartlist_add(bridge_list, b);
}

/** Return true iff <b>routerset</b> contains the bridge <b>bridge</b>. */
static int
routerset_contains_bridge(const routerset_t *routerset,
                          const bridge_info_t *bridge)
{
  int result;
  extend_info_t *extinfo;
  tor_assert(bridge);
  if (!routerset)
    return 0;

  extinfo = extend_info_alloc(
         NULL, bridge->identity, NULL, &bridge->addr, bridge->port);
  result = routerset_contains_extendinfo(routerset, extinfo);
  extend_info_free(extinfo);
  return result;
}

/** If <b>digest</b> is one of our known bridges, return it. */
static bridge_info_t *
find_bridge_by_digest(const char *digest)
{
  SMARTLIST_FOREACH(bridge_list, bridge_info_t *, bridge,
    {
      if (tor_memeq(bridge->identity, digest, DIGEST_LEN))
        return bridge;
    });
  return NULL;
}

/** If <b>addr</b> and <b>port</b> match the address and port of a
 * bridge of ours that uses pluggable transports, place its transport
 * in <b>transport</b>.
 *
 * Return 0 on success (found a transport, or found a bridge with no
 * transport, or found no bridge); return -1 if we should be using a
 * transport, but the transport could not be found.
 */
int
find_transport_by_bridge_addrport(const tor_addr_t *addr, uint16_t port,
                                  const transport_t **transport)
{
  *transport = NULL;
  if (!bridge_list)
    return 0;

  SMARTLIST_FOREACH_BEGIN(bridge_list, const bridge_info_t *, bridge) {
    if (tor_addr_eq(&bridge->addr, addr) &&
        (bridge->port == port)) { /* bridge matched */
      if (bridge->transport_name) { /* it also uses pluggable transports */
        *transport = transport_get_by_name(bridge->transport_name);
        if (*transport == NULL) { /* it uses pluggable transports, but
                                     the transport could not be found! */
          return -1;
        }
        return 0;
      } else { /* bridge matched, but it doesn't use transports. */
        break;
      }
    }
  } SMARTLIST_FOREACH_END(bridge);

  *transport = NULL;
  return 0;
}

/** We need to ask <b>bridge</b> for its server descriptor. */
static void
launch_direct_bridge_descriptor_fetch(bridge_info_t *bridge)
{
  char *address;
  const or_options_t *options = get_options();

  if (connection_get_by_type_addr_port_purpose(
      CONN_TYPE_DIR, &bridge->addr, bridge->port,
      DIR_PURPOSE_FETCH_SERVERDESC))
    return; /* it's already on the way */

  if (routerset_contains_bridge(options->ExcludeNodes, bridge)) {
    download_status_mark_impossible(&bridge->fetch_status);
    log_warn(LD_APP, "Not using bridge at %s: it is in ExcludeNodes.",
             safe_str_client(fmt_addr(&bridge->addr)));
    return;
  }

  address = tor_dup_addr(&bridge->addr);

  directory_initiate_command(address, &bridge->addr,
                             bridge->port, 0,
                             0, /* does not matter */
                             1, bridge->identity,
                             DIR_PURPOSE_FETCH_SERVERDESC,
                             ROUTER_PURPOSE_BRIDGE,
                             0, "authority.z", NULL, 0, 0);
  tor_free(address);
}

/** Fetching the bridge descriptor from the bridge authority returned a
 * "not found". Fall back to trying a direct fetch. */
void
retry_bridge_descriptor_fetch_directly(const char *digest)
{
  bridge_info_t *bridge = find_bridge_by_digest(digest);
  if (!bridge)
    return; /* not found? oh well. */

  launch_direct_bridge_descriptor_fetch(bridge);
}

/** For each bridge in our list for which we don't currently have a
 * descriptor, fetch a new copy of its descriptor -- either directly
 * from the bridge or via a bridge authority. */
void
fetch_bridge_descriptors(const or_options_t *options, time_t now)
{
  int num_bridge_auths = get_n_authorities(BRIDGE_DIRINFO);
  int ask_bridge_directly;
  int can_use_bridge_authority;

  if (!bridge_list)
    return;

  /* If we still have unconfigured managed proxies, don't go and
     connect to a bridge. */
  if (pt_proxies_configuration_pending())
    return;

  SMARTLIST_FOREACH_BEGIN(bridge_list, bridge_info_t *, bridge)
    {
      if (!download_status_is_ready(&bridge->fetch_status, now,
                                    IMPOSSIBLE_TO_DOWNLOAD))
        continue; /* don't bother, no need to retry yet */
      if (routerset_contains_bridge(options->ExcludeNodes, bridge)) {
        download_status_mark_impossible(&bridge->fetch_status);
        log_warn(LD_APP, "Not using bridge at %s: it is in ExcludeNodes.",
                 safe_str_client(fmt_addr(&bridge->addr)));
        continue;
      }

      /* schedule another fetch as if this one will fail, in case it does */
      download_status_failed(&bridge->fetch_status, 0);

      can_use_bridge_authority = !tor_digest_is_zero(bridge->identity) &&
                                 num_bridge_auths;
      ask_bridge_directly = !can_use_bridge_authority ||
                            !options->UpdateBridgesFromAuthority;
      log_debug(LD_DIR, "ask_bridge_directly=%d (%d, %d, %d)",
                ask_bridge_directly, tor_digest_is_zero(bridge->identity),
                !options->UpdateBridgesFromAuthority, !num_bridge_auths);

      if (ask_bridge_directly &&
          !fascist_firewall_allows_address_or(&bridge->addr, bridge->port)) {
        log_notice(LD_DIR, "Bridge at '%s:%d' isn't reachable by our "
                   "firewall policy. %s.", fmt_addr(&bridge->addr),
                   bridge->port,
                   can_use_bridge_authority ?
                     "Asking bridge authority instead" : "Skipping");
        if (can_use_bridge_authority)
          ask_bridge_directly = 0;
        else
          continue;
      }

      if (ask_bridge_directly) {
        /* we need to ask the bridge itself for its descriptor. */
        launch_direct_bridge_descriptor_fetch(bridge);
      } else {
        /* We have a digest and we want to ask an authority. We could
         * combine all the requests into one, but that may give more
         * hints to the bridge authority than we want to give. */
        char resource[10 + HEX_DIGEST_LEN];
        memcpy(resource, "fp/", 3);
        base16_encode(resource+3, HEX_DIGEST_LEN+1,
                      bridge->identity, DIGEST_LEN);
        memcpy(resource+3+HEX_DIGEST_LEN, ".z", 3);
        log_info(LD_DIR, "Fetching bridge info '%s' from bridge authority.",
                 resource);
        directory_get_from_dirserver(DIR_PURPOSE_FETCH_SERVERDESC,
                ROUTER_PURPOSE_BRIDGE, resource, 0);
      }
    }
  SMARTLIST_FOREACH_END(bridge);
}

/** If our <b>bridge</b> is configured to be a different address than
 * the bridge gives in <b>node</b>, rewrite the routerinfo
 * we received to use the address we meant to use. Now we handle
 * multihomed bridges better.
 */
static void
rewrite_node_address_for_bridge(const bridge_info_t *bridge, node_t *node)
{
  /* XXXX move this function. */
  /* XXXX overridden addresses should really live in the node_t, so that the
   *   routerinfo_t and the microdesc_t can be immutable.  But we can only
   *   do that safely if we know that no function that connects to an OR
   *   does so through an address from any source other than node_get_addr().
   */
  tor_addr_t addr;

  if (node->ri) {
    routerinfo_t *ri = node->ri;
    tor_addr_from_ipv4h(&addr, ri->addr);

    if (!tor_addr_compare(&bridge->addr, &addr, CMP_EXACT) &&
        bridge->port == ri->or_port) {
      /* they match, so no need to do anything */
    } else {
      ri->addr = tor_addr_to_ipv4h(&bridge->addr);
      tor_free(ri->address);
      ri->address = tor_dup_ip(ri->addr);
      ri->or_port = bridge->port;
      log_info(LD_DIR,
               "Adjusted bridge routerinfo for '%s' to match configured "
               "address %s:%d.",
               ri->nickname, ri->address, ri->or_port);
    }
  }
  if (node->rs) {
    routerstatus_t *rs = node->rs;
    tor_addr_from_ipv4h(&addr, rs->addr);

    if (!tor_addr_compare(&bridge->addr, &addr, CMP_EXACT) &&
        bridge->port == rs->or_port) {
      /* they match, so no need to do anything */
    } else {
      rs->addr = tor_addr_to_ipv4h(&bridge->addr);
      rs->or_port = bridge->port;
      log_info(LD_DIR,
               "Adjusted bridge routerstatus for '%s' to match "
               "configured address %s:%d.",
               rs->nickname, fmt_addr(&bridge->addr), rs->or_port);
    }
  }
}

/** We just learned a descriptor for a bridge. See if that
 * digest is in our entry guard list, and add it if not. */
void
learned_bridge_descriptor(routerinfo_t *ri, int from_cache)
{
  tor_assert(ri);
  tor_assert(ri->purpose == ROUTER_PURPOSE_BRIDGE);
  if (get_options()->UseBridges) {
    int first = !any_bridge_descriptors_known();
    bridge_info_t *bridge = get_configured_bridge_by_routerinfo(ri);
    time_t now = time(NULL);
    router_set_status(ri->cache_info.identity_digest, 1);

    if (bridge) { /* if we actually want to use this one */
      node_t *node;
      /* it's here; schedule its re-fetch for a long time from now. */
      if (!from_cache)
        download_status_reset(&bridge->fetch_status);

      node = node_get_mutable_by_id(ri->cache_info.identity_digest);
      tor_assert(node);
      rewrite_node_address_for_bridge(bridge, node);
      add_an_entry_guard(node, 1, 1);

      log_notice(LD_DIR, "new bridge descriptor '%s' (%s)", ri->nickname,
                 from_cache ? "cached" : "fresh");
      /* set entry->made_contact so if it goes down we don't drop it from
       * our entry node list */
      entry_guard_register_connect_status(ri->cache_info.identity_digest,
                                          1, 0, now);
      if (first)
        routerlist_retry_directory_downloads(now);
    }
  }
}

/** Return 1 if any of our entry guards have descriptors that
 * are marked with purpose 'bridge' and are running. Else return 0.
 *
 * We use this function to decide if we're ready to start building
 * circuits through our bridges, or if we need to wait until the
 * directory "server/authority" requests finish. */
int
any_bridge_descriptors_known(void)
{
  tor_assert(get_options()->UseBridges);
  return choose_random_entry(NULL)!=NULL ? 1 : 0;
}

/** Return 1 if there are any directory conns fetching bridge descriptors
 * that aren't marked for close. We use this to guess if we should tell
 * the controller that we have a problem. */
int
any_pending_bridge_descriptor_fetches(void)
{
  smartlist_t *conns = get_connection_array();
  SMARTLIST_FOREACH(conns, connection_t *, conn,
  {
    if (conn->type == CONN_TYPE_DIR &&
        conn->purpose == DIR_PURPOSE_FETCH_SERVERDESC &&
        TO_DIR_CONN(conn)->router_purpose == ROUTER_PURPOSE_BRIDGE &&
        !conn->marked_for_close &&
        conn->linked &&
        conn->linked_conn && !conn->linked_conn->marked_for_close) {
      log_debug(LD_DIR, "found one: %s", conn->address);
      return 1;
    }
  });
  return 0;
}

/** Return 1 if we have at least one descriptor for an entry guard
 * (bridge or member of EntryNodes) and all descriptors we know are
 * down. Else return 0. If <b>act</b> is 1, then mark the down guards
 * up; else just observe and report. */
static int
entries_retry_helper(const or_options_t *options, int act)
{
  const node_t *node;
  int any_known = 0;
  int any_running = 0;
  int need_bridges = options->UseBridges != 0;
  if (!entry_guards)
    entry_guards = smartlist_create();
  SMARTLIST_FOREACH_BEGIN(entry_guards, entry_guard_t *, e) {
      node = node_get_by_id(e->identity);
      if (node && node_has_descriptor(node) &&
          node_is_bridge(node) == need_bridges) {
        any_known = 1;
        if (node->is_running)
          any_running = 1; /* some entry is both known and running */
        else if (act) {
          /* Mark all current connections to this OR as unhealthy, since
           * otherwise there could be one that started 30 seconds
           * ago, and in 30 seconds it will time out, causing us to mark
           * the node down and undermine the retry attempt. We mark even
           * the established conns, since if the network just came back
           * we'll want to attach circuits to fresh conns. */
          connection_or_set_bad_connections(node->identity, 1);

          /* mark this entry node for retry */
          router_set_status(node->identity, 1);
          e->can_retry = 1;
          e->bad_since = 0;
        }
      }
  } SMARTLIST_FOREACH_END(e);
  log_debug(LD_DIR, "%d: any_known %d, any_running %d",
            act, any_known, any_running);
  return any_known && !any_running;
}

/** Do we know any descriptors for our bridges / entrynodes, and are
 * all the ones we have descriptors for down? */
int
entries_known_but_down(const or_options_t *options)
{
  tor_assert(entry_list_is_constrained(options));
  return entries_retry_helper(options, 0);
}

/** Mark all down known bridges / entrynodes up. */
void
entries_retry_all(const or_options_t *options)
{
  tor_assert(entry_list_is_constrained(options));
  entries_retry_helper(options, 1);
}

/** Release all storage held by the list of entry guards and related
 * memory structs. */
void
entry_guards_free_all(void)
{
  if (entry_guards) {
    SMARTLIST_FOREACH(entry_guards, entry_guard_t *, e,
                      entry_guard_free(e));
    smartlist_free(entry_guards);
    entry_guards = NULL;
  }
  clear_bridge_list();
  clear_transport_list();
  smartlist_free(bridge_list);
  smartlist_free(transport_list);
  bridge_list = NULL;
  transport_list = NULL;
}
<|MERGE_RESOLUTION|>--- conflicted
+++ resolved
@@ -632,16 +632,9 @@
              histogram[nth_max_bin[n]]);
   }
 
-<<<<<<< HEAD
-  if(bin_counts == 0) {
-	  /* dont div by 0 */
-	  bin_counts = 1;
-  }
-=======
   /* The following assert is safe, because we don't get called when we
    * haven't observed at least CBT_MIN_MIN_CIRCUITS_TO_OBSERVE circuits. */
   tor_assert(bin_counts > 0);
->>>>>>> 68475fc5
 
   ret /= bin_counts;
   tor_free(histogram);
