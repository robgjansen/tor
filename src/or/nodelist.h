--- conflicted
+++ resolved
@@ -154,9 +154,6 @@
 
 #endif /* defined(NODELIST_PRIVATE) */
 
-<<<<<<< HEAD
-=======
 MOCK_DECL(int, get_estimated_address_per_node, (void));
 
->>>>>>> bcfb0349
 #endif /* !defined(TOR_NODELIST_H) */
