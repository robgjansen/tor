/* Copyright (c) 2001 Matej Pfajfar.
 * Copyright (c) 2001-2004, Roger Dingledine.
 * Copyright (c) 2004-2006, Roger Dingledine, Nick Mathewson.
 * Copyright (c) 2007-2011, The Tor Project, Inc. */
/* See LICENSE for licensing information */

/**
 * \file connection_edge.h
 * \brief Header file for connection_edge.c.
 **/

#ifndef _TOR_CONNECTION_EDGE_H
#define _TOR_CONNECTION_EDGE_H

#define connection_mark_unattached_ap(conn, endreason) \
  _connection_mark_unattached_ap((conn), (endreason), __LINE__, _SHORT_FILE_)

void _connection_mark_unattached_ap(edge_connection_t *conn, int endreason,
                                    int line, const char *file);
int connection_edge_reached_eof(edge_connection_t *conn);
int connection_edge_process_inbuf(edge_connection_t *conn,
                                  int package_partial);
int connection_edge_destroy(circid_t circ_id, edge_connection_t *conn);
int connection_edge_end(edge_connection_t *conn, uint8_t reason);
int connection_edge_end_errno(edge_connection_t *conn);
int connection_edge_flushed_some(edge_connection_t *conn);
int connection_edge_finished_flushing(edge_connection_t *conn);
int connection_edge_finished_connecting(edge_connection_t *conn);

int connection_ap_handshake_send_begin(edge_connection_t *ap_conn);
int connection_ap_handshake_send_resolve(edge_connection_t *ap_conn);

edge_connection_t  *connection_ap_make_link(connection_t *partner,
                                            char *address, uint16_t port,
                                            const char *digest,
                                            int use_begindir, int want_onehop);
void connection_ap_handshake_socks_reply(edge_connection_t *conn, char *reply,
                                         size_t replylen,
                                         int endreason);
void connection_ap_handshake_socks_resolved(edge_connection_t *conn,
                                            int answer_type,
                                            size_t answer_len,
                                            const uint8_t *answer,
                                            int ttl,
                                            time_t expires);

int connection_exit_begin_conn(cell_t *cell, circuit_t *circ);
int connection_exit_begin_resolve(cell_t *cell, or_circuit_t *circ);
void connection_exit_connect(edge_connection_t *conn);
int connection_edge_is_rendezvous_stream(edge_connection_t *conn);
<<<<<<< HEAD
int connection_ap_can_use_exit(edge_connection_t *conn,
                               const node_t *exit,
                               int excluded_means_no);
=======
int connection_ap_can_use_exit(edge_connection_t *conn, routerinfo_t *exit);
>>>>>>> 99621bc5
void connection_ap_expire_beginning(void);
void connection_ap_attach_pending(void);
void connection_ap_fail_onehop(const char *failed_digest,
                               cpath_build_state_t *build_state);
void circuit_discard_optional_exit_enclaves(extend_info_t *info);
int connection_ap_detach_retriable(edge_connection_t *conn,
                                   origin_circuit_t *circ,
                                   int reason);
int connection_ap_process_transparent(edge_connection_t *conn);

int address_is_invalid_destination(const char *address, int client);

void addressmap_init(void);
void addressmap_clear_excluded_trackexithosts(or_options_t *options);
void addressmap_clean(time_t now);
void addressmap_clear_configured(void);
void addressmap_clear_transient(void);
void addressmap_free_all(void);
int addressmap_rewrite(char *address, size_t maxlen, time_t *expires_out);
int addressmap_have_mapping(const char *address, int update_timeout);

void addressmap_register(const char *address, char *new_address,
                         time_t expires, addressmap_entry_source_t source);
int parse_virtual_addr_network(const char *val, int validate_only,
                               char **msg);
int client_dns_incr_failures(const char *address);
void client_dns_clear_failures(const char *address);
void client_dns_set_addressmap(const char *address, uint32_t val,
                               const char *exitname, int ttl);
const char *addressmap_register_virtual_address(int type, char *new_address);
void addressmap_get_mappings(smartlist_t *sl, time_t min_expires,
                             time_t max_expires, int want_expiry);
int connection_ap_rewrite_and_attach_if_allowed(edge_connection_t *conn,
                                                origin_circuit_t *circ,
                                                crypt_path_t *cpath);
int connection_ap_handshake_rewrite_and_attach(edge_connection_t *conn,
                                               origin_circuit_t *circ,
                                               crypt_path_t *cpath);

/** Possible return values for parse_extended_hostname. */
typedef enum hostname_type_t {
  NORMAL_HOSTNAME, ONION_HOSTNAME, EXIT_HOSTNAME, BAD_HOSTNAME
} hostname_type_t;
hostname_type_t parse_extended_hostname(char *address, int allowdotexit);

#if defined(HAVE_NET_IF_H) && defined(HAVE_NET_PFVAR_H)
int get_pf_socket(void);
#endif

#endif
<|MERGE_RESOLUTION|>--- conflicted
+++ resolved
@@ -48,13 +48,8 @@
 int connection_exit_begin_resolve(cell_t *cell, or_circuit_t *circ);
 void connection_exit_connect(edge_connection_t *conn);
 int connection_edge_is_rendezvous_stream(edge_connection_t *conn);
-<<<<<<< HEAD
 int connection_ap_can_use_exit(edge_connection_t *conn,
-                               const node_t *exit,
-                               int excluded_means_no);
-=======
-int connection_ap_can_use_exit(edge_connection_t *conn, routerinfo_t *exit);
->>>>>>> 99621bc5
+                               const node_t *exit);
 void connection_ap_expire_beginning(void);
 void connection_ap_attach_pending(void);
 void connection_ap_fail_onehop(const char *failed_digest,
