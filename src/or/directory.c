--- conflicted
+++ resolved
@@ -1602,31 +1602,16 @@
   (void) skewed; /* skewed isn't used yet. */
 
   if (status_code == 503) {
-<<<<<<< HEAD
-    if (body_len < 16) {
-      routerstatus_t *rs;
-      trusted_dir_server_t *ds;
-      log_info(LD_DIR,"Received http status code %d (%s) from server "
-               "'%s:%d'. I'll try again soon.",
-               status_code, escaped(reason), conn->_base.address,
-               conn->_base.port);
-      rs = router_get_mutable_consensus_status_by_id(conn->identity_digest);
-      if (rs)
-        rs->last_dir_503_at = now;
-      if ((ds = router_get_trusteddirserver_by_digest(conn->identity_digest)))
-        ds->fake_status.last_dir_503_at = now;
-=======
     routerstatus_t *rs;
     trusted_dir_server_t *ds;
     log_info(LD_DIR,"Received http status code %d (%s) from server "
              "'%s:%d'. I'll try again soon.",
              status_code, escaped(reason), conn->_base.address,
              conn->_base.port);
-    if ((rs = router_get_consensus_status_by_id(conn->identity_digest)))
+    if ((rs = router_get_mutable_consensus_status_by_id(conn->identity_digest)))
       rs->last_dir_503_at = now;
     if ((ds = router_get_trusteddirserver_by_digest(conn->identity_digest)))
       ds->fake_status.last_dir_503_at = now;
->>>>>>> ba0cd809
 
     tor_free(body); tor_free(headers); tor_free(reason);
     return -1;
