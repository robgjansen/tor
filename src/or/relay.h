/* Copyright (c) 2001 Matej Pfajfar.
 * Copyright (c) 2001-2004, Roger Dingledine.
 * Copyright (c) 2004-2006, Roger Dingledine, Nick Mathewson.
 * Copyright (c) 2007-2013, The Tor Project, Inc. */
/* See LICENSE for licensing information */

/**
 * \file relay.h
 * \brief Header file for relay.c.
 **/

#ifndef TOR_RELAY_H
#define TOR_RELAY_H

extern uint64_t stats_n_relay_cells_relayed;
extern uint64_t stats_n_relay_cells_delivered;

int circuit_receive_relay_cell(cell_t *cell, circuit_t *circ,
                               cell_direction_t cell_direction);

void relay_header_pack(uint8_t *dest, const relay_header_t *src);
void relay_header_unpack(relay_header_t *dest, const uint8_t *src);
int relay_send_command_from_edge_(streamid_t stream_id, circuit_t *circ,
                               uint8_t relay_command, const char *payload,
                               size_t payload_len, crypt_path_t *cpath_layer,
                               const char *filename, int lineno);
#define relay_send_command_from_edge(stream_id, circ, relay_command, payload, \
                                     payload_len, cpath_layer)          \
  relay_send_command_from_edge_((stream_id), (circ), (relay_command),   \
                                (payload), (payload_len), (cpath_layer), \
                                __FILE__, __LINE__)
int connection_edge_send_command(edge_connection_t *fromconn,
                                 uint8_t relay_command, const char *payload,
                                 size_t payload_len);
int connection_edge_package_raw_inbuf(edge_connection_t *conn,
                                      int package_partial,
                                      int *max_cells);
void connection_edge_consider_sending_sendme(edge_connection_t *conn);

extern uint64_t stats_n_data_cells_packaged;
extern uint64_t stats_n_data_bytes_packaged;
extern uint64_t stats_n_data_cells_received;
extern uint64_t stats_n_data_bytes_received;

void init_cell_pool(void);
void free_cell_pool(void);
void clean_cell_pool(void);
void dump_cell_pool_usage(int severity);
size_t packed_cell_mem_cost(void);

/* For channeltls.c */
void packed_cell_free(packed_cell_t *cell);

void cell_queue_clear(cell_queue_t *queue);
void cell_queue_append(cell_queue_t *queue, packed_cell_t *cell);
void cell_queue_append_packed_copy(cell_queue_t *queue, const cell_t *cell,
                                   int wide_circ_ids);

void append_cell_to_circuit_queue(circuit_t *circ, channel_t *chan,
                                  cell_t *cell, cell_direction_t direction,
                                  streamid_t fromstream);
void channel_unlink_all_circuits(channel_t *chan);
int channel_flush_from_first_active_circuit(channel_t *chan, int max);
void assert_circuit_mux_okay(channel_t *chan);
void update_circuit_on_cmux_(circuit_t *circ, cell_direction_t direction,
                             const char *file, int lineno);
#define update_circuit_on_cmux(circ, direction) \
  update_circuit_on_cmux_((circ), (direction), SHORT_FILE__, __LINE__)

int append_address_to_payload(uint8_t *payload_out, const tor_addr_t *addr);
const uint8_t *decode_address_from_payload(tor_addr_t *addr_out,
                                        const uint8_t *payload,
                                        int payload_len);
<<<<<<< HEAD
unsigned cell_ewma_get_tick(void);

void cell_ewma_set_scale_factor(const or_options_t *options,
                                const networkstatus_t *consensus);
void circuit_clear_cell_queue(circuit_t *circ, or_connection_t *orconn);
=======
void circuit_clear_cell_queue(circuit_t *circ, channel_t *chan);

void stream_choice_seed_weak_rng(void);
>>>>>>> 598c6136

#ifdef RELAY_PRIVATE
int relay_crypt(circuit_t *circ, cell_t *cell, cell_direction_t cell_direction,
                crypt_path_t **layer_hint, char *recognized);
int connected_cell_parse(const relay_header_t *rh, const cell_t *cell,
                         tor_addr_t *addr_out, int *ttl_out);
#endif

#endif
<|MERGE_RESOLUTION|>--- conflicted
+++ resolved
@@ -71,17 +71,13 @@
 const uint8_t *decode_address_from_payload(tor_addr_t *addr_out,
                                         const uint8_t *payload,
                                         int payload_len);
-<<<<<<< HEAD
-unsigned cell_ewma_get_tick(void);
 
-void cell_ewma_set_scale_factor(const or_options_t *options,
-                                const networkstatus_t *consensus);
-void circuit_clear_cell_queue(circuit_t *circ, or_connection_t *orconn);
-=======
+void set_perconn_halflife(const or_options_t *options);
+void scale_single_perconn_ewma(cell_ewma_t *ewma, unsigned cur_tick, double factor);
+
 void circuit_clear_cell_queue(circuit_t *circ, channel_t *chan);
 
 void stream_choice_seed_weak_rng(void);
->>>>>>> 598c6136
 
 #ifdef RELAY_PRIVATE
 int relay_crypt(circuit_t *circ, cell_t *cell, cell_direction_t cell_direction,
