--- conflicted
+++ resolved
@@ -571,7 +571,6 @@
   } else {
     /* Not a recognized relay. Squeeze it down based on the suggested
      * bandwidth parameters in the consensus, but allow local config
-<<<<<<< HEAD
      * options to override. Adaptive throttling overrides everything. This way,
      * connections that are not adaptively throttled, meaning their ewma counts
      * fell below the threshold cutoff, can still be throttled to some maximum
@@ -597,12 +596,6 @@
 	}
 
 	/* burst defaults to config then consensus */
-=======
-     * options to override. */
-    rate = options->PerConnBWRate ? (int)options->PerConnBWRate :
-        networkstatus_get_param(NULL, "perconnbwrate",
-                                (int)options->BandwidthRate, 1, INT32_MAX);
->>>>>>> 68475fc5
     burst = options->PerConnBWBurst ? (int)options->PerConnBWBurst :
         networkstatus_get_param(NULL, "perconnbwburst",
                                 (int)options->BandwidthBurst, 1, INT32_MAX);
