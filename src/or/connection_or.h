--- conflicted
+++ resolved
@@ -92,14 +92,12 @@
 var_cell_t *var_cell_new(uint16_t payload_len);
 void var_cell_free(var_cell_t *cell);
 
-<<<<<<< HEAD
 pc_throttle_globals_t* get_pc_throttle_globals();
 void connection_or_throttle_fingerprint(smartlist_t *conns,
 										or_options_t *options, int milliseconds_elapsed);
 void connection_or_log_cell_counts(smartlist_t *conns);
-=======
+
 /** DOCDOC */
 #define MIN_LINK_PROTO_FOR_WIDE_CIRC_IDS 4
->>>>>>> 598c6136
 
 #endif
