--- conflicted
+++ resolved
@@ -262,12 +262,7 @@
   V(HashedControlPassword,       LINELIST, NULL),
   V(HidServDirectoryV2,          BOOL,     "1"),
   VAR("HiddenServiceDir",    LINELIST_S, RendConfigLines,    NULL),
-<<<<<<< HEAD
-=======
   VAR("HiddenServiceDirGroupReadable",  LINELIST_S, RendConfigLines, NULL),
-  OBSOLETE("HiddenServiceExcludeNodes"),
-  OBSOLETE("HiddenServiceNodes"),
->>>>>>> 3d0d49be
   VAR("HiddenServiceOptions",LINELIST_V, RendConfigLines,    NULL),
   VAR("HiddenServicePort",   LINELIST_S, RendConfigLines,    NULL),
   VAR("HiddenServiceVersion",LINELIST_S, RendConfigLines,    NULL),
