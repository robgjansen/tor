/* Copyright (c) 2001 Matej Pfajfar.
 * Copyright (c) 2001-2004, Roger Dingledine.
 * Copyright (c) 2004-2006, Roger Dingledine, Nick Mathewson.
 * Copyright (c) 2007-2017, The Tor Project, Inc. */
/* See LICENSE for licensing information */

/**
 * \file config.c
 * \brief Code to interpret the user's configuration of Tor.
 *
 * This module handles torrc configuration file, including parsing it,
 * combining it with torrc.defaults and the command line, allowing
 * user changes to it (via editing and SIGHUP or via the control port),
 * writing it back to disk (because of SAVECONF from the control port),
 * and -- most importantly, acting on it.
 *
 * The module additionally has some tools for manipulating and
 * inspecting values that are calculated as a result of the
 * configured options.
 *
 * <h3>How to add  new options</h3>
 *
 * To add new items to the torrc, there are a minimum of three places to edit:
 * <ul>
 *   <li>The or_options_t structure in or.h, where the options are stored.
 *   <li>The option_vars_ array below in this module, which configures
 *       the names of the torrc options, their types, their multiplicities,
 *       and their mappings to fields in or_options_t.
 *   <li>The manual in doc/tor.1.txt, to document what the new option
 *       is, and how it works.
 * </ul>
 *
 * Additionally, you might need to edit these places too:
 * <ul>
 *   <li>options_validate() below, in case you want to reject some possible
 *       values of the new configuration option.
 *   <li>options_transition_allowed() below, in case you need to
 *       forbid some or all changes in the option while Tor is
 *       running.
 *   <li>options_transition_affects_workers(), in case changes in the option
 *       might require Tor to relaunch or reconfigure its worker threads.
 *   <li>options_transition_affects_descriptor(), in case changes in the
 *       option might require a Tor relay to build and publish a new server
 *       descriptor.
 *   <li>options_act() and/or options_act_reversible(), in case there's some
 *       action that needs to be taken immediately based on the option's
 *       value.
 * </ul>
 *
 * <h3>Changing the value of an option</h3>
 *
 * Because of the SAVECONF command from the control port, it's a bad
 * idea to change the value of any user-configured option in the
 * or_options_t.  If you want to sometimes do this anyway, we recommend
 * that you create a secondary field in or_options_t; that you have the
 * user option linked only to the secondary field; that you use the
 * secondary field to initialize the one that Tor actually looks at; and that
 * you use the one Tor looks as the one that you modify.
 **/

#define CONFIG_PRIVATE
#include "or.h"
#include "bridges.h"
#include "compat.h"
#include "addressmap.h"
#include "channel.h"
#include "circuitbuild.h"
#include "circuitlist.h"
#include "circuitmux.h"
#include "circuitmux_ewma.h"
#include "circuitstats.h"
#include "compress.h"
#include "config.h"
#include "connection.h"
#include "connection_edge.h"
#include "connection_or.h"
#include "consdiffmgr.h"
#include "control.h"
#include "confparse.h"
#include "cpuworker.h"
#include "dirserv.h"
#include "dirvote.h"
#include "dns.h"
#include "entrynodes.h"
#include "geoip.h"
#include "hibernate.h"
#include "main.h"
#include "networkstatus.h"
#include "nodelist.h"
#include "policies.h"
#include "relay.h"
#include "rendclient.h"
#include "rendservice.h"
#include "hs_config.h"
#include "rephist.h"
#include "router.h"
#include "sandbox.h"
#include "util.h"
#include "routerlist.h"
#include "routerset.h"
#include "scheduler.h"
#include "statefile.h"
#include "transports.h"
#include "ext_orport.h"
#ifdef _WIN32
#include <shlobj.h>
#endif

#include "procmon.h"

#ifdef HAVE_SYSTEMD
#   if defined(__COVERITY__) && !defined(__INCLUDE_LEVEL__)
/* Systemd's use of gcc's __INCLUDE_LEVEL__ extension macro appears to confuse
 * Coverity. Here's a kludge to unconfuse it.
 */
#   define __INCLUDE_LEVEL__ 2
#   endif
#include <systemd/sd-daemon.h>
#endif

/* Prefix used to indicate a Unix socket in a FooPort configuration. */
static const char unix_socket_prefix[] = "unix:";
/* Prefix used to indicate a Unix socket with spaces in it, in a FooPort
 * configuration. */
static const char unix_q_socket_prefix[] = "unix:\"";

/** A list of abbreviations and aliases to map command-line options, obsolete
 * option names, or alternative option names, to their current values. */
static config_abbrev_t option_abbrevs_[] = {
  PLURAL(AuthDirBadDirCC),
  PLURAL(AuthDirBadExitCC),
  PLURAL(AuthDirInvalidCC),
  PLURAL(AuthDirRejectCC),
  PLURAL(EntryNode),
  PLURAL(ExcludeNode),
  PLURAL(Tor2webRendezvousPoint),
  PLURAL(FirewallPort),
  PLURAL(LongLivedPort),
  PLURAL(HiddenServiceNode),
  PLURAL(HiddenServiceExcludeNode),
  PLURAL(NumCPU),
  PLURAL(RendNode),
  PLURAL(RecommendedPackage),
  PLURAL(RendExcludeNode),
  PLURAL(StrictEntryNode),
  PLURAL(StrictExitNode),
  PLURAL(StrictNode),
  { "l", "Log", 1, 0},
  { "AllowUnverifiedNodes", "AllowInvalidNodes", 0, 0},
  { "AutomapHostSuffixes", "AutomapHostsSuffixes", 0, 0},
  { "AutomapHostOnResolve", "AutomapHostsOnResolve", 0, 0},
  { "BandwidthRateBytes", "BandwidthRate", 0, 0},
  { "BandwidthBurstBytes", "BandwidthBurst", 0, 0},
  { "DirFetchPostPeriod", "StatusFetchPeriod", 0, 0},
  { "DirServer", "DirAuthority", 0, 0}, /* XXXX later, make this warn? */
  { "MaxConn", "ConnLimit", 0, 1},
  { "MaxMemInCellQueues", "MaxMemInQueues", 0, 0},
  { "ORBindAddress", "ORListenAddress", 0, 0},
  { "DirBindAddress", "DirListenAddress", 0, 0},
  { "SocksBindAddress", "SocksListenAddress", 0, 0},
  { "UseHelperNodes", "UseEntryGuards", 0, 0},
  { "NumHelperNodes", "NumEntryGuards", 0, 0},
  { "UseEntryNodes", "UseEntryGuards", 0, 0},
  { "NumEntryNodes", "NumEntryGuards", 0, 0},
  { "ResolvConf", "ServerDNSResolvConfFile", 0, 1},
  { "SearchDomains", "ServerDNSSearchDomains", 0, 1},
  { "ServerDNSAllowBrokenResolvConf", "ServerDNSAllowBrokenConfig", 0, 0},
  { "PreferTunnelledDirConns", "PreferTunneledDirConns", 0, 0},
  { "BridgeAuthoritativeDirectory", "BridgeAuthoritativeDir", 0, 0},
  { "HashedControlPassword", "__HashedControlSessionPassword", 1, 0},
  { "VirtualAddrNetwork", "VirtualAddrNetworkIPv4", 0, 0},
  { "ClientDNSRejectInternalAddresses",
    "TestingClientDNSRejectInternalAddresses", 0, 1, },
  { NULL, NULL, 0, 0},
};

/** An entry for config_vars: "The option <b>name</b> has type
 * CONFIG_TYPE_<b>conftype</b>, and corresponds to
 * or_options_t.<b>member</b>"
 */
#define VAR(name,conftype,member,initvalue)                             \
  { name, CONFIG_TYPE_ ## conftype, offsetof(or_options_t, member),     \
      initvalue }
/** As VAR, but the option name and member name are the same. */
#define V(member,conftype,initvalue)                                    \
  VAR(#member, conftype, member, initvalue)
/** An entry for config_vars: "The option <b>name</b> is obsolete." */
#define OBSOLETE(name) { name, CONFIG_TYPE_OBSOLETE, 0, NULL }

/**
 * Macro to declare *Port options.  Each one comes in three entries.
 * For example, most users should use "SocksPort" to configure the
 * socks port, but TorBrowser wants to use __SocksPort so that it
 * isn't stored by SAVECONF.  The SocksPortLines virtual option is
 * used to query both options from the controller.
 */
#define VPORT(member)                                           \
  VAR(#member "Lines", LINELIST_V, member ## _lines, NULL),     \
  VAR(#member, LINELIST_S, member ## _lines, NULL),             \
  VAR("__" #member, LINELIST_S, member ## _lines, NULL)

/** Array of configuration options.  Until we disallow nonstandard
 * abbreviations, order is significant, since the first matching option will
 * be chosen first.
 */
static config_var_t option_vars_[] = {
  V(AccountingMax,               MEMUNIT,  "0 bytes"),
  VAR("AccountingRule",          STRING,   AccountingRule_option,  "max"),
  V(AccountingStart,             STRING,   NULL),
  V(Address,                     STRING,   NULL),
  OBSOLETE("AllowDotExit"),
  OBSOLETE("AllowInvalidNodes"),
  V(AllowNonRFC953Hostnames,     BOOL,     "0"),
  OBSOLETE("AllowSingleHopCircuits"),
  OBSOLETE("AllowSingleHopExits"),
  V(AlternateBridgeAuthority,    LINELIST, NULL),
  V(AlternateDirAuthority,       LINELIST, NULL),
  OBSOLETE("AlternateHSAuthority"),
  V(AssumeReachable,             BOOL,     "0"),
  OBSOLETE("AuthDirBadDir"),
  OBSOLETE("AuthDirBadDirCCs"),
  V(AuthDirBadExit,              LINELIST, NULL),
  V(AuthDirBadExitCCs,           CSV,      ""),
  V(AuthDirInvalid,              LINELIST, NULL),
  V(AuthDirInvalidCCs,           CSV,      ""),
  V(AuthDirFastGuarantee,        MEMUNIT,  "100 KB"),
  V(AuthDirGuardBWGuarantee,     MEMUNIT,  "2 MB"),
  V(AuthDirPinKeys,              BOOL,     "1"),
  V(AuthDirReject,               LINELIST, NULL),
  V(AuthDirRejectCCs,            CSV,      ""),
  OBSOLETE("AuthDirRejectUnlisted"),
  OBSOLETE("AuthDirListBadDirs"),
  V(AuthDirListBadExits,         BOOL,     "0"),
  V(AuthDirMaxServersPerAddr,    UINT,     "2"),
  OBSOLETE("AuthDirMaxServersPerAuthAddr"),
  V(AuthDirHasIPv6Connectivity,  BOOL,     "0"),
  VAR("AuthoritativeDirectory",  BOOL, AuthoritativeDir,    "0"),
  V(AutomapHostsOnResolve,       BOOL,     "0"),
  V(AutomapHostsSuffixes,        CSV,      ".onion,.exit"),
  V(AvoidDiskWrites,             BOOL,     "0"),
  V(BandwidthBurst,              MEMUNIT,  "1 GB"),
  V(BandwidthRate,               MEMUNIT,  "1 GB"),
  V(BridgeAuthoritativeDir,      BOOL,     "0"),
  VAR("Bridge",                  LINELIST, Bridges,    NULL),
  V(BridgePassword,              STRING,   NULL),
  V(BridgeRecordUsageByCountry,  BOOL,     "1"),
  V(BridgeRelay,                 BOOL,     "0"),
  V(CellStatistics,              BOOL,     "0"),
  V(PaddingStatistics,           BOOL,     "1"),
  V(LearnCircuitBuildTimeout,    BOOL,     "1"),
  V(CircuitBuildTimeout,         INTERVAL, "0"),
  OBSOLETE("CircuitIdleTimeout"),
  V(CircuitsAvailableTimeout,    INTERVAL, "0"),
  V(CircuitStreamTimeout,        INTERVAL, "0"),
  V(CircuitPriorityHalflife,     DOUBLE,  "-100.0"), /*negative:'Use default'*/
  V(TestingClientDNSRejectInternalAddresses, BOOL,"1"),
  V(ClientOnly,                  BOOL,     "0"),
  V(ClientPreferIPv6ORPort,      AUTOBOOL, "auto"),
  V(ClientPreferIPv6DirPort,     AUTOBOOL, "auto"),
  V(ClientRejectInternalAddresses, BOOL,   "1"),
  V(ClientTransportPlugin,       LINELIST, NULL),
  V(ClientUseIPv6,               BOOL,     "0"),
  V(ClientUseIPv4,               BOOL,     "1"),
  V(ConsensusParams,             STRING,   NULL),
  V(ConnLimit,                   UINT,     "1000"),
  V(ConnDirectionStatistics,     BOOL,     "0"),
  V(ConstrainedSockets,          BOOL,     "0"),
  V(ConstrainedSockSize,         MEMUNIT,  "8192"),
  V(ContactInfo,                 STRING,   NULL),
  OBSOLETE("ControlListenAddress"),
  VPORT(ControlPort),
  V(ControlPortFileGroupReadable,BOOL,     "0"),
  V(ControlPortWriteToFile,      FILENAME, NULL),
  V(ControlSocket,               LINELIST, NULL),
  V(ControlSocketsGroupWritable, BOOL,     "0"),
  V(SocksSocketsGroupWritable,   BOOL,     "0"),
  V(CookieAuthentication,        BOOL,     "0"),
  V(CookieAuthFileGroupReadable, BOOL,     "0"),
  V(CookieAuthFile,              STRING,   NULL),
  V(CountPrivateBandwidth,       BOOL,     "0"),
  V(DataDirectory,               FILENAME, NULL),
  V(DataDirectoryGroupReadable,  BOOL,     "0"),
  V(DisableOOSCheck,             BOOL,     "1"),
  V(DisableNetwork,              BOOL,     "0"),
  V(DirAllowPrivateAddresses,    BOOL,     "0"),
  V(TestingAuthDirTimeToLearnReachability, INTERVAL, "30 minutes"),
  OBSOLETE("DirListenAddress"),
  V(DirPolicy,                   LINELIST, NULL),
  VPORT(DirPort),
  V(DirPortFrontPage,            FILENAME, NULL),
  VAR("DirReqStatistics",        BOOL,     DirReqStatistics_option, "1"),
  VAR("DirAuthority",            LINELIST, DirAuthorities, NULL),
  V(DirCache,                    BOOL,     "1"),
  V(DirAuthorityFallbackRate,    DOUBLE,   "1.0"),
  V(DisableAllSwap,              BOOL,     "0"),
  V(DisableDebuggerAttachment,   BOOL,     "1"),
  OBSOLETE("DisableIOCP"),
  OBSOLETE("DisableV2DirectoryInfo_"),
  OBSOLETE("DynamicDHGroups"),
  VPORT(DNSPort),
  OBSOLETE("DNSListenAddress"),
  V(DownloadExtraInfo,           BOOL,     "0"),
  V(TestingEnableConnBwEvent,    BOOL,     "0"),
  V(TestingEnableCellStatsEvent, BOOL,     "0"),
  V(TestingEnableTbEmptyEvent,   BOOL,     "0"),
  V(EnforceDistinctSubnets,      BOOL,     "1"),
  V(EntryNodes,                  ROUTERSET,   NULL),
  V(EntryStatistics,             BOOL,     "0"),
  V(TestingEstimatedDescriptorPropagationTime, INTERVAL, "10 minutes"),
  V(ExcludeNodes,                ROUTERSET, NULL),
  V(ExcludeExitNodes,            ROUTERSET, NULL),
  OBSOLETE("ExcludeSingleHopRelays"),
  V(ExitNodes,                   ROUTERSET, NULL),
  V(ExitPolicy,                  LINELIST, NULL),
  V(ExitPolicyRejectPrivate,     BOOL,     "1"),
  V(ExitPolicyRejectLocalInterfaces, BOOL, "0"),
  V(ExitPortStatistics,          BOOL,     "0"),
  V(ExtendAllowPrivateAddresses, BOOL,     "0"),
  V(ExitRelay,                   AUTOBOOL, "auto"),
  VPORT(ExtORPort),
  V(ExtORPortCookieAuthFile,     STRING,   NULL),
  V(ExtORPortCookieAuthFileGroupReadable, BOOL, "0"),
  V(ExtraInfoStatistics,         BOOL,     "1"),
  V(ExtendByEd25519ID,           AUTOBOOL, "auto"),
  V(FallbackDir,                 LINELIST, NULL),

  V(UseDefaultFallbackDirs,      BOOL,     "1"),

  OBSOLETE("FallbackNetworkstatusFile"),
  V(FascistFirewall,             BOOL,     "0"),
  V(FirewallPorts,               CSV,      ""),
  OBSOLETE("FastFirstHopPK"),
  V(FetchDirInfoEarly,           BOOL,     "0"),
  V(FetchDirInfoExtraEarly,      BOOL,     "0"),
  V(FetchServerDescriptors,      BOOL,     "1"),
  V(FetchHidServDescriptors,     BOOL,     "1"),
  V(FetchUselessDescriptors,     BOOL,     "0"),
  OBSOLETE("FetchV2Networkstatus"),
  V(GeoIPExcludeUnknown,         AUTOBOOL, "auto"),
#ifdef _WIN32
  V(GeoIPFile,                   FILENAME, "<default>"),
  V(GeoIPv6File,                 FILENAME, "<default>"),
#else
  V(GeoIPFile,                   FILENAME,
    SHARE_DATADIR PATH_SEPARATOR "tor" PATH_SEPARATOR "geoip"),
  V(GeoIPv6File,                 FILENAME,
    SHARE_DATADIR PATH_SEPARATOR "tor" PATH_SEPARATOR "geoip6"),
#endif
  OBSOLETE("Group"),
  V(GuardLifetime,               INTERVAL, "0 minutes"),
  V(HardwareAccel,               BOOL,     "0"),
  V(HeartbeatPeriod,             INTERVAL, "6 hours"),
  V(AccelName,                   STRING,   NULL),
  V(AccelDir,                    FILENAME, NULL),
  V(HashedControlPassword,       LINELIST, NULL),
  OBSOLETE("HidServDirectoryV2"),
  VAR("HiddenServiceDir",    LINELIST_S, RendConfigLines,    NULL),
  VAR("HiddenServiceDirGroupReadable",  LINELIST_S, RendConfigLines, NULL),
  VAR("HiddenServiceOptions",LINELIST_V, RendConfigLines,    NULL),
  VAR("HiddenServicePort",   LINELIST_S, RendConfigLines,    NULL),
  VAR("HiddenServiceVersion",LINELIST_S, RendConfigLines,    NULL),
  VAR("HiddenServiceAuthorizeClient",LINELIST_S,RendConfigLines, NULL),
  VAR("HiddenServiceAllowUnknownPorts",LINELIST_S, RendConfigLines, NULL),
  VAR("HiddenServiceMaxStreams",LINELIST_S, RendConfigLines, NULL),
  VAR("HiddenServiceMaxStreamsCloseCircuit",LINELIST_S, RendConfigLines, NULL),
  VAR("HiddenServiceNumIntroductionPoints", LINELIST_S, RendConfigLines, NULL),
  VAR("HiddenServiceStatistics", BOOL, HiddenServiceStatistics_option, "1"),
  V(HidServAuth,                 LINELIST, NULL),
  OBSOLETE("CloseHSClientCircuitsImmediatelyOnTimeout"),
  OBSOLETE("CloseHSServiceRendCircuitsImmediatelyOnTimeout"),
  V(HiddenServiceSingleHopMode,  BOOL,     "0"),
  V(HiddenServiceNonAnonymousMode,BOOL,    "0"),
  V(HTTPProxy,                   STRING,   NULL),
  V(HTTPProxyAuthenticator,      STRING,   NULL),
  V(HTTPSProxy,                  STRING,   NULL),
  V(HTTPSProxyAuthenticator,     STRING,   NULL),
  VPORT(HTTPTunnelPort),
  V(IPv6Exit,                    BOOL,     "0"),
  VAR("ServerTransportPlugin",   LINELIST, ServerTransportPlugin,  NULL),
  V(ServerTransportListenAddr,   LINELIST, NULL),
  V(ServerTransportOptions,      LINELIST, NULL),
  V(SigningKeyLifetime,          INTERVAL, "30 days"),
  V(Socks4Proxy,                 STRING,   NULL),
  V(Socks5Proxy,                 STRING,   NULL),
  V(Socks5ProxyUsername,         STRING,   NULL),
  V(Socks5ProxyPassword,         STRING,   NULL),
  V(KeepalivePeriod,             INTERVAL, "5 minutes"),
  V(KeepBindCapabilities,            AUTOBOOL, "auto"),
  VAR("Log",                     LINELIST, Logs,             NULL),
  V(LogMessageDomains,           BOOL,     "0"),
  V(LogTimeGranularity,          MSEC_INTERVAL, "1 second"),
  V(TruncateLogFile,             BOOL,     "0"),
  V(SyslogIdentityTag,           STRING,   NULL),
  V(LongLivedPorts,              CSV,
        "21,22,706,1863,5050,5190,5222,5223,6523,6667,6697,8300"),
  VAR("MapAddress",              LINELIST, AddressMap,           NULL),
  V(MaxAdvertisedBandwidth,      MEMUNIT,  "1 GB"),
  V(MaxCircuitDirtiness,         INTERVAL, "10 minutes"),
  V(MaxClientCircuitsPending,    UINT,     "32"),
  V(MaxConsensusAgeForDiffs,     INTERVAL, "0 seconds"),
  VAR("MaxMemInQueues",          MEMUNIT,   MaxMemInQueues_raw, "0"),
  OBSOLETE("MaxOnionsPending"),
  V(MaxOnionQueueDelay,          MSEC_INTERVAL, "1750 msec"),
  V(MaxUnparseableDescSizeToLog, MEMUNIT, "10 MB"),
  V(MinMeasuredBWsForAuthToIgnoreAdvertised, INT, "500"),
  VAR("MyFamily",                LINELIST, MyFamily_lines,       NULL),
  V(NewCircuitPeriod,            INTERVAL, "30 seconds"),
  OBSOLETE("NamingAuthoritativeDirectory"),
  OBSOLETE("NATDListenAddress"),
  VPORT(NATDPort),
  V(Nickname,                    STRING,   NULL),
  OBSOLETE("PredictedPortsRelevanceTime"),
  OBSOLETE("WarnUnsafeSocks"),
  VAR("NodeFamily",              LINELIST, NodeFamilies,         NULL),
  V(NoExec,                      BOOL,     "0"),
  V(NumCPUs,                     UINT,     "0"),
  V(NumDirectoryGuards,          UINT,     "0"),
  V(NumEntryGuards,              UINT,     "0"),
  V(OfflineMasterKey,            BOOL,     "0"),
  OBSOLETE("ORListenAddress"),
  VPORT(ORPort),
  V(OutboundBindAddress,         LINELIST,   NULL),
  V(OutboundBindAddressOR,       LINELIST,   NULL),
  V(OutboundBindAddressExit,     LINELIST,   NULL),

  OBSOLETE("PathBiasDisableRate"),
  V(PathBiasCircThreshold,       INT,      "-1"),
  V(PathBiasNoticeRate,          DOUBLE,   "-1"),
  V(PathBiasWarnRate,            DOUBLE,   "-1"),
  V(PathBiasExtremeRate,         DOUBLE,   "-1"),
  V(PathBiasScaleThreshold,      INT,      "-1"),
  OBSOLETE("PathBiasScaleFactor"),
  OBSOLETE("PathBiasMultFactor"),
  V(PathBiasDropGuards,          AUTOBOOL, "0"),
  OBSOLETE("PathBiasUseCloseCounts"),

  V(PathBiasUseThreshold,       INT,      "-1"),
  V(PathBiasNoticeUseRate,          DOUBLE,   "-1"),
  V(PathBiasExtremeUseRate,         DOUBLE,   "-1"),
  V(PathBiasScaleUseThreshold,      INT,      "-1"),

  V(PathsNeededToBuildCircuits,  DOUBLE,   "-1"),
  V(PerConnBWBurst,              MEMUNIT,  "0"),
  V(PerConnBWRate,               MEMUNIT,  "0"),
  V(PidFile,                     STRING,   NULL),
  V(TestingTorNetwork,           BOOL,     "0"),
  V(TestingMinExitFlagThreshold, MEMUNIT,  "0"),
  V(TestingMinFastFlagThreshold, MEMUNIT,  "0"),

  V(TestingLinkCertLifetime,          INTERVAL, "2 days"),
  V(TestingAuthKeyLifetime,          INTERVAL, "2 days"),
  V(TestingLinkKeySlop,              INTERVAL, "3 hours"),
  V(TestingAuthKeySlop,              INTERVAL, "3 hours"),
  V(TestingSigningKeySlop,           INTERVAL, "1 day"),

  V(OptimisticData,              AUTOBOOL, "auto"),
  V(PortForwarding,              BOOL,     "0"),
  V(PortForwardingHelper,        FILENAME, "tor-fw-helper"),
  OBSOLETE("PreferTunneledDirConns"),
  V(ProtocolWarnings,            BOOL,     "0"),
  V(PublishServerDescriptor,     CSV,      "1"),
  V(PublishHidServDescriptors,   BOOL,     "1"),
  V(ReachableAddresses,          LINELIST, NULL),
  V(ReachableDirAddresses,       LINELIST, NULL),
  V(ReachableORAddresses,        LINELIST, NULL),
  V(RecommendedVersions,         LINELIST, NULL),
  V(RecommendedClientVersions,   LINELIST, NULL),
  V(RecommendedServerVersions,   LINELIST, NULL),
  V(RecommendedPackages,         LINELIST, NULL),
  V(ReducedConnectionPadding,    BOOL,     "0"),
  V(ConnectionPadding,           AUTOBOOL, "auto"),
  V(RefuseUnknownExits,          AUTOBOOL, "auto"),
  V(RejectPlaintextPorts,        CSV,      ""),
  V(RelayBandwidthBurst,         MEMUNIT,  "0"),
  V(RelayBandwidthRate,          MEMUNIT,  "0"),
  V(RendPostPeriod,              INTERVAL, "1 hour"),
  V(RephistTrackTime,            INTERVAL, "24 hours"),
  V(RunAsDaemon,                 BOOL,     "0"),
  OBSOLETE("RunTesting"), // currently unused
  V(Sandbox,                     BOOL,     "0"),
  V(SafeLogging,                 STRING,   "1"),
  V(SafeSocks,                   BOOL,     "0"),
  V(ServerDNSAllowBrokenConfig,  BOOL,     "1"),
  V(ServerDNSAllowNonRFC953Hostnames, BOOL,"0"),
  V(ServerDNSDetectHijacking,    BOOL,     "1"),
  V(ServerDNSRandomizeCase,      BOOL,     "1"),
  V(ServerDNSResolvConfFile,     STRING,   NULL),
  V(ServerDNSSearchDomains,      BOOL,     "0"),
  V(ServerDNSTestAddresses,      CSV,
      "www.google.com,www.mit.edu,www.yahoo.com,www.slashdot.org"),
  OBSOLETE("SchedulerLowWaterMark__"),
  OBSOLETE("SchedulerHighWaterMark__"),
  OBSOLETE("SchedulerMaxFlushCells__"),
  V(KISTSchedRunInterval,        MSEC_INTERVAL, "0 msec"),
  V(KISTSockBufSizeFactor,       DOUBLE,   "1.0"),
  V(Schedulers,                  CSV,      "KIST,KISTLite,Vanilla"),
  V(ShutdownWaitLength,          INTERVAL, "30 seconds"),
  OBSOLETE("SocksListenAddress"),
  V(SocksPolicy,                 LINELIST, NULL),
  VPORT(SocksPort),
  V(SocksTimeout,                INTERVAL, "2 minutes"),
  V(SSLKeyLifetime,              INTERVAL, "0"),
  OBSOLETE("StrictEntryNodes"),
  OBSOLETE("StrictExitNodes"),
  V(StrictNodes,                 BOOL,     "0"),
  OBSOLETE("Support022HiddenServices"),
  V(TestSocks,                   BOOL,     "0"),
  V(TokenBucketRefillInterval,   MSEC_INTERVAL, "100 msec"),
  V(Tor2webMode,                 BOOL,     "0"),
  V(Tor2webRendezvousPoints,      ROUTERSET, NULL),
  OBSOLETE("TLSECGroup"),
  V(TrackHostExits,              CSV,      NULL),
  V(TrackHostExitsExpire,        INTERVAL, "30 minutes"),
  OBSOLETE("TransListenAddress"),
  VPORT(TransPort),
  V(TransProxyType,              STRING,   "default"),
  OBSOLETE("TunnelDirConns"),
  V(UpdateBridgesFromAuthority,  BOOL,     "0"),
  V(UseBridges,                  BOOL,     "0"),
  VAR("UseEntryGuards",          BOOL,     UseEntryGuards_option, "1"),
  OBSOLETE("UseEntryGuardsAsDirGuards"),
  V(UseGuardFraction,            AUTOBOOL, "auto"),
  V(UseMicrodescriptors,         AUTOBOOL, "auto"),
  OBSOLETE("UseNTorHandshake"),
  V(User,                        STRING,   NULL),
  OBSOLETE("UserspaceIOCPBuffers"),
  V(AuthDirSharedRandomness,     BOOL,     "1"),
  V(AuthDirTestEd25519LinkKeys,  BOOL,     "1"),
  OBSOLETE("V1AuthoritativeDirectory"),
  OBSOLETE("V2AuthoritativeDirectory"),
  VAR("V3AuthoritativeDirectory",BOOL, V3AuthoritativeDir,   "0"),
  V(TestingV3AuthInitialVotingInterval, INTERVAL, "30 minutes"),
  V(TestingV3AuthInitialVoteDelay, INTERVAL, "5 minutes"),
  V(TestingV3AuthInitialDistDelay, INTERVAL, "5 minutes"),
  V(TestingV3AuthVotingStartOffset, INTERVAL, "0"),
  V(V3AuthVotingInterval,        INTERVAL, "1 hour"),
  V(V3AuthVoteDelay,             INTERVAL, "5 minutes"),
  V(V3AuthDistDelay,             INTERVAL, "5 minutes"),
  V(V3AuthNIntervalsValid,       UINT,     "3"),
  V(V3AuthUseLegacyKey,          BOOL,     "0"),
  V(V3BandwidthsFile,            FILENAME, NULL),
  V(GuardfractionFile,           FILENAME, NULL),
  VAR("VersioningAuthoritativeDirectory",BOOL,VersioningAuthoritativeDir, "0"),
  OBSOLETE("VoteOnHidServDirectoriesV2"),
  V(VirtualAddrNetworkIPv4,      STRING,   "127.192.0.0/10"),
  V(VirtualAddrNetworkIPv6,      STRING,   "[FE80::]/10"),
  V(WarnPlaintextPorts,          CSV,      "23,109,110,143"),
  OBSOLETE("UseFilteringSSLBufferevents"),
  OBSOLETE("__UseFilteringSSLBufferevents"),
  VAR("__ReloadTorrcOnSIGHUP",   BOOL,  ReloadTorrcOnSIGHUP,      "1"),
  VAR("__AllDirActionsPrivate",  BOOL,  AllDirActionsPrivate,     "0"),
  VAR("__DisablePredictedCircuits",BOOL,DisablePredictedCircuits, "0"),
  VAR("__LeaveStreamsUnattached",BOOL,  LeaveStreamsUnattached,   "0"),
  VAR("__HashedControlSessionPassword", LINELIST, HashedControlSessionPassword,
      NULL),
  VAR("__OwningControllerProcess",STRING,OwningControllerProcess, NULL),
  V(MinUptimeHidServDirectoryV2, INTERVAL, "96 hours"),
  V(TestingServerDownloadSchedule, CSV_INTERVAL, "0, 0, 0, 60, 60, 120, "
                                 "300, 900, 2147483647"),
  V(TestingClientDownloadSchedule, CSV_INTERVAL, "0, 0, 60, 300, 600, "
                                 "2147483647"),
  V(TestingServerConsensusDownloadSchedule, CSV_INTERVAL, "0, 0, 60, "
                                 "300, 600, 1800, 1800, 1800, 1800, "
                                 "1800, 3600, 7200"),
  V(TestingClientConsensusDownloadSchedule, CSV_INTERVAL, "0, 0, 60, "
                                 "300, 600, 1800, 3600, 3600, 3600, "
                                 "10800, 21600, 43200"),
  /* With the ClientBootstrapConsensus*Download* below:
   * Clients with only authorities will try:
   *  - at least 3 authorities over 10 seconds, then exponentially backoff,
   *    with the next attempt 3-21 seconds later,
   * Clients with authorities and fallbacks will try:
   *  - at least 2 authorities and 4 fallbacks over 21 seconds, then
   *    exponentially backoff, with the next attempts 4-33 seconds later,
   * Clients will also retry when an application request arrives.
   * After a number of failed requests, clients retry every 3 days + 1 hour.
   *
   * Clients used to try 2 authorities over 10 seconds, then wait for
   * 60 minutes or an application request.
   *
   * When clients have authorities and fallbacks available, they use these
   * schedules: (we stagger the times to avoid thundering herds) */
  V(ClientBootstrapConsensusAuthorityDownloadSchedule, CSV_INTERVAL,
    "6, 11, 3600, 10800, 25200, 54000, 111600, 262800" /* 3 days + 1 hour */),
  V(ClientBootstrapConsensusFallbackDownloadSchedule, CSV_INTERVAL,
    "0, 1, 4, 11, 3600, 10800, 25200, 54000, 111600, 262800"),
  /* When clients only have authorities available, they use this schedule: */
  V(ClientBootstrapConsensusAuthorityOnlyDownloadSchedule, CSV_INTERVAL,
    "0, 3, 7, 3600, 10800, 25200, 54000, 111600, 262800"),
  /* We don't want to overwhelm slow networks (or mirrors whose replies are
   * blocked), but we also don't want to fail if only some mirrors are
   * blackholed. Clients will try 3 directories simultaneously.
   * (Relays never use simultaneous connections.) */
  V(ClientBootstrapConsensusMaxInProgressTries, UINT, "3"),
  /* When a client has any running bridges, check each bridge occasionally,
    * whether or not that bridge is actually up. */
  V(TestingBridgeDownloadSchedule, CSV_INTERVAL,
    "10800, 25200, 54000, 111600, 262800"),
  /* When a client is just starting, or has no running bridges, check each
   * bridge a few times quickly, and then try again later. These schedules
   * are much longer than the other schedules, because we try each and every
   * configured bridge with this schedule. */
  V(TestingBridgeBootstrapDownloadSchedule, CSV_INTERVAL,
    "0, 30, 90, 600, 3600, 10800, 25200, 54000, 111600, 262800"),
  V(TestingClientMaxIntervalWithoutRequest, INTERVAL, "10 minutes"),
  V(TestingDirConnectionMaxStall, INTERVAL, "5 minutes"),
  V(TestingConsensusMaxDownloadTries, UINT, "8"),
  /* Since we try connections rapidly and simultaneously, we can afford
   * to give up earlier. (This protects against overloading directories.) */
  V(ClientBootstrapConsensusMaxDownloadTries, UINT, "7"),
  /* We want to give up much earlier if we're only using authorities. */
  V(ClientBootstrapConsensusAuthorityOnlyMaxDownloadTries, UINT, "4"),
  V(TestingDescriptorMaxDownloadTries, UINT, "8"),
  V(TestingMicrodescMaxDownloadTries, UINT, "8"),
  V(TestingCertMaxDownloadTries, UINT, "8"),
  V(TestingDirAuthVoteExit, ROUTERSET, NULL),
  V(TestingDirAuthVoteExitIsStrict,  BOOL,     "0"),
  V(TestingDirAuthVoteGuard, ROUTERSET, NULL),
  V(TestingDirAuthVoteGuardIsStrict,  BOOL,     "0"),
  V(TestingDirAuthVoteHSDir, ROUTERSET, NULL),
  V(TestingDirAuthVoteHSDirIsStrict,  BOOL,     "0"),
  VAR("___UsingTestNetworkDefaults", BOOL, UsingTestNetworkDefaults_, "0"),

  { NULL, CONFIG_TYPE_OBSOLETE, 0, NULL }
};

/** Override default values with these if the user sets the TestingTorNetwork
 * option. */
static const config_var_t testing_tor_network_defaults[] = {
  V(DirAllowPrivateAddresses,    BOOL,     "1"),
  V(EnforceDistinctSubnets,      BOOL,     "0"),
  V(AssumeReachable,             BOOL,     "1"),
  V(AuthDirMaxServersPerAddr,    UINT,     "0"),
  V(ClientBootstrapConsensusAuthorityDownloadSchedule, CSV_INTERVAL,
    "0, 2, 4, 4, 4, 4, 4, 4, 4, 4, 4, 4, 8, 16, 32, 60"),
  V(ClientBootstrapConsensusFallbackDownloadSchedule, CSV_INTERVAL,
    "0, 1, 4, 4, 4, 4, 4, 4, 4, 4, 4, 4, 8, 16, 32, 60"),
  V(ClientBootstrapConsensusAuthorityOnlyDownloadSchedule, CSV_INTERVAL,
    "0, 1, 4, 4, 4, 4, 4, 4, 4, 4, 4, 4, 8, 16, 32, 60"),
  V(ClientBootstrapConsensusMaxDownloadTries, UINT, "80"),
  V(ClientBootstrapConsensusAuthorityOnlyMaxDownloadTries, UINT, "80"),
  V(TestingClientDNSRejectInternalAddresses, BOOL,"0"),
  V(ClientRejectInternalAddresses, BOOL,   "0"),
  V(CountPrivateBandwidth,       BOOL,     "1"),
  V(ExitPolicyRejectPrivate,     BOOL,     "0"),
  V(ExtendAllowPrivateAddresses, BOOL,     "1"),
  V(V3AuthVotingInterval,        INTERVAL, "5 minutes"),
  V(V3AuthVoteDelay,             INTERVAL, "20 seconds"),
  V(V3AuthDistDelay,             INTERVAL, "20 seconds"),
  V(TestingV3AuthInitialVotingInterval, INTERVAL, "150 seconds"),
  V(TestingV3AuthInitialVoteDelay, INTERVAL, "20 seconds"),
  V(TestingV3AuthInitialDistDelay, INTERVAL, "20 seconds"),
  V(TestingAuthDirTimeToLearnReachability, INTERVAL, "0 minutes"),
  V(TestingEstimatedDescriptorPropagationTime, INTERVAL, "0 minutes"),
  V(MinUptimeHidServDirectoryV2, INTERVAL, "0 minutes"),
  V(TestingServerDownloadSchedule, CSV_INTERVAL, "0, 0, 0, 5, 10, 15, "
                                 "20, 30, 60"),
  V(TestingClientDownloadSchedule, CSV_INTERVAL, "0, 0, 5, 10, 15, 20, "
                                 "30, 60"),
  V(TestingServerConsensusDownloadSchedule, CSV_INTERVAL, "0, 0, 5, 10, "
                                 "15, 20, 30, 60"),
  V(TestingClientConsensusDownloadSchedule, CSV_INTERVAL, "0, 0, 5, 10, "
                                 "15, 20, 30, 60"),
  V(TestingBridgeDownloadSchedule, CSV_INTERVAL, "10, 30, 60"),
  V(TestingBridgeBootstrapDownloadSchedule, CSV_INTERVAL, "0, 0, 5, 10, "
                                 "15, 20, 30, 60"),
  V(TestingClientMaxIntervalWithoutRequest, INTERVAL, "5 seconds"),
  V(TestingDirConnectionMaxStall, INTERVAL, "30 seconds"),
  V(TestingConsensusMaxDownloadTries, UINT, "80"),
  V(TestingDescriptorMaxDownloadTries, UINT, "80"),
  V(TestingMicrodescMaxDownloadTries, UINT, "80"),
  V(TestingCertMaxDownloadTries, UINT, "80"),
  V(TestingEnableConnBwEvent,    BOOL,     "1"),
  V(TestingEnableCellStatsEvent, BOOL,     "1"),
  V(TestingEnableTbEmptyEvent,   BOOL,     "1"),
  VAR("___UsingTestNetworkDefaults", BOOL, UsingTestNetworkDefaults_, "1"),
  V(RendPostPeriod,              INTERVAL, "2 minutes"),

  { NULL, CONFIG_TYPE_OBSOLETE, 0, NULL }
};

#undef VAR
#undef V
#undef OBSOLETE

static const config_deprecation_t option_deprecation_notes_[] = {
  /* Deprecated since 0.2.9.2-alpha... */
<<<<<<< HEAD
  { "AllowDotExit", "Unrestricted use of the .exit notation can be used for "
    "a wide variety of application-level attacks." },
=======
  { "ClientDNSRejectInternalAddresses", "Turning this on makes your client "
    "easier to fingerprint, and may open you to esoteric attacks." },
>>>>>>> f02fd6c3
  /* End of options deprecated since 0.2.9.2-alpha. */

  /* Deprecated since 0.3.2.0-alpha. */
  { "HTTPProxy", "It only applies to direct unencrypted HTTP connections "
    "to your directory server, which your Tor probably wasn't using." },
  { "HTTPProxyAuthenticator", "HTTPProxy is deprecated in favor of HTTPSProxy "
    "which should be used with HTTPSProxyAuthenticator." },
  /* End of options deprecated since 0.3.2.0-alpha. */

  { NULL, NULL }
};

#ifdef _WIN32
static char *get_windows_conf_root(void);
#endif
static int options_act_reversible(const or_options_t *old_options, char **msg);
static int options_transition_allowed(const or_options_t *old,
                                      const or_options_t *new,
                                      char **msg);
static int options_transition_affects_workers(
      const or_options_t *old_options, const or_options_t *new_options);
static int options_transition_affects_descriptor(
      const or_options_t *old_options, const or_options_t *new_options);
static int normalize_nickname_list(config_line_t **normalized_out,
                                   const config_line_t *lst, const char *name,
                                   char **msg);
static char *get_bindaddr_from_transport_listen_line(const char *line,
                                                     const char *transport);
static int parse_ports(or_options_t *options, int validate_only,
                              char **msg_out, int *n_ports_out,
                              int *world_writable_control_socket);
static int check_server_ports(const smartlist_t *ports,
                              const or_options_t *options,
                              int *num_low_ports_out);

static int validate_data_directory(or_options_t *options);
static int write_configuration_file(const char *fname,
                                    const or_options_t *options);
static int options_init_logs(const or_options_t *old_options,
                             or_options_t *options, int validate_only);

static void init_libevent(const or_options_t *options);
static int opt_streq(const char *s1, const char *s2);
static int parse_outbound_addresses(or_options_t *options, int validate_only,
                                    char **msg);
static void config_maybe_load_geoip_files_(const or_options_t *options,
                                           const or_options_t *old_options);
static int options_validate_cb(void *old_options, void *options,
                               void *default_options,
                               int from_setconf, char **msg);
static uint64_t compute_real_max_mem_in_queues(const uint64_t val,
                                               int log_guess);

/** Magic value for or_options_t. */
#define OR_OPTIONS_MAGIC 9090909

/** Configuration format for or_options_t. */
STATIC config_format_t options_format = {
  sizeof(or_options_t),
  OR_OPTIONS_MAGIC,
  offsetof(or_options_t, magic_),
  option_abbrevs_,
  option_deprecation_notes_,
  option_vars_,
  options_validate_cb,
  NULL
};

/*
 * Functions to read and write the global options pointer.
 */

/** Command-line and config-file options. */
static or_options_t *global_options = NULL;
/** The fallback options_t object; this is where we look for options not
 * in torrc before we fall back to Tor's defaults. */
static or_options_t *global_default_options = NULL;
/** Name of most recently read torrc file. */
static char *torrc_fname = NULL;
/** Name of the most recently read torrc-defaults file.*/
static char *torrc_defaults_fname;
/** Configuration options set by command line. */
static config_line_t *global_cmdline_options = NULL;
/** Non-configuration options set by the command line */
static config_line_t *global_cmdline_only_options = NULL;
/** Boolean: Have we parsed the command line? */
static int have_parsed_cmdline = 0;
/** Contents of most recently read DirPortFrontPage file. */
static char *global_dirfrontpagecontents = NULL;
/** List of port_cfg_t for all configured ports. */
static smartlist_t *configured_ports = NULL;
/** True iff we're currently validating options, and any calls to
 * get_options() are likely to be bugs. */
static int in_option_validation = 0;

/** Return the contents of our frontpage string, or NULL if not configured. */
MOCK_IMPL(const char*,
get_dirportfrontpage, (void))
{
  return global_dirfrontpagecontents;
}

/** Returns the currently configured options. */
MOCK_IMPL(or_options_t *,
get_options_mutable, (void))
{
  tor_assert(global_options);
  tor_assert_nonfatal(! in_option_validation);
  return global_options;
}

/** Returns the currently configured options */
MOCK_IMPL(const or_options_t *,
get_options,(void))
{
  return get_options_mutable();
}

/** Change the current global options to contain <b>new_val</b> instead of
 * their current value; take action based on the new value; free the old value
 * as necessary.  Returns 0 on success, -1 on failure.
 */
int
set_options(or_options_t *new_val, char **msg)
{
  int i;
  smartlist_t *elements;
  config_line_t *line;
  or_options_t *old_options = global_options;
  global_options = new_val;
  /* Note that we pass the *old* options below, for comparison. It
   * pulls the new options directly out of global_options. */
  if (options_act_reversible(old_options, msg)<0) {
    tor_assert(*msg);
    global_options = old_options;
    return -1;
  }
  if (options_act(old_options) < 0) { /* acting on the options failed. die. */
    log_err(LD_BUG,
            "Acting on config options left us in a broken state. Dying.");
    exit(1);
  }
  /* Issues a CONF_CHANGED event to notify controller of the change. If Tor is
   * just starting up then the old_options will be undefined. */
  if (old_options && old_options != global_options) {
    elements = smartlist_new();
    for (i=0; options_format.vars[i].name; ++i) {
      const config_var_t *var = &options_format.vars[i];
      const char *var_name = var->name;
      if (var->type == CONFIG_TYPE_LINELIST_S ||
          var->type == CONFIG_TYPE_OBSOLETE) {
        continue;
      }
      if (!config_is_same(&options_format, new_val, old_options, var_name)) {
        line = config_get_assigned_option(&options_format, new_val,
                                          var_name, 1);

        if (line) {
          config_line_t *next;
          for (; line; line = next) {
            next = line->next;
            smartlist_add(elements, line->key);
            smartlist_add(elements, line->value);
            tor_free(line);
          }
        } else {
          smartlist_add_strdup(elements, options_format.vars[i].name);
          smartlist_add(elements, NULL);
        }
      }
    }
    control_event_conf_changed(elements);
    SMARTLIST_FOREACH(elements, char *, cp, tor_free(cp));
    smartlist_free(elements);
  }

  if (old_options != global_options)
    or_options_free(old_options);

  return 0;
}

extern const char tor_git_revision[]; /* from tor_main.c */

/** The version of this Tor process, as parsed. */
static char *the_tor_version = NULL;
/** A shorter version of this Tor process's version, for export in our router
 *  descriptor.  (Does not include the git version, if any.) */
static char *the_short_tor_version = NULL;

/** Return the current Tor version. */
const char *
get_version(void)
{
  if (the_tor_version == NULL) {
    if (strlen(tor_git_revision)) {
      tor_asprintf(&the_tor_version, "%s (git-%s)", get_short_version(),
                   tor_git_revision);
    } else {
      the_tor_version = tor_strdup(get_short_version());
    }
  }
  return the_tor_version;
}

/** Return the current Tor version, without any git tag. */
const char *
get_short_version(void)
{

  if (the_short_tor_version == NULL) {
#ifdef TOR_BUILD_TAG
    tor_asprintf(&the_short_tor_version, "%s (%s)", VERSION, TOR_BUILD_TAG);
#else
    the_short_tor_version = tor_strdup(VERSION);
#endif
  }
  return the_short_tor_version;
}

/** Release additional memory allocated in options
 */
STATIC void
or_options_free(or_options_t *options)
{
  if (!options)
    return;

  routerset_free(options->ExcludeExitNodesUnion_);
  if (options->NodeFamilySets) {
    SMARTLIST_FOREACH(options->NodeFamilySets, routerset_t *,
                      rs, routerset_free(rs));
    smartlist_free(options->NodeFamilySets);
  }
  if (options->SchedulerTypes_) {
    SMARTLIST_FOREACH(options->SchedulerTypes_, int *, i, tor_free(i));
    smartlist_free(options->SchedulerTypes_);
  }
  tor_free(options->BridgePassword_AuthDigest_);
  tor_free(options->command_arg);
  tor_free(options->master_key_fname);
  config_free_lines(options->MyFamily);
  config_free(&options_format, options);
}

/** Release all memory and resources held by global configuration structures.
 */
void
config_free_all(void)
{
  or_options_free(global_options);
  global_options = NULL;
  or_options_free(global_default_options);
  global_default_options = NULL;

  config_free_lines(global_cmdline_options);
  global_cmdline_options = NULL;

  config_free_lines(global_cmdline_only_options);
  global_cmdline_only_options = NULL;

  if (configured_ports) {
    SMARTLIST_FOREACH(configured_ports,
                      port_cfg_t *, p, port_cfg_free(p));
    smartlist_free(configured_ports);
    configured_ports = NULL;
  }

  tor_free(torrc_fname);
  tor_free(torrc_defaults_fname);
  tor_free(global_dirfrontpagecontents);

  tor_free(the_short_tor_version);
  tor_free(the_tor_version);
}

/** Make <b>address</b> -- a piece of information related to our operation as
 * a client -- safe to log according to the settings in options->SafeLogging,
 * and return it.
 *
 * (We return "[scrubbed]" if SafeLogging is "1", and address otherwise.)
 */
const char *
safe_str_client(const char *address)
{
  tor_assert(address);
  if (get_options()->SafeLogging_ == SAFELOG_SCRUB_ALL)
    return "[scrubbed]";
  else
    return address;
}

/** Make <b>address</b> -- a piece of information of unspecified sensitivity
 * -- safe to log according to the settings in options->SafeLogging, and
 * return it.
 *
 * (We return "[scrubbed]" if SafeLogging is anything besides "0", and address
 * otherwise.)
 */
const char *
safe_str(const char *address)
{
  tor_assert(address);
  if (get_options()->SafeLogging_ != SAFELOG_SCRUB_NONE)
    return "[scrubbed]";
  else
    return address;
}

/** Equivalent to escaped(safe_str_client(address)).  See reentrancy note on
 * escaped(): don't use this outside the main thread, or twice in the same
 * log statement. */
const char *
escaped_safe_str_client(const char *address)
{
  if (get_options()->SafeLogging_ == SAFELOG_SCRUB_ALL)
    return "[scrubbed]";
  else
    return escaped(address);
}

/** Equivalent to escaped(safe_str(address)).  See reentrancy note on
 * escaped(): don't use this outside the main thread, or twice in the same
 * log statement. */
const char *
escaped_safe_str(const char *address)
{
  if (get_options()->SafeLogging_ != SAFELOG_SCRUB_NONE)
    return "[scrubbed]";
  else
    return escaped(address);
}

/** List of default directory authorities */

static const char *default_authorities[] = {
  "moria1 orport=9101 "
    "v3ident=D586D18309DED4CD6D57C18FDB97EFA96D330566 "
    "128.31.0.39:9131 9695 DFC3 5FFE B861 329B 9F1A B04C 4639 7020 CE31",
  "tor26 orport=443 "
    "v3ident=14C131DFC5C6F93646BE72FA1401C02A8DF2E8B4 "
    "ipv6=[2001:858:2:2:aabb:0:563b:1526]:443 "
    "86.59.21.38:80 847B 1F85 0344 D787 6491 A548 92F9 0493 4E4E B85D",
  "dizum orport=443 "
    "v3ident=E8A9C45EDE6D711294FADF8E7951F4DE6CA56B58 "
    "194.109.206.212:80 7EA6 EAD6 FD83 083C 538F 4403 8BBF A077 587D D755",
  "Bifroest orport=443 bridge "
    "37.218.247.217:80 1D8F 3A91 C37C 5D1C 4C19 B1AD 1D0C FBE8 BF72 D8E1",
  "gabelmoo orport=443 "
    "v3ident=ED03BB616EB2F60BEC80151114BB25CEF515B226 "
    "ipv6=[2001:638:a000:4140::ffff:189]:443 "
    "131.188.40.189:80 F204 4413 DAC2 E02E 3D6B CF47 35A1 9BCA 1DE9 7281",
  "dannenberg orport=443 "
    "v3ident=0232AF901C31A04EE9848595AF9BB7620D4C5B2E "
    "193.23.244.244:80 7BE6 83E6 5D48 1413 21C5 ED92 F075 C553 64AC 7123",
  "maatuska orport=80 "
    "v3ident=49015F787433103580E3B66A1707A00E60F2D15B "
    "ipv6=[2001:67c:289c::9]:80 "
    "171.25.193.9:443 BD6A 8292 55CB 08E6 6FBE 7D37 4836 3586 E46B 3810",
  "Faravahar orport=443 "
    "v3ident=EFCBE720AB3A82B99F9E953CD5BF50F7EEFC7B97 "
    "154.35.175.225:80 CF6D 0AAF B385 BE71 B8E1 11FC 5CFF 4B47 9237 33BC",
  "longclaw orport=443 "
    "v3ident=23D15D965BC35114467363C165C4F724B64B4F66 "
    "ipv6=[2620:13:4000:8000:60:f3ff:fea1:7cff]:443 "
    "199.254.238.52:80 74A9 1064 6BCE EFBC D2E8 74FC 1DC9 9743 0F96 8145",
  NULL
};

/** List of fallback directory authorities. The list is generated by opt-in of
 * relays that meet certain stability criteria.
 */
static const char *default_fallbacks[] = {
#include "fallback_dirs.inc"
  NULL
};

/** Add the default directory authorities directly into the trusted dir list,
 * but only add them insofar as they share bits with <b>type</b>.
 * Each authority's bits are restricted to the bits shared with <b>type</b>.
 * If <b>type</b> is ALL_DIRINFO or NO_DIRINFO (zero), add all authorities. */
STATIC void
add_default_trusted_dir_authorities(dirinfo_type_t type)
{
  int i;
  for (i=0; default_authorities[i]; i++) {
    if (parse_dir_authority_line(default_authorities[i], type, 0)<0) {
      log_err(LD_BUG, "Couldn't parse internal DirAuthority line %s",
              default_authorities[i]);
    }
  }
}

/** Add the default fallback directory servers into the fallback directory
 * server list. */
MOCK_IMPL(void,
add_default_fallback_dir_servers,(void))
{
  int i;
  for (i=0; default_fallbacks[i]; i++) {
    if (parse_dir_fallback_line(default_fallbacks[i], 0)<0) {
      log_err(LD_BUG, "Couldn't parse internal FallbackDir line %s",
              default_fallbacks[i]);
    }
  }
}

/** Look at all the config options for using alternate directory
 * authorities, and make sure none of them are broken. Also, warn the
 * user if we changed any dangerous ones.
 */
static int
validate_dir_servers(or_options_t *options, or_options_t *old_options)
{
  config_line_t *cl;

  if (options->DirAuthorities &&
      (options->AlternateDirAuthority || options->AlternateBridgeAuthority)) {
    log_warn(LD_CONFIG,
             "You cannot set both DirAuthority and Alternate*Authority.");
    return -1;
  }

  /* do we want to complain to the user about being partitionable? */
  if ((options->DirAuthorities &&
       (!old_options ||
        !config_lines_eq(options->DirAuthorities,
                         old_options->DirAuthorities))) ||
      (options->AlternateDirAuthority &&
       (!old_options ||
        !config_lines_eq(options->AlternateDirAuthority,
                         old_options->AlternateDirAuthority)))) {
    log_warn(LD_CONFIG,
             "You have used DirAuthority or AlternateDirAuthority to "
             "specify alternate directory authorities in "
             "your configuration. This is potentially dangerous: it can "
             "make you look different from all other Tor users, and hurt "
             "your anonymity. Even if you've specified the same "
             "authorities as Tor uses by default, the defaults could "
             "change in the future. Be sure you know what you're doing.");
  }

  /* Now go through the four ways you can configure an alternate
   * set of directory authorities, and make sure none are broken. */
  for (cl = options->DirAuthorities; cl; cl = cl->next)
    if (parse_dir_authority_line(cl->value, NO_DIRINFO, 1)<0)
      return -1;
  for (cl = options->AlternateBridgeAuthority; cl; cl = cl->next)
    if (parse_dir_authority_line(cl->value, NO_DIRINFO, 1)<0)
      return -1;
  for (cl = options->AlternateDirAuthority; cl; cl = cl->next)
    if (parse_dir_authority_line(cl->value, NO_DIRINFO, 1)<0)
      return -1;
  for (cl = options->FallbackDir; cl; cl = cl->next)
    if (parse_dir_fallback_line(cl->value, 1)<0)
      return -1;
  return 0;
}

/** Look at all the config options and assign new dir authorities
 * as appropriate.
 */
int
consider_adding_dir_servers(const or_options_t *options,
                            const or_options_t *old_options)
{
  config_line_t *cl;
  int need_to_update =
    !smartlist_len(router_get_trusted_dir_servers()) ||
    !smartlist_len(router_get_fallback_dir_servers()) || !old_options ||
    !config_lines_eq(options->DirAuthorities, old_options->DirAuthorities) ||
    !config_lines_eq(options->FallbackDir, old_options->FallbackDir) ||
    (options->UseDefaultFallbackDirs != old_options->UseDefaultFallbackDirs) ||
    !config_lines_eq(options->AlternateBridgeAuthority,
                     old_options->AlternateBridgeAuthority) ||
    !config_lines_eq(options->AlternateDirAuthority,
                     old_options->AlternateDirAuthority);

  if (!need_to_update)
    return 0; /* all done */

  /* "You cannot set both DirAuthority and Alternate*Authority."
   * Checking that this restriction holds allows us to simplify
   * the unit tests. */
  tor_assert(!(options->DirAuthorities &&
               (options->AlternateDirAuthority
                || options->AlternateBridgeAuthority)));

  /* Start from a clean slate. */
  clear_dir_servers();

  if (!options->DirAuthorities) {
    /* then we may want some of the defaults */
    dirinfo_type_t type = NO_DIRINFO;
    if (!options->AlternateBridgeAuthority) {
      type |= BRIDGE_DIRINFO;
    }
    if (!options->AlternateDirAuthority) {
      type |= V3_DIRINFO | EXTRAINFO_DIRINFO | MICRODESC_DIRINFO;
      /* Only add the default fallback directories when the DirAuthorities,
       * AlternateDirAuthority, and FallbackDir directory config options
       * are set to their defaults, and when UseDefaultFallbackDirs is 1. */
      if (!options->FallbackDir && options->UseDefaultFallbackDirs) {
        add_default_fallback_dir_servers();
      }
    }
    /* if type == NO_DIRINFO, we don't want to add any of the
     * default authorities, because we've replaced them all */
    if (type != NO_DIRINFO)
      add_default_trusted_dir_authorities(type);
  }

  for (cl = options->DirAuthorities; cl; cl = cl->next)
    if (parse_dir_authority_line(cl->value, NO_DIRINFO, 0)<0)
      return -1;
  for (cl = options->AlternateBridgeAuthority; cl; cl = cl->next)
    if (parse_dir_authority_line(cl->value, NO_DIRINFO, 0)<0)
      return -1;
  for (cl = options->AlternateDirAuthority; cl; cl = cl->next)
    if (parse_dir_authority_line(cl->value, NO_DIRINFO, 0)<0)
      return -1;
  for (cl = options->FallbackDir; cl; cl = cl->next)
    if (parse_dir_fallback_line(cl->value, 0)<0)
      return -1;
  return 0;
}

/* Helps determine flags to pass to switch_id. */
static int have_low_ports = -1;

/** Fetch the active option list, and take actions based on it. All of the
 * things we do should survive being done repeatedly.  If present,
 * <b>old_options</b> contains the previous value of the options.
 *
 * Return 0 if all goes well, return -1 if things went badly.
 */
static int
options_act_reversible(const or_options_t *old_options, char **msg)
{
  smartlist_t *new_listeners = smartlist_new();
  smartlist_t *replaced_listeners = smartlist_new();
  static int libevent_initialized = 0;
  or_options_t *options = get_options_mutable();
  int running_tor = options->command == CMD_RUN_TOR;
  int set_conn_limit = 0;
  int r = -1;
  int logs_marked = 0, logs_initialized = 0;
  int old_min_log_level = get_min_log_level();

  /* Daemonize _first_, since we only want to open most of this stuff in
   * the subprocess.  Libevent bases can't be reliably inherited across
   * processes. */
  if (running_tor && options->RunAsDaemon) {
    /* No need to roll back, since you can't change the value. */
    start_daemon();
  }

#ifdef HAVE_SYSTEMD
  /* Our PID may have changed, inform supervisor */
  sd_notifyf(0, "MAINPID=%ld\n", (long int)getpid());
#endif

#ifndef HAVE_SYS_UN_H
  if (options->ControlSocket || options->ControlSocketsGroupWritable) {
    *msg = tor_strdup("Unix domain sockets (ControlSocket) not supported "
                      "on this OS/with this build.");
    goto rollback;
  }
#else
  if (options->ControlSocketsGroupWritable && !options->ControlSocket) {
    *msg = tor_strdup("Setting ControlSocketGroupWritable without setting"
                      "a ControlSocket makes no sense.");
    goto rollback;
  }
#endif

  if (running_tor) {
    int n_ports=0;
    /* We need to set the connection limit before we can open the listeners. */
    if (! sandbox_is_active()) {
      if (set_max_file_descriptors((unsigned)options->ConnLimit,
                                   &options->ConnLimit_) < 0) {
        *msg = tor_strdup("Problem with ConnLimit value. "
                          "See logs for details.");
        goto rollback;
      }
      set_conn_limit = 1;
    } else {
      tor_assert(old_options);
      options->ConnLimit_ = old_options->ConnLimit_;
    }

    /* Set up libevent.  (We need to do this before we can register the
     * listeners as listeners.) */
    if (running_tor && !libevent_initialized) {
      init_libevent(options);
      libevent_initialized = 1;

      /* This has to come up after libevent is initialized. */
      control_initialize_event_queue();

      /*
       * Initialize the scheduler - this has to come after
       * options_init_from_torrc() sets up libevent - why yes, that seems
       * completely sensible to hide the libevent setup in the option parsing
       * code!  It also needs to happen before init_keys(), so it needs to
       * happen here too.  How yucky. */
      scheduler_init();
    }

    /* Adjust the port configuration so we can launch listeners. */
    if (parse_ports(options, 0, msg, &n_ports, NULL)) {
      if (!*msg)
        *msg = tor_strdup("Unexpected problem parsing port config");
      goto rollback;
    }

    /* Set the hibernation state appropriately.*/
    consider_hibernation(time(NULL));

    /* Launch the listeners.  (We do this before we setuid, so we can bind to
     * ports under 1024.)  We don't want to rebind if we're hibernating. If
     * networking is disabled, this will close all but the control listeners,
     * but disable those. */
    if (!we_are_hibernating()) {
      if (retry_all_listeners(replaced_listeners, new_listeners,
                              options->DisableNetwork) < 0) {
        *msg = tor_strdup("Failed to bind one of the listener ports.");
        goto rollback;
      }
    }
    if (options->DisableNetwork) {
      /* Aggressively close non-controller stuff, NOW */
      log_notice(LD_NET, "DisableNetwork is set. Tor will not make or accept "
                 "non-control network connections. Shutting down all existing "
                 "connections.");
      connection_mark_all_noncontrol_connections();
      /* We can't complete circuits until the network is re-enabled. */
      note_that_we_maybe_cant_complete_circuits();
    }
  }

#if defined(HAVE_NET_IF_H) && defined(HAVE_NET_PFVAR_H)
  /* Open /dev/pf before dropping privileges. */
  if (options->TransPort_set &&
      options->TransProxyType_parsed == TPT_DEFAULT) {
    if (get_pf_socket() < 0) {
      *msg = tor_strdup("Unable to open /dev/pf for transparent proxy.");
      goto rollback;
    }
  }
#endif

  /* Attempt to lock all current and future memory with mlockall() only once */
  if (options->DisableAllSwap) {
    if (tor_mlockall() == -1) {
      *msg = tor_strdup("DisableAllSwap failure. Do you have proper "
                        "permissions?");
      goto done;
    }
  }

  /* Setuid/setgid as appropriate */
  if (options->User) {
    tor_assert(have_low_ports != -1);
    unsigned switch_id_flags = 0;
    if (options->KeepBindCapabilities == 1) {
      switch_id_flags |= SWITCH_ID_KEEP_BINDLOW;
      switch_id_flags |= SWITCH_ID_WARN_IF_NO_CAPS;
    }
    if (options->KeepBindCapabilities == -1 && have_low_ports) {
      switch_id_flags |= SWITCH_ID_KEEP_BINDLOW;
    }
    if (switch_id(options->User, switch_id_flags) != 0) {
      /* No need to roll back, since you can't change the value. */
      *msg = tor_strdup("Problem with User value. See logs for details.");
      goto done;
    }
  }

  /* Ensure data directory is private; create if possible. */
  cpd_check_t cpd_opts = running_tor ? CPD_CREATE : CPD_CHECK;
  if (options->DataDirectoryGroupReadable)
      cpd_opts |= CPD_GROUP_READ;
  if (check_private_dir(options->DataDirectory,
                        cpd_opts,
                        options->User)<0) {
    tor_asprintf(msg,
              "Couldn't access/create private data directory \"%s\"",
              options->DataDirectory);

    goto done;
    /* No need to roll back, since you can't change the value. */
  }

#ifndef _WIN32
  if (options->DataDirectoryGroupReadable) {
    /* Only new dirs created get new opts, also enforce group read. */
    if (chmod(options->DataDirectory, 0750)) {
      log_warn(LD_FS,"Unable to make %s group-readable: %s",
               options->DataDirectory, strerror(errno));
    }
  }
#endif

  /* Bail out at this point if we're not going to be a client or server:
   * we don't run Tor itself. */
  if (!running_tor)
    goto commit;

  mark_logs_temp(); /* Close current logs once new logs are open. */
  logs_marked = 1;
  /* Configure the tor_log(s) */
  if (options_init_logs(old_options, options, 0)<0) {
    *msg = tor_strdup("Failed to init Log options. See logs for details.");
    goto rollback;
  }
  logs_initialized = 1;

 commit:
  r = 0;
  if (logs_marked) {
    log_severity_list_t *severity =
      tor_malloc_zero(sizeof(log_severity_list_t));
    close_temp_logs();
    add_callback_log(severity, control_event_logmsg);
    control_adjust_event_log_severity();
    tor_free(severity);
    tor_log_update_sigsafe_err_fds();
  }
  if (logs_initialized) {
    flush_log_messages_from_startup();
  }

  {
    const char *badness = NULL;
    int bad_safelog = 0, bad_severity = 0, new_badness = 0;
    if (options->SafeLogging_ != SAFELOG_SCRUB_ALL) {
      bad_safelog = 1;
      if (!old_options || old_options->SafeLogging_ != options->SafeLogging_)
        new_badness = 1;
    }
    if (get_min_log_level() >= LOG_INFO) {
      bad_severity = 1;
      if (get_min_log_level() != old_min_log_level)
        new_badness = 1;
    }
    if (bad_safelog && bad_severity)
      badness = "you disabled SafeLogging, and "
        "you're logging more than \"notice\"";
    else if (bad_safelog)
      badness = "you disabled SafeLogging";
    else
      badness = "you're logging more than \"notice\"";
    if (new_badness)
      log_warn(LD_GENERAL, "Your log may contain sensitive information - %s. "
               "Don't log unless it serves an important reason. "
               "Overwrite the log afterwards.", badness);
  }

  SMARTLIST_FOREACH(replaced_listeners, connection_t *, conn,
  {
    int marked = conn->marked_for_close;
    log_notice(LD_NET, "Closing old %s on %s:%d",
               conn_type_to_string(conn->type), conn->address, conn->port);
    connection_close_immediate(conn);
    if (!marked) {
      connection_mark_for_close(conn);
    }
  });

  if (set_conn_limit) {
    /*
     * If we adjusted the conn limit, recompute the OOS threshold too
     *
     * How many possible sockets to keep in reserve?  If we have lots of
     * possible sockets, keep this below a limit and set ConnLimit_high_thresh
     * very close to ConnLimit_, but if ConnLimit_ is low, shrink it in
     * proportion.
     *
     * Somewhat arbitrarily, set socks_in_reserve to 5% of ConnLimit_, but
     * cap it at 64.
     */
    int socks_in_reserve = options->ConnLimit_ / 20;
    if (socks_in_reserve > 64) socks_in_reserve = 64;

    options->ConnLimit_high_thresh = options->ConnLimit_ - socks_in_reserve;
    options->ConnLimit_low_thresh = (options->ConnLimit_ / 4) * 3;
    log_info(LD_GENERAL,
             "Recomputed OOS thresholds: ConnLimit %d, ConnLimit_ %d, "
             "ConnLimit_high_thresh %d, ConnLimit_low_thresh %d",
             options->ConnLimit, options->ConnLimit_,
             options->ConnLimit_high_thresh,
             options->ConnLimit_low_thresh);

    /* Give the OOS handler a chance with the new thresholds */
    connection_check_oos(get_n_open_sockets(), 0);
  }

  goto done;

 rollback:
  r = -1;
  tor_assert(*msg);

  if (logs_marked) {
    rollback_log_changes();
    control_adjust_event_log_severity();
  }

  if (set_conn_limit && old_options)
    set_max_file_descriptors((unsigned)old_options->ConnLimit,
                             &options->ConnLimit_);

  SMARTLIST_FOREACH(new_listeners, connection_t *, conn,
  {
    log_notice(LD_NET, "Closing partially-constructed %s on %s:%d",
               conn_type_to_string(conn->type), conn->address, conn->port);
    connection_close_immediate(conn);
    connection_mark_for_close(conn);
  });

 done:
  smartlist_free(new_listeners);
  smartlist_free(replaced_listeners);
  return r;
}

/** If we need to have a GEOIP ip-to-country map to run with our configured
 * options, return 1 and set *<b>reason_out</b> to a description of why. */
int
options_need_geoip_info(const or_options_t *options, const char **reason_out)
{
  int bridge_usage =
    options->BridgeRelay && options->BridgeRecordUsageByCountry;
  int routerset_usage =
    routerset_needs_geoip(options->EntryNodes) ||
    routerset_needs_geoip(options->ExitNodes) ||
    routerset_needs_geoip(options->ExcludeExitNodes) ||
    routerset_needs_geoip(options->ExcludeNodes) ||
    routerset_needs_geoip(options->Tor2webRendezvousPoints);

  if (routerset_usage && reason_out) {
    *reason_out = "We've been configured to use (or avoid) nodes in certain "
      "countries, and we need GEOIP information to figure out which ones they "
      "are.";
  } else if (bridge_usage && reason_out) {
    *reason_out = "We've been configured to see which countries can access "
      "us as a bridge, and we need GEOIP information to tell which countries "
      "clients are in.";
  }
  return bridge_usage || routerset_usage;
}

/** Return the bandwidthrate that we are going to report to the authorities
 * based on the config options. */
uint32_t
get_effective_bwrate(const or_options_t *options)
{
  uint64_t bw = options->BandwidthRate;
  if (bw > options->MaxAdvertisedBandwidth)
    bw = options->MaxAdvertisedBandwidth;
  if (options->RelayBandwidthRate > 0 && bw > options->RelayBandwidthRate)
    bw = options->RelayBandwidthRate;
  /* ensure_bandwidth_cap() makes sure that this cast can't overflow. */
  return (uint32_t)bw;
}

/** Return the bandwidthburst that we are going to report to the authorities
 * based on the config options. */
uint32_t
get_effective_bwburst(const or_options_t *options)
{
  uint64_t bw = options->BandwidthBurst;
  if (options->RelayBandwidthBurst > 0 && bw > options->RelayBandwidthBurst)
    bw = options->RelayBandwidthBurst;
  /* ensure_bandwidth_cap() makes sure that this cast can't overflow. */
  return (uint32_t)bw;
}

/**
 * Return true if changing the configuration from <b>old</b> to <b>new</b>
 * affects the guard susbsystem.
 */
static int
options_transition_affects_guards(const or_options_t *old,
                                  const or_options_t *new)
{
  /* NOTE: Make sure this function stays in sync with
   * entry_guards_set_filtered_flags */

  tor_assert(old);
  tor_assert(new);

  return
    (old->UseEntryGuards != new->UseEntryGuards ||
     old->UseBridges != new->UseBridges ||
     old->ClientUseIPv4 != new->ClientUseIPv4 ||
     old->ClientUseIPv6 != new->ClientUseIPv6 ||
     old->FascistFirewall != new->FascistFirewall ||
     !routerset_equal(old->ExcludeNodes, new->ExcludeNodes) ||
     !routerset_equal(old->EntryNodes, new->EntryNodes) ||
     !smartlist_strings_eq(old->FirewallPorts, new->FirewallPorts) ||
     !config_lines_eq(old->Bridges, new->Bridges) ||
     !config_lines_eq(old->ReachableORAddresses, new->ReachableORAddresses) ||
     !config_lines_eq(old->ReachableDirAddresses, new->ReachableDirAddresses));
}

/** Fetch the active option list, and take actions based on it. All of the
 * things we do should survive being done repeatedly.  If present,
 * <b>old_options</b> contains the previous value of the options.
 *
 * Return 0 if all goes well, return -1 if it's time to die.
 *
 * Note: We haven't moved all the "act on new configuration" logic
 * here yet.  Some is still in do_hup() and other places.
 */
STATIC int
options_act(const or_options_t *old_options)
{
  config_line_t *cl;
  or_options_t *options = get_options_mutable();
  int running_tor = options->command == CMD_RUN_TOR;
  char *msg=NULL;
  const int transition_affects_workers =
    old_options && options_transition_affects_workers(old_options, options);
  int old_ewma_enabled;
  const int transition_affects_guards =
    old_options && options_transition_affects_guards(old_options, options);

  if (options->NoExec || options->Sandbox) {
    tor_disable_spawning_background_processes();
  }

  /* disable ptrace and later, other basic debugging techniques */
  {
    /* Remember if we already disabled debugger attachment */
    static int disabled_debugger_attach = 0;
    /* Remember if we already warned about being configured not to disable
     * debugger attachment */
    static int warned_debugger_attach = 0;
    /* Don't disable debugger attachment when we're running the unit tests. */
    if (options->DisableDebuggerAttachment && !disabled_debugger_attach &&
        running_tor) {
      int ok = tor_disable_debugger_attach();
      /* LCOV_EXCL_START the warned_debugger_attach is 0 can't reach inside. */
      if (warned_debugger_attach && ok == 1) {
        log_notice(LD_CONFIG, "Disabled attaching debuggers for unprivileged "
                   "users.");
      }
      /* LCOV_EXCL_STOP */
      disabled_debugger_attach = (ok == 1);
    } else if (!options->DisableDebuggerAttachment &&
               !warned_debugger_attach) {
      log_notice(LD_CONFIG, "Not disabling debugger attaching for "
                 "unprivileged users.");
      warned_debugger_attach = 1;
    }
  }

  /* Write control ports to disk as appropriate */
  control_ports_write_to_file();

  if (running_tor && !have_lockfile()) {
    if (try_locking(options, 1) < 0)
      return -1;
  }

  if (consider_adding_dir_servers(options, old_options) < 0)
    return -1;

  if (rend_non_anonymous_mode_enabled(options)) {
    log_warn(LD_GENERAL, "This copy of Tor was compiled or configured to run "
             "in a non-anonymous mode. It will provide NO ANONYMITY.");
  }

#ifdef ENABLE_TOR2WEB_MODE
/* LCOV_EXCL_START */
  if (!options->Tor2webMode) {
    log_err(LD_CONFIG, "This copy of Tor was compiled to run in "
            "'tor2web mode'. It can only be run with the Tor2webMode torrc "
            "option enabled.");
    return -1;
  }
/* LCOV_EXCL_STOP */
#else
  if (options->Tor2webMode) {
    log_err(LD_CONFIG, "This copy of Tor was not compiled to run in "
            "'tor2web mode'. It cannot be run with the Tor2webMode torrc "
            "option enabled. To enable Tor2webMode recompile with the "
            "--enable-tor2web-mode option.");
    return -1;
  }
#endif

  /* If we are a bridge with a pluggable transport proxy but no
     Extended ORPort, inform the user that they are missing out. */
  if (server_mode(options) && options->ServerTransportPlugin &&
      !options->ExtORPort_lines) {
    log_notice(LD_CONFIG, "We use pluggable transports but the Extended "
               "ORPort is disabled. Tor and your pluggable transports proxy "
               "communicate with each other via the Extended ORPort so it "
               "is suggested you enable it: it will also allow your Bridge "
               "to collect statistics about its clients that use pluggable "
               "transports. Please enable it using the ExtORPort torrc option "
               "(e.g. set 'ExtORPort auto').");
  }

  if (options->Bridges) {
    mark_bridge_list();
    for (cl = options->Bridges; cl; cl = cl->next) {
      bridge_line_t *bridge_line = parse_bridge_line(cl->value);
      if (!bridge_line) {
        log_warn(LD_BUG,
                 "Previously validated Bridge line could not be added!");
        return -1;
      }
      bridge_add_from_config(bridge_line);
    }
    sweep_bridge_list();
  }

  if (running_tor && hs_config_service_all(options, 0)<0) {
    log_warn(LD_BUG,
       "Previously validated hidden services line could not be added!");
    return -1;
  }

  if (running_tor && rend_parse_service_authorization(options, 0) < 0) {
    log_warn(LD_BUG, "Previously validated client authorization for "
                     "hidden services could not be added!");
    return -1;
  }

  /* Load state */
  if (! or_state_loaded() && running_tor) {
    if (or_state_load())
      return -1;
    rep_hist_load_mtbf_data(time(NULL));
  }

  /* If we have an ExtORPort, initialize its auth cookie. */
  if (running_tor &&
      init_ext_or_cookie_authentication(!!options->ExtORPort_lines) < 0) {
    log_warn(LD_CONFIG,"Error creating Extended ORPort cookie file.");
    return -1;
  }

  mark_transport_list();
  pt_prepare_proxy_list_for_config_read();
  if (!options->DisableNetwork) {
    if (options->ClientTransportPlugin) {
      for (cl = options->ClientTransportPlugin; cl; cl = cl->next) {
        if (parse_transport_line(options, cl->value, 0, 0) < 0) {
          log_warn(LD_BUG,
                   "Previously validated ClientTransportPlugin line "
                   "could not be added!");
          return -1;
        }
      }
    }

    if (options->ServerTransportPlugin && server_mode(options)) {
      for (cl = options->ServerTransportPlugin; cl; cl = cl->next) {
        if (parse_transport_line(options, cl->value, 0, 1) < 0) {
          log_warn(LD_BUG,
                   "Previously validated ServerTransportPlugin line "
                   "could not be added!");
          return -1;
        }
      }
    }
  }
  sweep_transport_list();
  sweep_proxy_list();

  /* Start the PT proxy configuration. By doing this configuration
     here, we also figure out which proxies need to be restarted and
     which not. */
  if (pt_proxies_configuration_pending() && !net_is_disabled())
    pt_configure_remaining_proxies();

  /* Bail out at this point if we're not going to be a client or server:
   * we want to not fork, and to log stuff to stderr. */
  if (!running_tor)
    return 0;

  /* Finish backgrounding the process */
  if (options->RunAsDaemon) {
    /* We may be calling this for the n'th time (on SIGHUP), but it's safe. */
    finish_daemon(options->DataDirectory);
  }

  /* We want to reinit keys as needed before we do much of anything else:
     keys are important, and other things can depend on them. */
  if (transition_affects_workers ||
      (options->V3AuthoritativeDir && (!old_options ||
                                       !old_options->V3AuthoritativeDir))) {
    if (init_keys() < 0) {
      log_warn(LD_BUG,"Error initializing keys; exiting");
      return -1;
    }
  }

  /* Write our PID to the PID file. If we do not have write permissions we
   * will log a warning and exit. */
  if (options->PidFile && !sandbox_is_active()) {
    if (write_pidfile(options->PidFile) < 0) {
      log_err(LD_CONFIG, "Unable to write PIDFile %s",
              escaped(options->PidFile));
      return -1;
    }
  }

  /* Register addressmap directives */
  config_register_addressmaps(options);
  parse_virtual_addr_network(options->VirtualAddrNetworkIPv4, AF_INET,0,NULL);
  parse_virtual_addr_network(options->VirtualAddrNetworkIPv6, AF_INET6,0,NULL);

  /* Update address policies. */
  if (policies_parse_from_options(options) < 0) {
    /* This should be impossible, but let's be sure. */
    log_warn(LD_BUG,"Error parsing already-validated policy options.");
    return -1;
  }

  if (server_mode(options)) {
    static int cdm_initialized = 0;
    if (cdm_initialized == 0) {
      cdm_initialized = 1;
      consdiffmgr_configure(NULL);
      consdiffmgr_validate();
    }
  }

  if (init_control_cookie_authentication(options->CookieAuthentication) < 0) {
    log_warn(LD_CONFIG,"Error creating control cookie authentication file.");
    return -1;
  }

  monitor_owning_controller_process(options->OwningControllerProcess);

  /* reload keys as needed for rendezvous services. */
  if (hs_service_load_all_keys() < 0) {
    log_warn(LD_GENERAL,"Error loading rendezvous service keys");
    return -1;
  }

  /* Inform the scheduler subsystem that a configuration changed happened. It
   * might be a change of scheduler or parameter. */
  scheduler_conf_changed();

  /* Set up accounting */
  if (accounting_parse_options(options, 0)<0) {
    log_warn(LD_CONFIG,"Error in accounting options");
    return -1;
  }
  if (accounting_is_enabled(options))
    configure_accounting(time(NULL));

  old_ewma_enabled = cell_ewma_enabled();
  /* Change the cell EWMA settings */
  cell_ewma_set_scale_factor(options, networkstatus_get_latest_consensus());
  /* If we just enabled ewma, set the cmux policy on all active channels */
  if (cell_ewma_enabled() && !old_ewma_enabled) {
    channel_set_cmux_policy_everywhere(&ewma_policy);
  } else if (!cell_ewma_enabled() && old_ewma_enabled) {
    /* Turn it off everywhere */
    channel_set_cmux_policy_everywhere(NULL);
  }

  /* Update the BridgePassword's hashed version as needed.  We store this as a
   * digest so that we can do side-channel-proof comparisons on it.
   */
  if (options->BridgePassword) {
    char *http_authenticator;
    http_authenticator = alloc_http_authenticator(options->BridgePassword);
    if (!http_authenticator) {
      log_warn(LD_BUG, "Unable to allocate HTTP authenticator. Not setting "
               "BridgePassword.");
      return -1;
    }
    options->BridgePassword_AuthDigest_ = tor_malloc(DIGEST256_LEN);
    crypto_digest256(options->BridgePassword_AuthDigest_,
                     http_authenticator, strlen(http_authenticator),
                     DIGEST_SHA256);
    tor_free(http_authenticator);
  }

  if (parse_outbound_addresses(options, 0, &msg) < 0) {
    log_warn(LD_BUG, "Failed parsing outbound bind addresses: %s", msg);
    tor_free(msg);
    return -1;
  }

  config_maybe_load_geoip_files_(options, old_options);

  if (geoip_is_loaded(AF_INET) && options->GeoIPExcludeUnknown) {
    /* ExcludeUnknown is true or "auto" */
    const int is_auto = options->GeoIPExcludeUnknown == -1;
    int changed;

    changed  = routerset_add_unknown_ccs(&options->ExcludeNodes, is_auto);
    changed += routerset_add_unknown_ccs(&options->ExcludeExitNodes, is_auto);

    if (changed)
      routerset_add_unknown_ccs(&options->ExcludeExitNodesUnion_, is_auto);
  }

  /* Check for transitions that need action. */
  if (old_options) {
    int revise_trackexithosts = 0;
    int revise_automap_entries = 0;
    int abandon_circuits = 0;
    if ((options->UseEntryGuards && !old_options->UseEntryGuards) ||
        options->UseBridges != old_options->UseBridges ||
        (options->UseBridges &&
         !config_lines_eq(options->Bridges, old_options->Bridges)) ||
        !routerset_equal(old_options->ExcludeNodes,options->ExcludeNodes) ||
        !routerset_equal(old_options->ExcludeExitNodes,
                         options->ExcludeExitNodes) ||
        !routerset_equal(old_options->EntryNodes, options->EntryNodes) ||
        !routerset_equal(old_options->ExitNodes, options->ExitNodes) ||
        !routerset_equal(old_options->Tor2webRendezvousPoints,
                         options->Tor2webRendezvousPoints) ||
        options->StrictNodes != old_options->StrictNodes) {
      log_info(LD_CIRC,
               "Changed to using entry guards or bridges, or changed "
               "preferred or excluded node lists. "
               "Abandoning previous circuits.");
      abandon_circuits = 1;
    }

    if (transition_affects_guards) {
      if (guards_update_all()) {
        abandon_circuits = 1;
      }
    }

    if (abandon_circuits) {
      circuit_mark_all_unused_circs();
      circuit_mark_all_dirty_circs_as_unusable();
      revise_trackexithosts = 1;
    }

    if (!smartlist_strings_eq(old_options->TrackHostExits,
                              options->TrackHostExits))
      revise_trackexithosts = 1;

    if (revise_trackexithosts)
      addressmap_clear_excluded_trackexithosts(options);

    if (!options->AutomapHostsOnResolve &&
        old_options->AutomapHostsOnResolve) {
        revise_automap_entries = 1;
    } else {
      if (!smartlist_strings_eq(old_options->AutomapHostsSuffixes,
                                options->AutomapHostsSuffixes))
        revise_automap_entries = 1;
      else if (!opt_streq(old_options->VirtualAddrNetworkIPv4,
                          options->VirtualAddrNetworkIPv4) ||
               !opt_streq(old_options->VirtualAddrNetworkIPv6,
                          options->VirtualAddrNetworkIPv6))
        revise_automap_entries = 1;
    }

    if (revise_automap_entries)
      addressmap_clear_invalid_automaps(options);

/* How long should we delay counting bridge stats after becoming a bridge?
 * We use this so we don't count clients who used our bridge thinking it is
 * a relay. If you change this, don't forget to change the log message
 * below. It's 4 hours (the time it takes to stop being used by clients)
 * plus some extra time for clock skew. */
#define RELAY_BRIDGE_STATS_DELAY (6 * 60 * 60)

    if (! bool_eq(options->BridgeRelay, old_options->BridgeRelay)) {
      int was_relay = 0;
      if (options->BridgeRelay) {
        time_t int_start = time(NULL);
        if (config_lines_eq(old_options->ORPort_lines,options->ORPort_lines)) {
          int_start += RELAY_BRIDGE_STATS_DELAY;
          was_relay = 1;
        }
        geoip_bridge_stats_init(int_start);
        log_info(LD_CONFIG, "We are acting as a bridge now.  Starting new "
                 "GeoIP stats interval%s.", was_relay ? " in 6 "
                 "hours from now" : "");
      } else {
        geoip_bridge_stats_term();
        log_info(LD_GENERAL, "We are no longer acting as a bridge.  "
                 "Forgetting GeoIP stats.");
      }
    }

    if (transition_affects_workers) {
      log_info(LD_GENERAL,
               "Worker-related options changed. Rotating workers.");

      if (server_mode(options) && !server_mode(old_options)) {
        cpu_init();
        ip_address_changed(0);
        if (have_completed_a_circuit() || !any_predicted_circuits(time(NULL)))
          inform_testing_reachability();
      }
      cpuworkers_rotate_keyinfo();
      if (dns_reset())
        return -1;
    } else {
      if (dns_reset())
        return -1;
    }

    if (options->PerConnBWRate != old_options->PerConnBWRate ||
        options->PerConnBWBurst != old_options->PerConnBWBurst)
      connection_or_update_token_buckets(get_connection_array(), options);
  }

  /* Only collect directory-request statistics on relays and bridges. */
  options->DirReqStatistics = options->DirReqStatistics_option &&
    server_mode(options);
  options->HiddenServiceStatistics =
    options->HiddenServiceStatistics_option && server_mode(options);

  if (options->CellStatistics || options->DirReqStatistics ||
      options->EntryStatistics || options->ExitPortStatistics ||
      options->ConnDirectionStatistics ||
      options->HiddenServiceStatistics ||
      options->BridgeAuthoritativeDir) {
    time_t now = time(NULL);
    int print_notice = 0;

    /* Only collect other relay-only statistics on relays. */
    if (!public_server_mode(options)) {
      options->CellStatistics = 0;
      options->EntryStatistics = 0;
      options->ConnDirectionStatistics = 0;
      options->ExitPortStatistics = 0;
    }

    if ((!old_options || !old_options->CellStatistics) &&
        options->CellStatistics) {
      rep_hist_buffer_stats_init(now);
      print_notice = 1;
    }
    if ((!old_options || !old_options->DirReqStatistics) &&
        options->DirReqStatistics) {
      if (geoip_is_loaded(AF_INET)) {
        geoip_dirreq_stats_init(now);
        print_notice = 1;
      } else {
        /* disable statistics collection since we have no geoip file */
        options->DirReqStatistics = 0;
        if (options->ORPort_set)
          log_notice(LD_CONFIG, "Configured to measure directory request "
                                "statistics, but no GeoIP database found. "
                                "Please specify a GeoIP database using the "
                                "GeoIPFile option.");
      }
    }
    if ((!old_options || !old_options->EntryStatistics) &&
        options->EntryStatistics && !should_record_bridge_info(options)) {
      if (geoip_is_loaded(AF_INET) || geoip_is_loaded(AF_INET6)) {
        geoip_entry_stats_init(now);
        print_notice = 1;
      } else {
        options->EntryStatistics = 0;
        log_notice(LD_CONFIG, "Configured to measure entry node "
                              "statistics, but no GeoIP database found. "
                              "Please specify a GeoIP database using the "
                              "GeoIPFile option.");
      }
    }
    if ((!old_options || !old_options->ExitPortStatistics) &&
        options->ExitPortStatistics) {
      rep_hist_exit_stats_init(now);
      print_notice = 1;
    }
    if ((!old_options || !old_options->ConnDirectionStatistics) &&
        options->ConnDirectionStatistics) {
      rep_hist_conn_stats_init(now);
    }
    if ((!old_options || !old_options->HiddenServiceStatistics) &&
        options->HiddenServiceStatistics) {
      log_info(LD_CONFIG, "Configured to measure hidden service statistics.");
      rep_hist_hs_stats_init(now);
    }
    if ((!old_options || !old_options->BridgeAuthoritativeDir) &&
        options->BridgeAuthoritativeDir) {
      rep_hist_desc_stats_init(now);
      print_notice = 1;
    }
    if (print_notice)
        log_notice(LD_CONFIG, "Configured to measure statistics. Look for "
                "the *-stats files that will first be written to the "
                 "data directory in 24 hours from now.");
  }

  /* If we used to have statistics enabled but we just disabled them,
     stop gathering them.  */
  if (old_options && old_options->CellStatistics &&
      !options->CellStatistics)
    rep_hist_buffer_stats_term();
  if (old_options && old_options->DirReqStatistics &&
      !options->DirReqStatistics)
    geoip_dirreq_stats_term();
  if (old_options && old_options->EntryStatistics &&
      !options->EntryStatistics)
    geoip_entry_stats_term();
  if (old_options && old_options->HiddenServiceStatistics &&
      !options->HiddenServiceStatistics)
    rep_hist_hs_stats_term();
  if (old_options && old_options->ExitPortStatistics &&
      !options->ExitPortStatistics)
    rep_hist_exit_stats_term();
  if (old_options && old_options->ConnDirectionStatistics &&
      !options->ConnDirectionStatistics)
    rep_hist_conn_stats_term();
  if (old_options && old_options->BridgeAuthoritativeDir &&
      !options->BridgeAuthoritativeDir)
    rep_hist_desc_stats_term();

  /* Since our options changed, we might need to regenerate and upload our
   * server descriptor.
   */
  if (!old_options ||
      options_transition_affects_descriptor(old_options, options))
    mark_my_descriptor_dirty("config change");

  /* We may need to reschedule some directory stuff if our status changed. */
  if (old_options) {
    if (authdir_mode_v3(options) && !authdir_mode_v3(old_options))
      dirvote_recalculate_timing(options, time(NULL));
    if (!bool_eq(directory_fetches_dir_info_early(options),
                 directory_fetches_dir_info_early(old_options)) ||
        !bool_eq(directory_fetches_dir_info_later(options),
                 directory_fetches_dir_info_later(old_options))) {
      /* Make sure update_router_have_minimum_dir_info() gets called. */
      router_dir_info_changed();
      /* We might need to download a new consensus status later or sooner than
       * we had expected. */
      update_consensus_networkstatus_fetch_time(time(NULL));
    }
  }

  /* Load the webpage we're going to serve every time someone asks for '/' on
     our DirPort. */
  tor_free(global_dirfrontpagecontents);
  if (options->DirPortFrontPage) {
    global_dirfrontpagecontents =
      read_file_to_str(options->DirPortFrontPage, 0, NULL);
    if (!global_dirfrontpagecontents) {
      log_warn(LD_CONFIG,
               "DirPortFrontPage file '%s' not found. Continuing anyway.",
               options->DirPortFrontPage);
    }
  }

  return 0;
}

typedef enum {
  TAKES_NO_ARGUMENT = 0,
  ARGUMENT_NECESSARY = 1,
  ARGUMENT_OPTIONAL = 2
} takes_argument_t;

static const struct {
  const char *name;
  takes_argument_t takes_argument;
} CMDLINE_ONLY_OPTIONS[] = {
  { "-f",                     ARGUMENT_NECESSARY },
  { "--allow-missing-torrc",  TAKES_NO_ARGUMENT },
  { "--defaults-torrc",       ARGUMENT_NECESSARY },
  { "--hash-password",        ARGUMENT_NECESSARY },
  { "--dump-config",          ARGUMENT_OPTIONAL },
  { "--list-fingerprint",     TAKES_NO_ARGUMENT },
  { "--keygen",               TAKES_NO_ARGUMENT },
  { "--key-expiration",       ARGUMENT_OPTIONAL },
  { "--newpass",              TAKES_NO_ARGUMENT },
  { "--no-passphrase",        TAKES_NO_ARGUMENT },
  { "--passphrase-fd",        ARGUMENT_NECESSARY },
  { "--verify-config",        TAKES_NO_ARGUMENT },
  { "--ignore-missing-torrc", TAKES_NO_ARGUMENT },
  { "--quiet",                TAKES_NO_ARGUMENT },
  { "--hush",                 TAKES_NO_ARGUMENT },
  { "--version",              TAKES_NO_ARGUMENT },
  { "--library-versions",     TAKES_NO_ARGUMENT },
  { "-h",                     TAKES_NO_ARGUMENT },
  { "--help",                 TAKES_NO_ARGUMENT },
  { "--list-torrc-options",   TAKES_NO_ARGUMENT },
  { "--list-deprecated-options",TAKES_NO_ARGUMENT },
  { "--nt-service",           TAKES_NO_ARGUMENT },
  { "-nt-service",            TAKES_NO_ARGUMENT },
  { NULL, 0 },
};

/** Helper: Read a list of configuration options from the command line.  If
 * successful, or if ignore_errors is set, put them in *<b>result</b>, put the
 * commandline-only options in *<b>cmdline_result</b>, and return 0;
 * otherwise, return -1 and leave *<b>result</b> and <b>cmdline_result</b>
 * alone. */
int
config_parse_commandline(int argc, char **argv, int ignore_errors,
                         config_line_t **result,
                         config_line_t **cmdline_result)
{
  config_line_t *param = NULL;

  config_line_t *front = NULL;
  config_line_t **new = &front;

  config_line_t *front_cmdline = NULL;
  config_line_t **new_cmdline = &front_cmdline;

  char *s, *arg;
  int i = 1;

  while (i < argc) {
    unsigned command = CONFIG_LINE_NORMAL;
    takes_argument_t want_arg = ARGUMENT_NECESSARY;
    int is_cmdline = 0;
    int j;

    for (j = 0; CMDLINE_ONLY_OPTIONS[j].name != NULL; ++j) {
      if (!strcmp(argv[i], CMDLINE_ONLY_OPTIONS[j].name)) {
        is_cmdline = 1;
        want_arg = CMDLINE_ONLY_OPTIONS[j].takes_argument;
        break;
      }
    }

    s = argv[i];

    /* Each keyword may be prefixed with one or two dashes. */
    if (*s == '-')
      s++;
    if (*s == '-')
      s++;
    /* Figure out the command, if any. */
    if (*s == '+') {
      s++;
      command = CONFIG_LINE_APPEND;
    } else if (*s == '/') {
      s++;
      command = CONFIG_LINE_CLEAR;
      /* A 'clear' command has no argument. */
      want_arg = 0;
    }

    const int is_last = (i == argc-1);

    if (want_arg == ARGUMENT_NECESSARY && is_last) {
      if (ignore_errors) {
        arg = tor_strdup("");
      } else {
        log_warn(LD_CONFIG,"Command-line option '%s' with no value. Failing.",
            argv[i]);
        config_free_lines(front);
        config_free_lines(front_cmdline);
        return -1;
      }
    } else if (want_arg == ARGUMENT_OPTIONAL && is_last) {
      arg = tor_strdup("");
    } else {
      arg = (want_arg != TAKES_NO_ARGUMENT) ? tor_strdup(argv[i+1]) :
                                              tor_strdup("");
    }

    param = tor_malloc_zero(sizeof(config_line_t));
    param->key = is_cmdline ? tor_strdup(argv[i]) :
                   tor_strdup(config_expand_abbrev(&options_format, s, 1, 1));
    param->value = arg;
    param->command = command;
    param->next = NULL;
    log_debug(LD_CONFIG, "command line: parsed keyword '%s', value '%s'",
        param->key, param->value);

    if (is_cmdline) {
      *new_cmdline = param;
      new_cmdline = &((*new_cmdline)->next);
    } else {
      *new = param;
      new = &((*new)->next);
    }

    i += want_arg ? 2 : 1;
  }
  *cmdline_result = front_cmdline;
  *result = front;
  return 0;
}

/** Return true iff key is a valid configuration option. */
int
option_is_recognized(const char *key)
{
  const config_var_t *var = config_find_option(&options_format, key);
  return (var != NULL);
}

/** Return the canonical name of a configuration option, or NULL
 * if no such option exists. */
const char *
option_get_canonical_name(const char *key)
{
  const config_var_t *var = config_find_option(&options_format, key);
  return var ? var->name : NULL;
}

/** Return a canonical list of the options assigned for key.
 */
config_line_t *
option_get_assignment(const or_options_t *options, const char *key)
{
  return config_get_assigned_option(&options_format, options, key, 1);
}

/** Try assigning <b>list</b> to the global options. You do this by duping
 * options, assigning list to the new one, then validating it. If it's
 * ok, then throw out the old one and stick with the new one. Else,
 * revert to old and return failure.  Return SETOPT_OK on success, or
 * a setopt_err_t on failure.
 *
 * If not success, point *<b>msg</b> to a newly allocated string describing
 * what went wrong.
 */
setopt_err_t
options_trial_assign(config_line_t *list, unsigned flags, char **msg)
{
  int r;
  or_options_t *trial_options = config_dup(&options_format, get_options());

  if ((r=config_assign(&options_format, trial_options,
                       list, flags, msg)) < 0) {
    or_options_free(trial_options);
    return r;
  }

  setopt_err_t rv;
  or_options_t *cur_options = get_options_mutable();

  in_option_validation = 1;

  if (options_validate(cur_options, trial_options,
                       global_default_options, 1, msg) < 0) {
    or_options_free(trial_options);
    rv = SETOPT_ERR_PARSE; /*XXX make this a separate return value. */
    goto done;
  }

  if (options_transition_allowed(cur_options, trial_options, msg) < 0) {
    or_options_free(trial_options);
    rv = SETOPT_ERR_TRANSITION;
    goto done;
  }
  in_option_validation = 0;

  if (set_options(trial_options, msg)<0) {
    or_options_free(trial_options);
    rv = SETOPT_ERR_SETTING;
    goto done;
  }

  /* we liked it. put it in place. */
  rv = SETOPT_OK;
 done:
  in_option_validation = 0;
  return rv;
}

/** Print a usage message for tor. */
static void
print_usage(void)
{
  printf(
"Copyright (c) 2001-2004, Roger Dingledine\n"
"Copyright (c) 2004-2006, Roger Dingledine, Nick Mathewson\n"
"Copyright (c) 2007-2017, The Tor Project, Inc.\n\n"
"tor -f <torrc> [args]\n"
"See man page for options, or https://www.torproject.org/ for "
"documentation.\n");
}

/** Print all non-obsolete torrc options. */
static void
list_torrc_options(void)
{
  int i;
  for (i = 0; option_vars_[i].name; ++i) {
    const config_var_t *var = &option_vars_[i];
    if (var->type == CONFIG_TYPE_OBSOLETE ||
        var->type == CONFIG_TYPE_LINELIST_V)
      continue;
    printf("%s\n", var->name);
  }
}

/** Print all deprecated but non-obsolete torrc options. */
static void
list_deprecated_options(void)
{
  const config_deprecation_t *d;
  for (d = option_deprecation_notes_; d->name; ++d) {
    printf("%s\n", d->name);
  }
}

/** Last value actually set by resolve_my_address. */
static uint32_t last_resolved_addr = 0;

/** Accessor for last_resolved_addr from outside this file. */
uint32_t
get_last_resolved_addr(void)
{
  return last_resolved_addr;
}

/** Reset last_resolved_addr from outside this file. */
void
reset_last_resolved_addr(void)
{
  last_resolved_addr = 0;
}

/* Return true if <b>options</b> is using the default authorities, and false
 * if any authority-related option has been overridden. */
int
using_default_dir_authorities(const or_options_t *options)
{
  return (!options->DirAuthorities && !options->AlternateDirAuthority);
}

/**
 * Attempt getting our non-local (as judged by tor_addr_is_internal()
 * function) IP address using following techniques, listed in
 * order from best (most desirable, try first) to worst (least
 * desirable, try if everything else fails).
 *
 * First, attempt using <b>options-\>Address</b> to get our
 * non-local IP address.
 *
 * If <b>options-\>Address</b> represents a non-local IP address,
 * consider it ours.
 *
 * If <b>options-\>Address</b> is a DNS name that resolves to
 * a non-local IP address, consider this IP address ours.
 *
 * If <b>options-\>Address</b> is NULL, fall back to getting local
 * hostname and using it in above-described ways to try and
 * get our IP address.
 *
 * In case local hostname cannot be resolved to a non-local IP
 * address, try getting an IP address of network interface
 * in hopes it will be non-local one.
 *
 * Fail if one or more of the following is true:
 *   - DNS name in <b>options-\>Address</b> cannot be resolved.
 *   - <b>options-\>Address</b> is a local host address.
 *   - Attempt at getting local hostname fails.
 *   - Attempt at getting network interface address fails.
 *
 * Return 0 if all is well, or -1 if we can't find a suitable
 * public IP address.
 *
 * If we are returning 0:
 *   - Put our public IP address (in host order) into *<b>addr_out</b>.
 *   - If <b>method_out</b> is non-NULL, set *<b>method_out</b> to a static
 *     string describing how we arrived at our answer.
 *      - "CONFIGURED" - parsed from IP address string in
 *        <b>options-\>Address</b>
 *      - "RESOLVED" - resolved from DNS name in <b>options-\>Address</b>
 *      - "GETHOSTNAME" - resolved from a local hostname.
 *      - "INTERFACE" - retrieved from a network interface.
 *   - If <b>hostname_out</b> is non-NULL, and we resolved a hostname to
 *     get our address, set *<b>hostname_out</b> to a newly allocated string
 *     holding that hostname. (If we didn't get our address by resolving a
 *     hostname, set *<b>hostname_out</b> to NULL.)
 *
 * XXXX ipv6
 */
int
resolve_my_address(int warn_severity, const or_options_t *options,
                   uint32_t *addr_out,
                   const char **method_out, char **hostname_out)
{
  struct in_addr in;
  uint32_t addr; /* host order */
  char hostname[256];
  const char *method_used;
  const char *hostname_used;
  int explicit_ip=1;
  int explicit_hostname=1;
  int from_interface=0;
  char *addr_string = NULL;
  const char *address = options->Address;
  int notice_severity = warn_severity <= LOG_NOTICE ?
                          LOG_NOTICE : warn_severity;

  tor_addr_t myaddr;
  tor_assert(addr_out);

  /*
   * Step one: Fill in 'hostname' to be our best guess.
   */

  if (address && *address) {
    strlcpy(hostname, address, sizeof(hostname));
  } else { /* then we need to guess our address */
    explicit_ip = 0; /* it's implicit */
    explicit_hostname = 0; /* it's implicit */

    if (tor_gethostname(hostname, sizeof(hostname)) < 0) {
      log_fn(warn_severity, LD_NET,"Error obtaining local hostname");
      return -1;
    }
    log_debug(LD_CONFIG, "Guessed local host name as '%s'", hostname);
  }

  /*
   * Step two: Now that we know 'hostname', parse it or resolve it. If
   * it doesn't parse or resolve, look at the interface address. Set 'addr'
   * to be our (host-order) 32-bit answer.
   */

  if (tor_inet_aton(hostname, &in) == 0) {
    /* then we have to resolve it */
    explicit_ip = 0;
    if (tor_lookup_hostname(hostname, &addr)) { /* failed to resolve */
      uint32_t interface_ip; /* host order */

      if (explicit_hostname) {
        log_fn(warn_severity, LD_CONFIG,
               "Could not resolve local Address '%s'. Failing.", hostname);
        return -1;
      }
      log_fn(notice_severity, LD_CONFIG,
             "Could not resolve guessed local hostname '%s'. "
             "Trying something else.", hostname);
      if (get_interface_address(warn_severity, &interface_ip)) {
        log_fn(warn_severity, LD_CONFIG,
               "Could not get local interface IP address. Failing.");
        return -1;
      }
      from_interface = 1;
      addr = interface_ip;
      log_fn(notice_severity, LD_CONFIG, "Learned IP address '%s' for "
             "local interface. Using that.", fmt_addr32(addr));
      strlcpy(hostname, "<guessed from interfaces>", sizeof(hostname));
    } else { /* resolved hostname into addr */
      tor_addr_from_ipv4h(&myaddr, addr);

      if (!explicit_hostname &&
          tor_addr_is_internal(&myaddr, 0)) {
        tor_addr_t interface_ip;

        log_fn(notice_severity, LD_CONFIG, "Guessed local hostname '%s' "
               "resolves to a private IP address (%s). Trying something "
               "else.", hostname, fmt_addr32(addr));

        if (get_interface_address6(warn_severity, AF_INET, &interface_ip)<0) {
          log_fn(warn_severity, LD_CONFIG,
                 "Could not get local interface IP address. Too bad.");
        } else if (tor_addr_is_internal(&interface_ip, 0)) {
          log_fn(notice_severity, LD_CONFIG,
                 "Interface IP address '%s' is a private address too. "
                 "Ignoring.", fmt_addr(&interface_ip));
        } else {
          from_interface = 1;
          addr = tor_addr_to_ipv4h(&interface_ip);
          log_fn(notice_severity, LD_CONFIG,
                 "Learned IP address '%s' for local interface."
                 " Using that.", fmt_addr32(addr));
          strlcpy(hostname, "<guessed from interfaces>", sizeof(hostname));
        }
      }
    }
  } else {
    addr = ntohl(in.s_addr); /* set addr so that addr_string is not
                              * illformed */
  }

  /*
   * Step three: Check whether 'addr' is an internal IP address, and error
   * out if it is and we don't want that.
   */

  tor_addr_from_ipv4h(&myaddr,addr);

  addr_string = tor_dup_ip(addr);
  if (tor_addr_is_internal(&myaddr, 0)) {
    /* make sure we're ok with publishing an internal IP */
    if (using_default_dir_authorities(options)) {
      /* if they are using the default authorities, disallow internal IPs
       * always. */
      log_fn(warn_severity, LD_CONFIG,
             "Address '%s' resolves to private IP address '%s'. "
             "Tor servers that use the default DirAuthorities must have "
             "public IP addresses.", hostname, addr_string);
      tor_free(addr_string);
      return -1;
    }
    if (!explicit_ip) {
      /* even if they've set their own authorities, require an explicit IP if
       * they're using an internal address. */
      log_fn(warn_severity, LD_CONFIG, "Address '%s' resolves to private "
             "IP address '%s'. Please set the Address config option to be "
             "the IP address you want to use.", hostname, addr_string);
      tor_free(addr_string);
      return -1;
    }
  }

  /*
   * Step four: We have a winner! 'addr' is our answer for sure, and
   * 'addr_string' is its string form. Fill out the various fields to
   * say how we decided it.
   */

  log_debug(LD_CONFIG, "Resolved Address to '%s'.", addr_string);

  if (explicit_ip) {
    method_used = "CONFIGURED";
    hostname_used = NULL;
  } else if (explicit_hostname) {
    method_used = "RESOLVED";
    hostname_used = hostname;
  } else if (from_interface) {
    method_used = "INTERFACE";
    hostname_used = NULL;
  } else {
    method_used = "GETHOSTNAME";
    hostname_used = hostname;
  }

  *addr_out = addr;
  if (method_out)
    *method_out = method_used;
  if (hostname_out)
    *hostname_out = hostname_used ? tor_strdup(hostname_used) : NULL;

  /*
   * Step five: Check if the answer has changed since last time (or if
   * there was no last time), and if so call various functions to keep
   * us up-to-date.
   */

  if (last_resolved_addr && last_resolved_addr != *addr_out) {
    /* Leave this as a notice, regardless of the requested severity,
     * at least until dynamic IP address support becomes bulletproof. */
    log_notice(LD_NET,
               "Your IP address seems to have changed to %s "
               "(METHOD=%s%s%s). Updating.",
               addr_string, method_used,
               hostname_used ? " HOSTNAME=" : "",
               hostname_used ? hostname_used : "");
    ip_address_changed(0);
  }

  if (last_resolved_addr != *addr_out) {
    control_event_server_status(LOG_NOTICE,
                                "EXTERNAL_ADDRESS ADDRESS=%s METHOD=%s%s%s",
                                addr_string, method_used,
                                hostname_used ? " HOSTNAME=" : "",
                                hostname_used ? hostname_used : "");
  }
  last_resolved_addr = *addr_out;

  /*
   * And finally, clean up and return success.
   */

  tor_free(addr_string);
  return 0;
}

/** Return true iff <b>addr</b> is judged to be on the same network as us, or
 * on a private network.
 */
MOCK_IMPL(int,
is_local_addr, (const tor_addr_t *addr))
{
  if (tor_addr_is_internal(addr, 0))
    return 1;
  /* Check whether ip is on the same /24 as we are. */
  if (get_options()->EnforceDistinctSubnets == 0)
    return 0;
  if (tor_addr_family(addr) == AF_INET) {
    uint32_t ip = tor_addr_to_ipv4h(addr);

    /* It's possible that this next check will hit before the first time
     * resolve_my_address actually succeeds.  (For clients, it is likely that
     * resolve_my_address will never be called at all).  In those cases,
     * last_resolved_addr will be 0, and so checking to see whether ip is on
     * the same /24 as last_resolved_addr will be the same as checking whether
     * it was on net 0, which is already done by tor_addr_is_internal.
     */
    if ((last_resolved_addr & (uint32_t)0xffffff00ul)
        == (ip & (uint32_t)0xffffff00ul))
      return 1;
  }
  return 0;
}

/** Return a new empty or_options_t.  Used for testing. */
or_options_t *
options_new(void)
{
  return config_new(&options_format);
}

/** Set <b>options</b> to hold reasonable defaults for most options.
 * Each option defaults to zero. */
void
options_init(or_options_t *options)
{
  config_init(&options_format, options);
}

/** Return a string containing a possible configuration file that would give
 * the configuration in <b>options</b>.  If <b>minimal</b> is true, do not
 * include options that are the same as Tor's defaults.
 */
char *
options_dump(const or_options_t *options, int how_to_dump)
{
  const or_options_t *use_defaults;
  int minimal;
  switch (how_to_dump) {
    case OPTIONS_DUMP_MINIMAL:
      use_defaults = global_default_options;
      minimal = 1;
      break;
    case OPTIONS_DUMP_DEFAULTS:
      use_defaults = NULL;
      minimal = 1;
      break;
    case OPTIONS_DUMP_ALL:
      use_defaults = NULL;
      minimal = 0;
      break;
    default:
      log_warn(LD_BUG, "Bogus value for how_to_dump==%d", how_to_dump);
      return NULL;
  }

  return config_dump(&options_format, use_defaults, options, minimal, 0);
}

/** Return 0 if every element of sl is a string holding a decimal
 * representation of a port number, or if sl is NULL.
 * Otherwise set *msg and return -1. */
static int
validate_ports_csv(smartlist_t *sl, const char *name, char **msg)
{
  int i;
  tor_assert(name);

  if (!sl)
    return 0;

  SMARTLIST_FOREACH(sl, const char *, cp,
  {
    i = atoi(cp);
    if (i < 1 || i > 65535) {
      tor_asprintf(msg, "Port '%s' out of range in %s", cp, name);
      return -1;
    }
  });
  return 0;
}

/** If <b>value</b> exceeds ROUTER_MAX_DECLARED_BANDWIDTH, write
 * a complaint into *<b>msg</b> using string <b>desc</b>, and return -1.
 * Else return 0.
 */
static int
ensure_bandwidth_cap(uint64_t *value, const char *desc, char **msg)
{
  if (*value > ROUTER_MAX_DECLARED_BANDWIDTH) {
    /* This handles an understandable special case where somebody says "2gb"
     * whereas our actual maximum is 2gb-1 (INT_MAX) */
    --*value;
  }
  if (*value > ROUTER_MAX_DECLARED_BANDWIDTH) {
    tor_asprintf(msg, "%s ("U64_FORMAT") must be at most %d",
                 desc, U64_PRINTF_ARG(*value),
                 ROUTER_MAX_DECLARED_BANDWIDTH);
    return -1;
  }
  return 0;
}

/** Parse an authority type from <b>options</b>-\>PublishServerDescriptor
 * and write it to <b>options</b>-\>PublishServerDescriptor_. Treat "1"
 * as "v3" unless BridgeRelay is 1, in which case treat it as "bridge".
 * Treat "0" as "".
 * Return 0 on success or -1 if not a recognized authority type (in which
 * case the value of PublishServerDescriptor_ is undefined). */
static int
compute_publishserverdescriptor(or_options_t *options)
{
  smartlist_t *list = options->PublishServerDescriptor;
  dirinfo_type_t *auth = &options->PublishServerDescriptor_;
  *auth = NO_DIRINFO;
  if (!list) /* empty list, answer is none */
    return 0;
  SMARTLIST_FOREACH_BEGIN(list, const char *, string) {
    if (!strcasecmp(string, "v1"))
      log_warn(LD_CONFIG, "PublishServerDescriptor v1 has no effect, because "
                          "there are no v1 directory authorities anymore.");
    else if (!strcmp(string, "1"))
      if (options->BridgeRelay)
        *auth |= BRIDGE_DIRINFO;
      else
        *auth |= V3_DIRINFO;
    else if (!strcasecmp(string, "v2"))
      log_warn(LD_CONFIG, "PublishServerDescriptor v2 has no effect, because "
                          "there are no v2 directory authorities anymore.");
    else if (!strcasecmp(string, "v3"))
      *auth |= V3_DIRINFO;
    else if (!strcasecmp(string, "bridge"))
      *auth |= BRIDGE_DIRINFO;
    else if (!strcasecmp(string, "hidserv"))
      log_warn(LD_CONFIG,
               "PublishServerDescriptor hidserv is invalid. See "
               "PublishHidServDescriptors.");
    else if (!strcasecmp(string, "") || !strcmp(string, "0"))
      /* no authority */;
    else
      return -1;
  } SMARTLIST_FOREACH_END(string);
  return 0;
}

/** Lowest allowable value for RendPostPeriod; if this is too low, hidden
 * services can overload the directory system. */
#define MIN_REND_POST_PERIOD (10*60)
#define MIN_REND_POST_PERIOD_TESTING (5)

/** Highest allowable value for CircuitsAvailableTimeout.
 * If this is too large, client connections will stay open for too long,
 * incurring extra padding overhead. */
#define MAX_CIRCS_AVAILABLE_TIME (24*60*60)

/** Highest allowable value for RendPostPeriod. */
#define MAX_DIR_PERIOD ((7*24*60*60)/2)

/** Lowest allowable value for MaxCircuitDirtiness; if this is too low, Tor
 * will generate too many circuits and potentially overload the network. */
#define MIN_MAX_CIRCUIT_DIRTINESS 10

/** Highest allowable value for MaxCircuitDirtiness: prevents time_t
 * overflows. */
#define MAX_MAX_CIRCUIT_DIRTINESS (30*24*60*60)

/** Lowest allowable value for CircuitStreamTimeout; if this is too low, Tor
 * will generate too many circuits and potentially overload the network. */
#define MIN_CIRCUIT_STREAM_TIMEOUT 10

/** Lowest recommended value for CircuitBuildTimeout; if it is set too low
 * and LearnCircuitBuildTimeout is off, the failure rate for circuit
 * construction may be very high.  In that case, if it is set below this
 * threshold emit a warning.
 * */
#define RECOMMENDED_MIN_CIRCUIT_BUILD_TIMEOUT (10)

static int
options_validate_cb(void *old_options, void *options, void *default_options,
                    int from_setconf, char **msg)
{
  in_option_validation = 1;
  int rv = options_validate(old_options, options, default_options,
                          from_setconf, msg);
  in_option_validation = 0;
  return rv;
}

#define REJECT(arg) \
  STMT_BEGIN *msg = tor_strdup(arg); return -1; STMT_END
#if defined(__GNUC__) && __GNUC__ <= 3
#define COMPLAIN(args...) \
  STMT_BEGIN log_warn(LD_CONFIG, args); STMT_END
#else
#define COMPLAIN(args, ...)                                     \
  STMT_BEGIN log_warn(LD_CONFIG, args, ##__VA_ARGS__); STMT_END
#endif

/** Log a warning message iff <b>filepath</b> is not absolute.
 * Warning message must contain option name <b>option</b> and
 * an absolute path that <b>filepath</b> will resolve to.
 *
 * In case <b>filepath</b> is absolute, do nothing.
 *
 * Return 1 if there were relative paths; 0 otherwise.
 */
static int
warn_if_option_path_is_relative(const char *option,
                                char *filepath)
{
  if (filepath && path_is_relative(filepath)) {
    char *abs_path = make_path_absolute(filepath);
    COMPLAIN("Path for %s (%s) is relative and will resolve to %s."
             " Is this what you wanted?", option, filepath, abs_path);
    tor_free(abs_path);
    return 1;
  }
  return 0;
}

/** Scan <b>options</b> for occurances of relative file/directory
 * path and log a warning whenever it is found.
 *
 * Return 1 if there were relative paths; 0 otherwise.
 */
static int
warn_about_relative_paths(or_options_t *options)
{
  tor_assert(options);
  int n = 0;

  n += warn_if_option_path_is_relative("CookieAuthFile",
                                       options->CookieAuthFile);
  n += warn_if_option_path_is_relative("ExtORPortCookieAuthFile",
                                       options->ExtORPortCookieAuthFile);
  n += warn_if_option_path_is_relative("DirPortFrontPage",
                                       options->DirPortFrontPage);
  n += warn_if_option_path_is_relative("V3BandwidthsFile",
                                       options->V3BandwidthsFile);
  n += warn_if_option_path_is_relative("ControlPortWriteToFile",
                                       options->ControlPortWriteToFile);
  n += warn_if_option_path_is_relative("GeoIPFile",options->GeoIPFile);
  n += warn_if_option_path_is_relative("GeoIPv6File",options->GeoIPv6File);
  n += warn_if_option_path_is_relative("Log",options->DebugLogFile);
  n += warn_if_option_path_is_relative("AccelDir",options->AccelDir);
  n += warn_if_option_path_is_relative("DataDirectory",options->DataDirectory);
  n += warn_if_option_path_is_relative("PidFile",options->PidFile);

  for (config_line_t *hs_line = options->RendConfigLines; hs_line;
       hs_line = hs_line->next) {
    if (!strcasecmp(hs_line->key, "HiddenServiceDir"))
      n += warn_if_option_path_is_relative("HiddenServiceDir",hs_line->value);
  }
  return n != 0;
}

/* Validate options related to the scheduler. From the Schedulers list, the
 * SchedulerTypes_ list is created with int values so once we select the
 * scheduler, which can happen anytime at runtime, we don't have to parse
 * strings and thus be quick.
 *
 * Return 0 on success else -1 and msg is set with an error message. */
static int
options_validate_scheduler(or_options_t *options, char **msg)
{
  tor_assert(options);
  tor_assert(msg);

  if (!options->Schedulers || smartlist_len(options->Schedulers) == 0) {
    REJECT("Empty Schedulers list. Either remove the option so the defaults "
           "can be used or set at least one value.");
  }
  /* Ok, we do have scheduler types, validate them. */
  options->SchedulerTypes_ = smartlist_new();
  SMARTLIST_FOREACH_BEGIN(options->Schedulers, const char *, type) {
    int *sched_type;
    if (!strcasecmp("KISTLite", type)) {
      sched_type = tor_malloc_zero(sizeof(int));
      *sched_type = SCHEDULER_KIST_LITE;
      smartlist_add(options->SchedulerTypes_, sched_type);
    } else if (!strcasecmp("KIST", type)) {
      sched_type = tor_malloc_zero(sizeof(int));
      *sched_type = SCHEDULER_KIST;
      smartlist_add(options->SchedulerTypes_, sched_type);
    } else if (!strcasecmp("Vanilla", type)) {
      sched_type = tor_malloc_zero(sizeof(int));
      *sched_type = SCHEDULER_VANILLA;
      smartlist_add(options->SchedulerTypes_, sched_type);
    } else {
      tor_asprintf(msg, "Unknown type %s in option Schedulers. "
                        "Possible values are KIST, KISTLite and Vanilla.",
                   escaped(type));
      return -1;
    }
  } SMARTLIST_FOREACH_END(type);

  if (options->KISTSockBufSizeFactor < 0) {
    REJECT("KISTSockBufSizeFactor must be at least 0");
  }

  /* Don't need to validate that the Interval is less than anything because
   * zero is valid and all negative values are valid. */
  if (options->KISTSchedRunInterval > KIST_SCHED_RUN_INTERVAL_MAX) {
    tor_asprintf(msg, "KISTSchedRunInterval must not be more than %d (ms)",
                 KIST_SCHED_RUN_INTERVAL_MAX);
    return -1;
  }

  return 0;
}

/* Validate options related to single onion services.
 * Modifies some options that are incompatible with single onion services.
 * On failure returns -1, and sets *msg to an error string.
 * Returns 0 on success. */
STATIC int
options_validate_single_onion(or_options_t *options, char **msg)
{
  /* The two single onion service options must have matching values. */
  if (options->HiddenServiceSingleHopMode &&
      !options->HiddenServiceNonAnonymousMode) {
    REJECT("HiddenServiceSingleHopMode does not provide any server anonymity. "
           "It must be used with HiddenServiceNonAnonymousMode set to 1.");
  }
  if (options->HiddenServiceNonAnonymousMode &&
      !options->HiddenServiceSingleHopMode) {
    REJECT("HiddenServiceNonAnonymousMode does not provide any server "
           "anonymity. It must be used with HiddenServiceSingleHopMode set to "
           "1.");
  }

  /* Now that we've checked that the two options are consistent, we can safely
   * call the rend_service_* functions that abstract these options. */

  /* If you run an anonymous client with an active Single Onion service, the
   * client loses anonymity. */
  const int client_port_set = (options->SocksPort_set ||
                               options->TransPort_set ||
                               options->NATDPort_set ||
                               options->DNSPort_set ||
                               options->HTTPTunnelPort_set);
  if (rend_service_non_anonymous_mode_enabled(options) && client_port_set &&
      !options->Tor2webMode) {
    REJECT("HiddenServiceNonAnonymousMode is incompatible with using Tor as "
           "an anonymous client. Please set Socks/Trans/NATD/DNSPort to 0, or "
           "revert HiddenServiceNonAnonymousMode to 0.");
  }

  /* If you run a hidden service in non-anonymous mode, the hidden service
   * loses anonymity, even if SOCKSPort / Tor2web mode isn't used. */
  if (!rend_service_non_anonymous_mode_enabled(options) &&
      options->RendConfigLines && options->Tor2webMode) {
    REJECT("Non-anonymous (Tor2web) mode is incompatible with using Tor as a "
           "hidden service. Please remove all HiddenServiceDir lines, or use "
           "a version of tor compiled without --enable-tor2web-mode, or use "
           "HiddenServiceNonAnonymousMode.");
  }

  if (rend_service_allow_non_anonymous_connection(options)
      && options->UseEntryGuards) {
    /* Single Onion services only use entry guards when uploading descriptors;
     * all other connections are one-hop. Further, Single Onions causes the
     * hidden service code to do things which break the path bias
     * detector, and it's far easier to turn off entry guards (and
     * thus the path bias detector with it) than to figure out how to
     * make path bias compatible with single onions.
     */
    log_notice(LD_CONFIG,
               "HiddenServiceSingleHopMode is enabled; disabling "
               "UseEntryGuards.");
    options->UseEntryGuards = 0;
  }

  return 0;
}

/** Return 0 if every setting in <b>options</b> is reasonable, is a
 * permissible transition from <b>old_options</b>, and none of the
 * testing-only settings differ from <b>default_options</b> unless in
 * testing mode.  Else return -1.  Should have no side effects, except for
 * normalizing the contents of <b>options</b>.
 *
 * On error, tor_strdup an error explanation into *<b>msg</b>.
 *
 * XXX
 * If <b>from_setconf</b>, we were called by the controller, and our
 * Log line should stay empty. If it's 0, then give us a default log
 * if there are no logs defined.
 */
STATIC int
options_validate(or_options_t *old_options, or_options_t *options,
                 or_options_t *default_options, int from_setconf, char **msg)
{
  int i;
  config_line_t *cl;
  const char *uname = get_uname();
  int n_ports=0;
  int world_writable_control_socket=0;

  tor_assert(msg);
  *msg = NULL;

  if (parse_ports(options, 1, msg, &n_ports,
                  &world_writable_control_socket) < 0)
    return -1;

  /* Set UseEntryGuards from the configured value, before we check it below.
   * We change UseEntryGuards when it's incompatible with other options,
   * but leave UseEntryGuards_option with the original value.
   * Always use the value of UseEntryGuards, not UseEntryGuards_option. */
  options->UseEntryGuards = options->UseEntryGuards_option;

  if (warn_about_relative_paths(options) && options->RunAsDaemon) {
    REJECT("You have specified at least one relative path (see above) "
           "with the RunAsDaemon option. RunAsDaemon is not compatible "
           "with relative paths.");
  }

  if (server_mode(options) &&
      (!strcmpstart(uname, "Windows 95") ||
       !strcmpstart(uname, "Windows 98") ||
       !strcmpstart(uname, "Windows Me"))) {
    log_warn(LD_CONFIG, "Tor is running as a server, but you are "
        "running %s; this probably won't work. See "
        "https://www.torproject.org/docs/faq.html#BestOSForRelay "
        "for details.", uname);
  }

  if (parse_outbound_addresses(options, 1, msg) < 0)
    return -1;

  if (validate_data_directory(options)<0)
    REJECT("Invalid DataDirectory");

  if (options->Nickname == NULL) {
    if (server_mode(options)) {
        options->Nickname = tor_strdup(UNNAMED_ROUTER_NICKNAME);
    }
  } else {
    if (!is_legal_nickname(options->Nickname)) {
      tor_asprintf(msg,
          "Nickname '%s', nicknames must be between 1 and 19 characters "
          "inclusive, and must contain only the characters [a-zA-Z0-9].",
          options->Nickname);
      return -1;
    }
  }

  if (server_mode(options) && !options->ContactInfo)
    log_notice(LD_CONFIG, "Your ContactInfo config option is not set. "
        "Please consider setting it, so we can contact you if your server is "
        "misconfigured or something else goes wrong.");

  /* Special case on first boot if no Log options are given. */
  if (!options->Logs && !options->RunAsDaemon && !from_setconf) {
    if (quiet_level == 0)
        config_line_append(&options->Logs, "Log", "notice stdout");
    else if (quiet_level == 1)
        config_line_append(&options->Logs, "Log", "warn stdout");
  }

  /* Validate the tor_log(s) */
  if (options_init_logs(old_options, options, 1)<0)
    REJECT("Failed to validate Log options. See logs for details.");

  if (authdir_mode(options)) {
    /* confirm that our address isn't broken, so we can complain now */
    uint32_t tmp;
    if (resolve_my_address(LOG_WARN, options, &tmp, NULL, NULL) < 0)
      REJECT("Failed to resolve/guess local address. See logs for details.");
  }

  if (server_mode(options) && options->RendConfigLines)
    log_warn(LD_CONFIG,
        "Tor is currently configured as a relay and a hidden service. "
        "That's not very secure: you should probably run your hidden service "
        "in a separate Tor process, at least -- see "
        "https://trac.torproject.org/8742");

  /* XXXX require that the only port not be DirPort? */
  /* XXXX require that at least one port be listened-upon. */
  if (n_ports == 0 && !options->RendConfigLines)
    log_warn(LD_CONFIG,
        "SocksPort, TransPort, NATDPort, DNSPort, and ORPort are all "
        "undefined, and there aren't any hidden services configured.  "
        "Tor will still run, but probably won't do anything.");

  options->TransProxyType_parsed = TPT_DEFAULT;
#ifdef USE_TRANSPARENT
  if (options->TransProxyType) {
    if (!strcasecmp(options->TransProxyType, "default")) {
      options->TransProxyType_parsed = TPT_DEFAULT;
    } else if (!strcasecmp(options->TransProxyType, "pf-divert")) {
#if !defined(OpenBSD) && !defined( DARWIN )
      /* Later versions of OS X have pf */
      REJECT("pf-divert is a OpenBSD-specific "
             "and OS X/Darwin-specific feature.");
#else
      options->TransProxyType_parsed = TPT_PF_DIVERT;
#endif
    } else if (!strcasecmp(options->TransProxyType, "tproxy")) {
#if !defined(__linux__)
      REJECT("TPROXY is a Linux-specific feature.");
#else
      options->TransProxyType_parsed = TPT_TPROXY;
#endif
    } else if (!strcasecmp(options->TransProxyType, "ipfw")) {
#ifndef KERNEL_MAY_SUPPORT_IPFW
      /* Earlier versions of OS X have ipfw */
      REJECT("ipfw is a FreeBSD-specific "
             "and OS X/Darwin-specific feature.");
#else
      options->TransProxyType_parsed = TPT_IPFW;
#endif
    } else {
      REJECT("Unrecognized value for TransProxyType");
    }

    if (strcasecmp(options->TransProxyType, "default") &&
        !options->TransPort_set) {
      REJECT("Cannot use TransProxyType without any valid TransPort.");
    }
  }
#else
  if (options->TransPort_set)
    REJECT("TransPort is disabled in this build.");
#endif

  if (options->TokenBucketRefillInterval <= 0
      || options->TokenBucketRefillInterval > 1000) {
    REJECT("TokenBucketRefillInterval must be between 1 and 1000 inclusive.");
  }

  if (options->ExcludeExitNodes || options->ExcludeNodes) {
    options->ExcludeExitNodesUnion_ = routerset_new();
    routerset_union(options->ExcludeExitNodesUnion_,options->ExcludeExitNodes);
    routerset_union(options->ExcludeExitNodesUnion_,options->ExcludeNodes);
  }

  if (options->NodeFamilies) {
    options->NodeFamilySets = smartlist_new();
    for (cl = options->NodeFamilies; cl; cl = cl->next) {
      routerset_t *rs = routerset_new();
      if (routerset_parse(rs, cl->value, cl->key) == 0) {
        smartlist_add(options->NodeFamilySets, rs);
      } else {
        routerset_free(rs);
      }
    }
  }

  if (options->ExcludeNodes && options->StrictNodes) {
    COMPLAIN("You have asked to exclude certain relays from all positions "
             "in your circuits. Expect hidden services and other Tor "
             "features to be broken in unpredictable ways.");
  }

  for (cl = options->RecommendedPackages; cl; cl = cl->next) {
    if (! validate_recommended_package_line(cl->value)) {
      log_warn(LD_CONFIG, "Invalid RecommendedPackage line %s will be ignored",
               escaped(cl->value));
    }
  }

  if (options->AuthoritativeDir) {
    if (!options->ContactInfo && !options->TestingTorNetwork)
      REJECT("Authoritative directory servers must set ContactInfo");
    if (!options->RecommendedClientVersions)
      options->RecommendedClientVersions =
        config_lines_dup(options->RecommendedVersions);
    if (!options->RecommendedServerVersions)
      options->RecommendedServerVersions =
        config_lines_dup(options->RecommendedVersions);
    if (options->VersioningAuthoritativeDir &&
        (!options->RecommendedClientVersions ||
         !options->RecommendedServerVersions))
      REJECT("Versioning authoritative dir servers must set "
             "Recommended*Versions.");
    if (options->UseEntryGuards) {
      log_info(LD_CONFIG, "Authoritative directory servers can't set "
               "UseEntryGuards. Disabling.");
      options->UseEntryGuards = 0;
    }
    if (!options->DownloadExtraInfo && authdir_mode_v3(options)) {
      log_info(LD_CONFIG, "Authoritative directories always try to download "
               "extra-info documents. Setting DownloadExtraInfo.");
      options->DownloadExtraInfo = 1;
    }
    if (!(options->BridgeAuthoritativeDir ||
          options->V3AuthoritativeDir))
      REJECT("AuthoritativeDir is set, but none of "
             "(Bridge/V3)AuthoritativeDir is set.");
    /* If we have a v3bandwidthsfile and it's broken, complain on startup */
    if (options->V3BandwidthsFile && !old_options) {
      dirserv_read_measured_bandwidths(options->V3BandwidthsFile, NULL);
    }
    /* same for guardfraction file */
    if (options->GuardfractionFile && !old_options) {
      dirserv_read_guardfraction_file(options->GuardfractionFile, NULL);
    }
  }

  if (options->AuthoritativeDir && !options->DirPort_set)
    REJECT("Running as authoritative directory, but no DirPort set.");

  if (options->AuthoritativeDir && !options->ORPort_set)
    REJECT("Running as authoritative directory, but no ORPort set.");

  if (options->AuthoritativeDir && options->ClientOnly)
    REJECT("Running as authoritative directory, but ClientOnly also set.");

  if (options->FetchDirInfoExtraEarly && !options->FetchDirInfoEarly)
    REJECT("FetchDirInfoExtraEarly requires that you also set "
           "FetchDirInfoEarly");

  if (options->ConnLimit <= 0) {
    tor_asprintf(msg,
        "ConnLimit must be greater than 0, but was set to %d",
        options->ConnLimit);
    return -1;
  }

  if (options->PathsNeededToBuildCircuits >= 0.0) {
    if (options->PathsNeededToBuildCircuits < 0.25) {
      log_warn(LD_CONFIG, "PathsNeededToBuildCircuits is too low. Increasing "
               "to 0.25");
      options->PathsNeededToBuildCircuits = 0.25;
    } else if (options->PathsNeededToBuildCircuits > 0.95) {
      log_warn(LD_CONFIG, "PathsNeededToBuildCircuits is too high. Decreasing "
               "to 0.95");
      options->PathsNeededToBuildCircuits = 0.95;
    }
  }

  if (options->MaxClientCircuitsPending <= 0 ||
      options->MaxClientCircuitsPending > MAX_MAX_CLIENT_CIRCUITS_PENDING) {
    tor_asprintf(msg,
                 "MaxClientCircuitsPending must be between 1 and %d, but "
                 "was set to %d", MAX_MAX_CLIENT_CIRCUITS_PENDING,
                 options->MaxClientCircuitsPending);
    return -1;
  }

  if (validate_ports_csv(options->FirewallPorts, "FirewallPorts", msg) < 0)
    return -1;

  if (validate_ports_csv(options->LongLivedPorts, "LongLivedPorts", msg) < 0)
    return -1;

  if (validate_ports_csv(options->RejectPlaintextPorts,
                         "RejectPlaintextPorts", msg) < 0)
    return -1;

  if (validate_ports_csv(options->WarnPlaintextPorts,
                         "WarnPlaintextPorts", msg) < 0)
    return -1;

  if (options->FascistFirewall && !options->ReachableAddresses) {
    if (options->FirewallPorts && smartlist_len(options->FirewallPorts)) {
      /* We already have firewall ports set, so migrate them to
       * ReachableAddresses, which will set ReachableORAddresses and
       * ReachableDirAddresses if they aren't set explicitly. */
      smartlist_t *instead = smartlist_new();
      config_line_t *new_line = tor_malloc_zero(sizeof(config_line_t));
      new_line->key = tor_strdup("ReachableAddresses");
      /* If we're configured with the old format, we need to prepend some
       * open ports. */
      SMARTLIST_FOREACH(options->FirewallPorts, const char *, portno,
      {
        int p = atoi(portno);
        if (p<0) continue;
        smartlist_add_asprintf(instead, "*:%d", p);
      });
      new_line->value = smartlist_join_strings(instead,",",0,NULL);
      /* These have been deprecated since 0.1.1.5-alpha-cvs */
      log_notice(LD_CONFIG,
          "Converting FascistFirewall and FirewallPorts "
          "config options to new format: \"ReachableAddresses %s\"",
          new_line->value);
      options->ReachableAddresses = new_line;
      SMARTLIST_FOREACH(instead, char *, cp, tor_free(cp));
      smartlist_free(instead);
    } else {
      /* We do not have FirewallPorts set, so add 80 to
       * ReachableDirAddresses, and 443 to ReachableORAddresses. */
      if (!options->ReachableDirAddresses) {
        config_line_t *new_line = tor_malloc_zero(sizeof(config_line_t));
        new_line->key = tor_strdup("ReachableDirAddresses");
        new_line->value = tor_strdup("*:80");
        options->ReachableDirAddresses = new_line;
        log_notice(LD_CONFIG, "Converting FascistFirewall config option "
            "to new format: \"ReachableDirAddresses *:80\"");
      }
      if (!options->ReachableORAddresses) {
        config_line_t *new_line = tor_malloc_zero(sizeof(config_line_t));
        new_line->key = tor_strdup("ReachableORAddresses");
        new_line->value = tor_strdup("*:443");
        options->ReachableORAddresses = new_line;
        log_notice(LD_CONFIG, "Converting FascistFirewall config option "
            "to new format: \"ReachableORAddresses *:443\"");
      }
    }
  }

  /* Terminate Reachable*Addresses with reject *
   */
  for (i=0; i<3; i++) {
    config_line_t **linep =
      (i==0) ? &options->ReachableAddresses :
        (i==1) ? &options->ReachableORAddresses :
                 &options->ReachableDirAddresses;
    if (!*linep)
      continue;
    /* We need to end with a reject *:*, not an implicit accept *:* */
    for (;;) {
      linep = &((*linep)->next);
      if (!*linep) {
        *linep = tor_malloc_zero(sizeof(config_line_t));
        (*linep)->key = tor_strdup(
          (i==0) ?  "ReachableAddresses" :
            (i==1) ? "ReachableORAddresses" :
                     "ReachableDirAddresses");
        (*linep)->value = tor_strdup("reject *:*");
        break;
      }
    }
  }

  if ((options->ReachableAddresses ||
       options->ReachableORAddresses ||
       options->ReachableDirAddresses ||
       options->ClientUseIPv4 == 0) &&
      server_mode(options))
    REJECT("Servers must be able to freely connect to the rest "
           "of the Internet, so they must not set Reachable*Addresses "
           "or FascistFirewall or FirewallPorts or ClientUseIPv4 0.");

  if (options->UseBridges &&
      server_mode(options))
    REJECT("Servers must be able to freely connect to the rest "
           "of the Internet, so they must not set UseBridges.");

  /* If both of these are set, we'll end up with funny behavior where we
   * demand enough entrynodes be up and running else we won't build
   * circuits, yet we never actually use them. */
  if (options->UseBridges && options->EntryNodes)
    REJECT("You cannot set both UseBridges and EntryNodes.");

  /* If we have UseBridges as 1 and UseEntryGuards as 0, we end up bypassing
   * the use of bridges */
  if (options->UseBridges && !options->UseEntryGuards)
    REJECT("Setting UseBridges requires also setting UseEntryGuards.");

  options->MaxMemInQueues =
    compute_real_max_mem_in_queues(options->MaxMemInQueues_raw,
                                   server_mode(options));
  options->MaxMemInQueues_low_threshold = (options->MaxMemInQueues / 4) * 3;

  if (!options->SafeLogging ||
      !strcasecmp(options->SafeLogging, "0")) {
    options->SafeLogging_ = SAFELOG_SCRUB_NONE;
  } else if (!strcasecmp(options->SafeLogging, "relay")) {
    options->SafeLogging_ = SAFELOG_SCRUB_RELAY;
  } else if (!strcasecmp(options->SafeLogging, "1")) {
    options->SafeLogging_ = SAFELOG_SCRUB_ALL;
  } else {
    tor_asprintf(msg,
                     "Unrecognized value '%s' in SafeLogging",
                     escaped(options->SafeLogging));
    return -1;
  }

  if (compute_publishserverdescriptor(options) < 0) {
    tor_asprintf(msg, "Unrecognized value in PublishServerDescriptor");
    return -1;
  }

  if ((options->BridgeRelay
        || options->PublishServerDescriptor_ & BRIDGE_DIRINFO)
      && (options->PublishServerDescriptor_ & V3_DIRINFO)) {
    REJECT("Bridges are not supposed to publish router descriptors to the "
           "directory authorities. Please correct your "
           "PublishServerDescriptor line.");
  }

  if (options->BridgeRelay && options->DirPort_set) {
    log_warn(LD_CONFIG, "Can't set a DirPort on a bridge relay; disabling "
             "DirPort");
    config_free_lines(options->DirPort_lines);
    options->DirPort_lines = NULL;
    options->DirPort_set = 0;
  }

  if (server_mode(options) && options->ConnectionPadding != -1) {
    REJECT("Relays must use 'auto' for the ConnectionPadding setting.");
  }

  if (server_mode(options) && options->ReducedConnectionPadding != 0) {
    REJECT("Relays cannot set ReducedConnectionPadding. ");
  }

  if (options->MinUptimeHidServDirectoryV2 < 0) {
    log_warn(LD_CONFIG, "MinUptimeHidServDirectoryV2 option must be at "
                        "least 0 seconds. Changing to 0.");
    options->MinUptimeHidServDirectoryV2 = 0;
  }

  const int min_rendpostperiod =
    options->TestingTorNetwork ?
    MIN_REND_POST_PERIOD_TESTING : MIN_REND_POST_PERIOD;
  if (options->RendPostPeriod < min_rendpostperiod) {
    log_warn(LD_CONFIG, "RendPostPeriod option is too short; "
             "raising to %d seconds.", min_rendpostperiod);
    options->RendPostPeriod = min_rendpostperiod;;
  }

  if (options->RendPostPeriod > MAX_DIR_PERIOD) {
    log_warn(LD_CONFIG, "RendPostPeriod is too large; clipping to %ds.",
             MAX_DIR_PERIOD);
    options->RendPostPeriod = MAX_DIR_PERIOD;
  }

  /* Check the Single Onion Service options */
  if (options_validate_single_onion(options, msg) < 0)
    return -1;

  if (options->CircuitsAvailableTimeout > MAX_CIRCS_AVAILABLE_TIME) {
    // options_t is immutable for new code (the above code is older),
    // so just make the user fix the value themselves rather than
    // silently keep a shadow value lower than what they asked for.
    REJECT("CircuitsAvailableTimeout is too large. Max is 24 hours.");
  }

#ifdef ENABLE_TOR2WEB_MODE
  if (options->Tor2webMode && options->UseEntryGuards) {
    /* tor2web mode clients do not (and should not) use entry guards
     * in any meaningful way.  Further, tor2web mode causes the hidden
     * service client code to do things which break the path bias
     * detector, and it's far easier to turn off entry guards (and
     * thus the path bias detector with it) than to figure out how to
     * make a piece of code which cannot possibly help tor2web mode
     * users compatible with tor2web mode.
     */
    log_notice(LD_CONFIG,
               "Tor2WebMode is enabled; disabling UseEntryGuards.");
    options->UseEntryGuards = 0;
  }
#endif

  if (options->Tor2webRendezvousPoints && !options->Tor2webMode) {
    REJECT("Tor2webRendezvousPoints cannot be set without Tor2webMode.");
  }

  if (options->EntryNodes && !options->UseEntryGuards) {
    REJECT("If EntryNodes is set, UseEntryGuards must be enabled.");
  }

  if (!(options->UseEntryGuards) &&
      (options->RendConfigLines != NULL) &&
      !rend_service_allow_non_anonymous_connection(options)) {
    log_warn(LD_CONFIG,
             "UseEntryGuards is disabled, but you have configured one or more "
             "hidden services on this Tor instance.  Your hidden services "
             "will be very easy to locate using a well-known attack -- see "
             "http://freehaven.net/anonbib/#hs-attack06 for details.");
  }

  if (options->EntryNodes &&
      routerset_is_list(options->EntryNodes) &&
      (routerset_len(options->EntryNodes) == 1) &&
      (options->RendConfigLines != NULL)) {
    tor_asprintf(msg,
             "You have one single EntryNodes and at least one hidden service "
             "configured. This is bad because it's very easy to locate your "
             "entry guard which can then lead to the deanonymization of your "
             "hidden service -- for more details, see "
             "https://trac.torproject.org/projects/tor/ticket/14917. "
             "For this reason, the use of one EntryNodes with an hidden "
             "service is prohibited until a better solution is found.");
    return -1;
  }

  /* Inform the hidden service operator that pinning EntryNodes can possibly
   * be harmful for the service anonymity. */
  if (options->EntryNodes &&
      routerset_is_list(options->EntryNodes) &&
      (options->RendConfigLines != NULL)) {
    log_warn(LD_CONFIG,
             "EntryNodes is set with multiple entries and at least one "
             "hidden service is configured. Pinning entry nodes can possibly "
             "be harmful to the service anonymity. Because of this, we "
             "recommend you either don't do that or make sure you know what "
             "you are doing. For more details, please look at "
             "https://trac.torproject.org/projects/tor/ticket/21155.");
  }

  /* Single Onion Services: non-anonymous hidden services */
  if (rend_service_non_anonymous_mode_enabled(options)) {
    log_warn(LD_CONFIG,
             "HiddenServiceNonAnonymousMode is set. Every hidden service on "
             "this tor instance is NON-ANONYMOUS. If "
             "the HiddenServiceNonAnonymousMode option is changed, Tor will "
             "refuse to launch hidden services from the same directories, to "
             "protect your anonymity against config errors. This setting is "
             "for experimental use only.");
  }

  if (!options->LearnCircuitBuildTimeout && options->CircuitBuildTimeout &&
      options->CircuitBuildTimeout < RECOMMENDED_MIN_CIRCUIT_BUILD_TIMEOUT) {
    log_warn(LD_CONFIG,
        "CircuitBuildTimeout is shorter (%d seconds) than the recommended "
        "minimum (%d seconds), and LearnCircuitBuildTimeout is disabled.  "
        "If tor isn't working, raise this value or enable "
        "LearnCircuitBuildTimeout.",
        options->CircuitBuildTimeout,
        RECOMMENDED_MIN_CIRCUIT_BUILD_TIMEOUT );
  } else if (!options->LearnCircuitBuildTimeout &&
             !options->CircuitBuildTimeout) {
    int severity = LOG_NOTICE;
    /* Be a little quieter if we've deliberately disabled
     * LearnCircuitBuildTimeout. */
    if (circuit_build_times_disabled_(options, 1)) {
      severity = LOG_INFO;
    }
    log_fn(severity, LD_CONFIG, "You disabled LearnCircuitBuildTimeout, but "
           "didn't specify a CircuitBuildTimeout. I'll pick a plausible "
           "default.");
  }

  if (options->PathBiasNoticeRate > 1.0) {
    tor_asprintf(msg,
              "PathBiasNoticeRate is too high. "
              "It must be between 0 and 1.0");
    return -1;
  }
  if (options->PathBiasWarnRate > 1.0) {
    tor_asprintf(msg,
              "PathBiasWarnRate is too high. "
              "It must be between 0 and 1.0");
    return -1;
  }
  if (options->PathBiasExtremeRate > 1.0) {
    tor_asprintf(msg,
              "PathBiasExtremeRate is too high. "
              "It must be between 0 and 1.0");
    return -1;
  }
  if (options->PathBiasNoticeUseRate > 1.0) {
    tor_asprintf(msg,
              "PathBiasNoticeUseRate is too high. "
              "It must be between 0 and 1.0");
    return -1;
  }
  if (options->PathBiasExtremeUseRate > 1.0) {
    tor_asprintf(msg,
              "PathBiasExtremeUseRate is too high. "
              "It must be between 0 and 1.0");
    return -1;
  }

  if (options->MaxCircuitDirtiness < MIN_MAX_CIRCUIT_DIRTINESS) {
    log_warn(LD_CONFIG, "MaxCircuitDirtiness option is too short; "
             "raising to %d seconds.", MIN_MAX_CIRCUIT_DIRTINESS);
    options->MaxCircuitDirtiness = MIN_MAX_CIRCUIT_DIRTINESS;
  }

  if (options->MaxCircuitDirtiness > MAX_MAX_CIRCUIT_DIRTINESS) {
    log_warn(LD_CONFIG, "MaxCircuitDirtiness option is too high; "
             "setting to %d days.", MAX_MAX_CIRCUIT_DIRTINESS/86400);
    options->MaxCircuitDirtiness = MAX_MAX_CIRCUIT_DIRTINESS;
  }

  if (options->CircuitStreamTimeout &&
      options->CircuitStreamTimeout < MIN_CIRCUIT_STREAM_TIMEOUT) {
    log_warn(LD_CONFIG, "CircuitStreamTimeout option is too short; "
             "raising to %d seconds.", MIN_CIRCUIT_STREAM_TIMEOUT);
    options->CircuitStreamTimeout = MIN_CIRCUIT_STREAM_TIMEOUT;
  }

  if (options->HeartbeatPeriod &&
      options->HeartbeatPeriod < MIN_HEARTBEAT_PERIOD) {
    log_warn(LD_CONFIG, "HeartbeatPeriod option is too short; "
             "raising to %d seconds.", MIN_HEARTBEAT_PERIOD);
    options->HeartbeatPeriod = MIN_HEARTBEAT_PERIOD;
  }

  if (options->KeepalivePeriod < 1)
    REJECT("KeepalivePeriod option must be positive.");

  if (options->PortForwarding && options->Sandbox) {
    REJECT("PortForwarding is not compatible with Sandbox; at most one can "
           "be set");
  }
  if (options->PortForwarding && options->NoExec) {
    COMPLAIN("Both PortForwarding and NoExec are set; PortForwarding will "
             "be ignored.");
  }

  if (ensure_bandwidth_cap(&options->BandwidthRate,
                           "BandwidthRate", msg) < 0)
    return -1;
  if (ensure_bandwidth_cap(&options->BandwidthBurst,
                           "BandwidthBurst", msg) < 0)
    return -1;
  if (ensure_bandwidth_cap(&options->MaxAdvertisedBandwidth,
                           "MaxAdvertisedBandwidth", msg) < 0)
    return -1;
  if (ensure_bandwidth_cap(&options->RelayBandwidthRate,
                           "RelayBandwidthRate", msg) < 0)
    return -1;
  if (ensure_bandwidth_cap(&options->RelayBandwidthBurst,
                           "RelayBandwidthBurst", msg) < 0)
    return -1;
  if (ensure_bandwidth_cap(&options->PerConnBWRate,
                           "PerConnBWRate", msg) < 0)
    return -1;
  if (ensure_bandwidth_cap(&options->PerConnBWBurst,
                           "PerConnBWBurst", msg) < 0)
    return -1;
  if (ensure_bandwidth_cap(&options->AuthDirFastGuarantee,
                           "AuthDirFastGuarantee", msg) < 0)
    return -1;
  if (ensure_bandwidth_cap(&options->AuthDirGuardBWGuarantee,
                           "AuthDirGuardBWGuarantee", msg) < 0)
    return -1;

  if (options->RelayBandwidthRate && !options->RelayBandwidthBurst)
    options->RelayBandwidthBurst = options->RelayBandwidthRate;
  if (options->RelayBandwidthBurst && !options->RelayBandwidthRate)
    options->RelayBandwidthRate = options->RelayBandwidthBurst;

  if (server_mode(options)) {
    const unsigned required_min_bw =
      public_server_mode(options) ?
       RELAY_REQUIRED_MIN_BANDWIDTH : BRIDGE_REQUIRED_MIN_BANDWIDTH;
    const char * const optbridge =
      public_server_mode(options) ? "" : "bridge ";
    if (options->BandwidthRate < required_min_bw) {
      tor_asprintf(msg,
                       "BandwidthRate is set to %d bytes/second. "
                       "For %sservers, it must be at least %u.",
                       (int)options->BandwidthRate, optbridge,
                       required_min_bw);
      return -1;
    } else if (options->MaxAdvertisedBandwidth <
               required_min_bw/2) {
      tor_asprintf(msg,
                       "MaxAdvertisedBandwidth is set to %d bytes/second. "
                       "For %sservers, it must be at least %u.",
                       (int)options->MaxAdvertisedBandwidth, optbridge,
                       required_min_bw/2);
      return -1;
    }
    if (options->RelayBandwidthRate &&
      options->RelayBandwidthRate < required_min_bw) {
      tor_asprintf(msg,
                       "RelayBandwidthRate is set to %d bytes/second. "
                       "For %sservers, it must be at least %u.",
                       (int)options->RelayBandwidthRate, optbridge,
                       required_min_bw);
      return -1;
    }
  }

  if (options->RelayBandwidthRate > options->RelayBandwidthBurst)
    REJECT("RelayBandwidthBurst must be at least equal "
           "to RelayBandwidthRate.");

  if (options->BandwidthRate > options->BandwidthBurst)
    REJECT("BandwidthBurst must be at least equal to BandwidthRate.");

  /* if they set relaybandwidth* really high but left bandwidth*
   * at the default, raise the defaults. */
  if (options->RelayBandwidthRate > options->BandwidthRate)
    options->BandwidthRate = options->RelayBandwidthRate;
  if (options->RelayBandwidthBurst > options->BandwidthBurst)
    options->BandwidthBurst = options->RelayBandwidthBurst;

  if (accounting_parse_options(options, 1)<0)
    REJECT("Failed to parse accounting options. See logs for details.");

  if (options->AccountingMax) {
    if (options->RendConfigLines && server_mode(options)) {
      log_warn(LD_CONFIG, "Using accounting with a hidden service and an "
               "ORPort is risky: your hidden service(s) and your public "
               "address will all turn off at the same time, which may alert "
               "observers that they are being run by the same party.");
    } else if (config_count_key(options->RendConfigLines,
                                "HiddenServiceDir") > 1) {
      log_warn(LD_CONFIG, "Using accounting with multiple hidden services is "
               "risky: they will all turn off at the same time, which may "
               "alert observers that they are being run by the same party.");
    }
  }

  options->AccountingRule = ACCT_MAX;
  if (options->AccountingRule_option) {
    if (!strcmp(options->AccountingRule_option, "sum"))
      options->AccountingRule = ACCT_SUM;
    else if (!strcmp(options->AccountingRule_option, "max"))
      options->AccountingRule = ACCT_MAX;
    else if (!strcmp(options->AccountingRule_option, "in"))
      options->AccountingRule = ACCT_IN;
    else if (!strcmp(options->AccountingRule_option, "out"))
      options->AccountingRule = ACCT_OUT;
    else
      REJECT("AccountingRule must be 'sum', 'max', 'in', or 'out'");
  }

  if (options->DirPort_set && !options->DirCache) {
    REJECT("DirPort configured but DirCache disabled. DirPort requires "
           "DirCache.");
  }

  if (options->BridgeRelay && !options->DirCache) {
    REJECT("We're a bridge but DirCache is disabled. BridgeRelay requires "
           "DirCache.");
  }

  if (server_mode(options)) {
    char *dircache_msg = NULL;
    if (have_enough_mem_for_dircache(options, 0, &dircache_msg)) {
      log_warn(LD_CONFIG, "%s", dircache_msg);
      tor_free(dircache_msg);
    }
  }

  if (options->HTTPProxy) { /* parse it now */
    if (tor_addr_port_lookup(options->HTTPProxy,
                        &options->HTTPProxyAddr, &options->HTTPProxyPort) < 0)
      REJECT("HTTPProxy failed to parse or resolve. Please fix.");
    if (options->HTTPProxyPort == 0) { /* give it a default */
      options->HTTPProxyPort = 80;
    }
  }

  if (options->HTTPProxyAuthenticator) {
    if (strlen(options->HTTPProxyAuthenticator) >= 512)
      REJECT("HTTPProxyAuthenticator is too long (>= 512 chars).");
  }

  if (options->HTTPSProxy) { /* parse it now */
    if (tor_addr_port_lookup(options->HTTPSProxy,
                        &options->HTTPSProxyAddr, &options->HTTPSProxyPort) <0)
      REJECT("HTTPSProxy failed to parse or resolve. Please fix.");
    if (options->HTTPSProxyPort == 0) { /* give it a default */
      options->HTTPSProxyPort = 443;
    }
  }

  if (options->HTTPSProxyAuthenticator) {
    if (strlen(options->HTTPSProxyAuthenticator) >= 512)
      REJECT("HTTPSProxyAuthenticator is too long (>= 512 chars).");
  }

  if (options->Socks4Proxy) { /* parse it now */
    if (tor_addr_port_lookup(options->Socks4Proxy,
                        &options->Socks4ProxyAddr,
                        &options->Socks4ProxyPort) <0)
      REJECT("Socks4Proxy failed to parse or resolve. Please fix.");
    if (options->Socks4ProxyPort == 0) { /* give it a default */
      options->Socks4ProxyPort = 1080;
    }
  }

  if (options->Socks5Proxy) { /* parse it now */
    if (tor_addr_port_lookup(options->Socks5Proxy,
                            &options->Socks5ProxyAddr,
                            &options->Socks5ProxyPort) <0)
      REJECT("Socks5Proxy failed to parse or resolve. Please fix.");
    if (options->Socks5ProxyPort == 0) { /* give it a default */
      options->Socks5ProxyPort = 1080;
    }
  }

  /* Check if more than one exclusive proxy type has been enabled. */
  if (!!options->Socks4Proxy + !!options->Socks5Proxy +
      !!options->HTTPSProxy > 1)
    REJECT("You have configured more than one proxy type. "
           "(Socks4Proxy|Socks5Proxy|HTTPSProxy)");

  /* Check if the proxies will give surprising behavior. */
  if (options->HTTPProxy && !(options->Socks4Proxy ||
                              options->Socks5Proxy ||
                              options->HTTPSProxy)) {
    log_warn(LD_CONFIG, "HTTPProxy configured, but no SOCKS proxy or "
             "HTTPS proxy configured. Watch out: this configuration will "
             "proxy unencrypted directory connections only.");
  }

  if (options->Socks5ProxyUsername) {
    size_t len;

    len = strlen(options->Socks5ProxyUsername);
    if (len < 1 || len > MAX_SOCKS5_AUTH_FIELD_SIZE)
      REJECT("Socks5ProxyUsername must be between 1 and 255 characters.");

    if (!options->Socks5ProxyPassword)
      REJECT("Socks5ProxyPassword must be included with Socks5ProxyUsername.");

    len = strlen(options->Socks5ProxyPassword);
    if (len < 1 || len > MAX_SOCKS5_AUTH_FIELD_SIZE)
      REJECT("Socks5ProxyPassword must be between 1 and 255 characters.");
  } else if (options->Socks5ProxyPassword)
    REJECT("Socks5ProxyPassword must be included with Socks5ProxyUsername.");

  if (options->HashedControlPassword) {
    smartlist_t *sl = decode_hashed_passwords(options->HashedControlPassword);
    if (!sl) {
      REJECT("Bad HashedControlPassword: wrong length or bad encoding");
    } else {
      SMARTLIST_FOREACH(sl, char*, cp, tor_free(cp));
      smartlist_free(sl);
    }
  }

  if (options->HashedControlSessionPassword) {
    smartlist_t *sl = decode_hashed_passwords(
                                  options->HashedControlSessionPassword);
    if (!sl) {
      REJECT("Bad HashedControlSessionPassword: wrong length or bad encoding");
    } else {
      SMARTLIST_FOREACH(sl, char*, cp, tor_free(cp));
      smartlist_free(sl);
    }
  }

  if (options->OwningControllerProcess) {
    const char *validate_pspec_msg = NULL;
    if (tor_validate_process_specifier(options->OwningControllerProcess,
                                       &validate_pspec_msg)) {
      tor_asprintf(msg, "Bad OwningControllerProcess: %s",
                   validate_pspec_msg);
      return -1;
    }
  }

  if ((options->ControlPort_set || world_writable_control_socket) &&
      !options->HashedControlPassword &&
      !options->HashedControlSessionPassword &&
      !options->CookieAuthentication) {
    log_warn(LD_CONFIG, "Control%s is %s, but no authentication method "
             "has been configured.  This means that any program on your "
             "computer can reconfigure your Tor.  That's bad!  You should "
             "upgrade your Tor controller as soon as possible.",
             options->ControlPort_set ? "Port" : "Socket",
             options->ControlPort_set ? "open" : "world writable");
  }

  if (options->CookieAuthFileGroupReadable && !options->CookieAuthFile) {
    log_warn(LD_CONFIG, "CookieAuthFileGroupReadable is set, but will have "
             "no effect: you must specify an explicit CookieAuthFile to "
             "have it group-readable.");
  }

  if (options->MyFamily_lines && options->BridgeRelay) {
    log_warn(LD_CONFIG, "Listing a family for a bridge relay is not "
             "supported: it can reveal bridge fingerprints to censors. "
             "You should also make sure you aren't listing this bridge's "
             "fingerprint in any other MyFamily.");
  }
  if (normalize_nickname_list(&options->MyFamily,
                              options->MyFamily_lines, "MyFamily", msg))
    return -1;
  for (cl = options->NodeFamilies; cl; cl = cl->next) {
    routerset_t *rs = routerset_new();
    if (routerset_parse(rs, cl->value, cl->key)) {
      routerset_free(rs);
      return -1;
    }
    routerset_free(rs);
  }

  if (validate_addr_policies(options, msg) < 0)
    return -1;

  /* If FallbackDir is set, we don't UseDefaultFallbackDirs */
  if (options->UseDefaultFallbackDirs && options->FallbackDir) {
    log_info(LD_CONFIG, "You have set UseDefaultFallbackDirs 1 and "
             "FallbackDir(s). Ignoring UseDefaultFallbackDirs, and "
             "using the FallbackDir(s) you have set.");
  }

  if (validate_dir_servers(options, old_options) < 0)
    REJECT("Directory authority/fallback line did not parse. See logs "
           "for details.");

  if (options->UseBridges && !options->Bridges)
    REJECT("If you set UseBridges, you must specify at least one bridge.");

  for (cl = options->Bridges; cl; cl = cl->next) {
      bridge_line_t *bridge_line = parse_bridge_line(cl->value);
      if (!bridge_line)
        REJECT("Bridge line did not parse. See logs for details.");
      bridge_line_free(bridge_line);
  }

  for (cl = options->ClientTransportPlugin; cl; cl = cl->next) {
    if (parse_transport_line(options, cl->value, 1, 0) < 0)
      REJECT("Invalid client transport line. See logs for details.");
  }

  for (cl = options->ServerTransportPlugin; cl; cl = cl->next) {
    if (parse_transport_line(options, cl->value, 1, 1) < 0)
      REJECT("Invalid server transport line. See logs for details.");
  }

  if (options->ServerTransportPlugin && !server_mode(options)) {
    log_notice(LD_GENERAL, "Tor is not configured as a relay but you specified"
               " a ServerTransportPlugin line (%s). The ServerTransportPlugin "
               "line will be ignored.",
               escaped(options->ServerTransportPlugin->value));
  }

  for (cl = options->ServerTransportListenAddr; cl; cl = cl->next) {
    /** If get_bindaddr_from_transport_listen_line() fails with
        'transport' being NULL, it means that something went wrong
        while parsing the ServerTransportListenAddr line. */
    char *bindaddr = get_bindaddr_from_transport_listen_line(cl->value, NULL);
    if (!bindaddr)
      REJECT("ServerTransportListenAddr did not parse. See logs for details.");
    tor_free(bindaddr);
  }

  if (options->ServerTransportListenAddr && !options->ServerTransportPlugin) {
    log_notice(LD_GENERAL, "You need at least a single managed-proxy to "
               "specify a transport listen address. The "
               "ServerTransportListenAddr line will be ignored.");
  }

  for (cl = options->ServerTransportOptions; cl; cl = cl->next) {
    /** If get_options_from_transport_options_line() fails with
        'transport' being NULL, it means that something went wrong
        while parsing the ServerTransportOptions line. */
    smartlist_t *options_sl =
      get_options_from_transport_options_line(cl->value, NULL);
    if (!options_sl)
      REJECT("ServerTransportOptions did not parse. See logs for details.");

    SMARTLIST_FOREACH(options_sl, char *, cp, tor_free(cp));
    smartlist_free(options_sl);
  }

  if (options->ConstrainedSockets) {
    /* If the user wants to constrain socket buffer use, make sure the desired
     * limit is between MIN|MAX_TCPSOCK_BUFFER in k increments. */
    if (options->ConstrainedSockSize < MIN_CONSTRAINED_TCP_BUFFER ||
        options->ConstrainedSockSize > MAX_CONSTRAINED_TCP_BUFFER ||
        options->ConstrainedSockSize % 1024) {
      tor_asprintf(msg,
          "ConstrainedSockSize is invalid.  Must be a value between %d and %d "
          "in 1024 byte increments.",
          MIN_CONSTRAINED_TCP_BUFFER, MAX_CONSTRAINED_TCP_BUFFER);
      return -1;
    }
    if (options->DirPort_set) {
      /* Providing cached directory entries while system TCP buffers are scarce
       * will exacerbate the socket errors.  Suggest that this be disabled. */
      COMPLAIN("You have requested constrained socket buffers while also "
               "serving directory entries via DirPort.  It is strongly "
               "suggested that you disable serving directory requests when "
               "system TCP buffer resources are scarce.");
    }
  }

  if (options->V3AuthVoteDelay + options->V3AuthDistDelay >=
      options->V3AuthVotingInterval/2) {
    /*
    This doesn't work, but it seems like it should:
     what code is preventing the interval being less than twice the lead-up?
    if (options->TestingTorNetwork) {
      if (options->V3AuthVoteDelay + options->V3AuthDistDelay >=
          options->V3AuthVotingInterval) {
        REJECT("V3AuthVoteDelay plus V3AuthDistDelay must be less than "
               "V3AuthVotingInterval");
      } else {
        COMPLAIN("V3AuthVoteDelay plus V3AuthDistDelay is more than half "
                 "V3AuthVotingInterval. This may lead to "
                 "consensus instability, particularly if clocks drift.");
      }
    } else {
     */
      REJECT("V3AuthVoteDelay plus V3AuthDistDelay must be less than half "
             "V3AuthVotingInterval");
    /*
    }
     */
  }

  if (options->V3AuthVoteDelay < MIN_VOTE_SECONDS) {
    if (options->TestingTorNetwork) {
      if (options->V3AuthVoteDelay < MIN_VOTE_SECONDS_TESTING) {
        REJECT("V3AuthVoteDelay is way too low.");
      } else {
        COMPLAIN("V3AuthVoteDelay is very low. "
                 "This may lead to failure to vote for a consensus.");
      }
    } else {
      REJECT("V3AuthVoteDelay is way too low.");
    }
  }

  if (options->V3AuthDistDelay < MIN_DIST_SECONDS) {
    if (options->TestingTorNetwork) {
      if (options->V3AuthDistDelay < MIN_DIST_SECONDS_TESTING) {
        REJECT("V3AuthDistDelay is way too low.");
      } else {
        COMPLAIN("V3AuthDistDelay is very low. "
                 "This may lead to missing votes in a consensus.");
      }
    } else {
      REJECT("V3AuthDistDelay is way too low.");
    }
  }

  if (options->V3AuthNIntervalsValid < 2)
    REJECT("V3AuthNIntervalsValid must be at least 2.");

  if (options->V3AuthVotingInterval < MIN_VOTE_INTERVAL) {
    if (options->TestingTorNetwork) {
      if (options->V3AuthVotingInterval < MIN_VOTE_INTERVAL_TESTING) {
        REJECT("V3AuthVotingInterval is insanely low.");
      } else {
        COMPLAIN("V3AuthVotingInterval is very low. "
                 "This may lead to failure to synchronise for a consensus.");
      }
    } else {
      REJECT("V3AuthVotingInterval is insanely low.");
    }
  } else if (options->V3AuthVotingInterval > 24*60*60) {
    REJECT("V3AuthVotingInterval is insanely high.");
  } else if (((24*60*60) % options->V3AuthVotingInterval) != 0) {
    COMPLAIN("V3AuthVotingInterval does not divide evenly into 24 hours.");
  }

  if (hs_config_service_all(options, 1) < 0)
    REJECT("Failed to configure rendezvous options. See logs for details.");

  /* Parse client-side authorization for hidden services. */
  if (rend_parse_service_authorization(options, 1) < 0)
    REJECT("Failed to configure client authorization for hidden services. "
           "See logs for details.");

  if (parse_virtual_addr_network(options->VirtualAddrNetworkIPv4,
                                 AF_INET, 1, msg)<0)
    return -1;
  if (parse_virtual_addr_network(options->VirtualAddrNetworkIPv6,
                                 AF_INET6, 1, msg)<0)
    return -1;

  if (options->TestingTorNetwork &&
      !(options->DirAuthorities ||
        (options->AlternateDirAuthority &&
         options->AlternateBridgeAuthority))) {
    REJECT("TestingTorNetwork may only be configured in combination with "
           "a non-default set of DirAuthority or both of "
           "AlternateDirAuthority and AlternateBridgeAuthority configured.");
  }

#define CHECK_DEFAULT(arg)                                              \
  STMT_BEGIN                                                            \
    if (!options->TestingTorNetwork &&                                  \
        !options->UsingTestNetworkDefaults_ &&                          \
        !config_is_same(&options_format,options,                        \
                        default_options,#arg)) {                        \
      REJECT(#arg " may only be changed in testing Tor "                \
             "networks!");                                              \
    } STMT_END
  CHECK_DEFAULT(TestingV3AuthInitialVotingInterval);
  CHECK_DEFAULT(TestingV3AuthInitialVoteDelay);
  CHECK_DEFAULT(TestingV3AuthInitialDistDelay);
  CHECK_DEFAULT(TestingV3AuthVotingStartOffset);
  CHECK_DEFAULT(TestingAuthDirTimeToLearnReachability);
  CHECK_DEFAULT(TestingEstimatedDescriptorPropagationTime);
  CHECK_DEFAULT(TestingServerDownloadSchedule);
  CHECK_DEFAULT(TestingClientDownloadSchedule);
  CHECK_DEFAULT(TestingServerConsensusDownloadSchedule);
  CHECK_DEFAULT(TestingClientConsensusDownloadSchedule);
  CHECK_DEFAULT(TestingBridgeDownloadSchedule);
  CHECK_DEFAULT(TestingBridgeBootstrapDownloadSchedule);
  CHECK_DEFAULT(TestingClientMaxIntervalWithoutRequest);
  CHECK_DEFAULT(TestingDirConnectionMaxStall);
  CHECK_DEFAULT(TestingConsensusMaxDownloadTries);
  CHECK_DEFAULT(TestingDescriptorMaxDownloadTries);
  CHECK_DEFAULT(TestingMicrodescMaxDownloadTries);
  CHECK_DEFAULT(TestingCertMaxDownloadTries);
  CHECK_DEFAULT(TestingAuthKeyLifetime);
  CHECK_DEFAULT(TestingLinkCertLifetime);
  CHECK_DEFAULT(TestingSigningKeySlop);
  CHECK_DEFAULT(TestingAuthKeySlop);
  CHECK_DEFAULT(TestingLinkKeySlop);
  CHECK_DEFAULT(TestingClientDNSRejectInternalAddresses);
#undef CHECK_DEFAULT

  if (options->SigningKeyLifetime < options->TestingSigningKeySlop*2)
    REJECT("SigningKeyLifetime is too short.");
  if (options->TestingLinkCertLifetime < options->TestingAuthKeySlop*2)
    REJECT("LinkCertLifetime is too short.");
  if (options->TestingAuthKeyLifetime < options->TestingLinkKeySlop*2)
    REJECT("TestingAuthKeyLifetime is too short.");

  if (options->TestingV3AuthInitialVotingInterval
      < MIN_VOTE_INTERVAL_TESTING_INITIAL) {
    REJECT("TestingV3AuthInitialVotingInterval is insanely low.");
  } else if (((30*60) % options->TestingV3AuthInitialVotingInterval) != 0) {
    REJECT("TestingV3AuthInitialVotingInterval does not divide evenly into "
           "30 minutes.");
  }

  if (options->TestingV3AuthInitialVoteDelay < MIN_VOTE_SECONDS_TESTING) {
    REJECT("TestingV3AuthInitialVoteDelay is way too low.");
  }

  if (options->TestingV3AuthInitialDistDelay < MIN_DIST_SECONDS_TESTING) {
    REJECT("TestingV3AuthInitialDistDelay is way too low.");
  }

  if (options->TestingV3AuthInitialVoteDelay +
      options->TestingV3AuthInitialDistDelay >=
      options->TestingV3AuthInitialVotingInterval) {
    REJECT("TestingV3AuthInitialVoteDelay plus TestingV3AuthInitialDistDelay "
           "must be less than TestingV3AuthInitialVotingInterval");
  }

  if (options->TestingV3AuthVotingStartOffset >
      MIN(options->TestingV3AuthInitialVotingInterval,
          options->V3AuthVotingInterval)) {
    REJECT("TestingV3AuthVotingStartOffset is higher than the voting "
           "interval.");
  } else if (options->TestingV3AuthVotingStartOffset < 0) {
    REJECT("TestingV3AuthVotingStartOffset must be non-negative.");
  }

  if (options->TestingAuthDirTimeToLearnReachability < 0) {
    REJECT("TestingAuthDirTimeToLearnReachability must be non-negative.");
  } else if (options->TestingAuthDirTimeToLearnReachability > 2*60*60) {
    COMPLAIN("TestingAuthDirTimeToLearnReachability is insanely high.");
  }

  if (options->TestingEstimatedDescriptorPropagationTime < 0) {
    REJECT("TestingEstimatedDescriptorPropagationTime must be non-negative.");
  } else if (options->TestingEstimatedDescriptorPropagationTime > 60*60) {
    COMPLAIN("TestingEstimatedDescriptorPropagationTime is insanely high.");
  }

  if (options->TestingClientMaxIntervalWithoutRequest < 1) {
    REJECT("TestingClientMaxIntervalWithoutRequest is way too low.");
  } else if (options->TestingClientMaxIntervalWithoutRequest > 3600) {
    COMPLAIN("TestingClientMaxIntervalWithoutRequest is insanely high.");
  }

  if (options->TestingDirConnectionMaxStall < 5) {
    REJECT("TestingDirConnectionMaxStall is way too low.");
  } else if (options->TestingDirConnectionMaxStall > 3600) {
    COMPLAIN("TestingDirConnectionMaxStall is insanely high.");
  }

  if (options->TestingConsensusMaxDownloadTries < 2) {
    REJECT("TestingConsensusMaxDownloadTries must be greater than 2.");
  } else if (options->TestingConsensusMaxDownloadTries > 800) {
    COMPLAIN("TestingConsensusMaxDownloadTries is insanely high.");
  }

  if (options->ClientBootstrapConsensusMaxDownloadTries < 2) {
    REJECT("ClientBootstrapConsensusMaxDownloadTries must be greater "
           "than 2."
           );
  } else if (options->ClientBootstrapConsensusMaxDownloadTries > 800) {
    COMPLAIN("ClientBootstrapConsensusMaxDownloadTries is insanely "
             "high.");
  }

  if (options->ClientBootstrapConsensusAuthorityOnlyMaxDownloadTries
      < 2) {
    REJECT("ClientBootstrapConsensusAuthorityOnlyMaxDownloadTries must "
           "be greater than 2."
           );
  } else if (
        options->ClientBootstrapConsensusAuthorityOnlyMaxDownloadTries
        > 800) {
    COMPLAIN("ClientBootstrapConsensusAuthorityOnlyMaxDownloadTries is "
             "insanely high.");
  }

  if (options->ClientBootstrapConsensusMaxInProgressTries < 1) {
    REJECT("ClientBootstrapConsensusMaxInProgressTries must be greater "
           "than 0.");
  } else if (options->ClientBootstrapConsensusMaxInProgressTries
             > 100) {
    COMPLAIN("ClientBootstrapConsensusMaxInProgressTries is insanely "
             "high.");
  }

  if (options->TestingDescriptorMaxDownloadTries < 2) {
    REJECT("TestingDescriptorMaxDownloadTries must be greater than 1.");
  } else if (options->TestingDescriptorMaxDownloadTries > 800) {
    COMPLAIN("TestingDescriptorMaxDownloadTries is insanely high.");
  }

  if (options->TestingMicrodescMaxDownloadTries < 2) {
    REJECT("TestingMicrodescMaxDownloadTries must be greater than 1.");
  } else if (options->TestingMicrodescMaxDownloadTries > 800) {
    COMPLAIN("TestingMicrodescMaxDownloadTries is insanely high.");
  }

  if (options->TestingCertMaxDownloadTries < 2) {
    REJECT("TestingCertMaxDownloadTries must be greater than 1.");
  } else if (options->TestingCertMaxDownloadTries > 800) {
    COMPLAIN("TestingCertMaxDownloadTries is insanely high.");
  }

  if (options->TestingEnableConnBwEvent &&
      !options->TestingTorNetwork && !options->UsingTestNetworkDefaults_) {
    REJECT("TestingEnableConnBwEvent may only be changed in testing "
           "Tor networks!");
  }

  if (options->TestingEnableCellStatsEvent &&
      !options->TestingTorNetwork && !options->UsingTestNetworkDefaults_) {
    REJECT("TestingEnableCellStatsEvent may only be changed in testing "
           "Tor networks!");
  }

  if (options->TestingEnableTbEmptyEvent &&
      !options->TestingTorNetwork && !options->UsingTestNetworkDefaults_) {
    REJECT("TestingEnableTbEmptyEvent may only be changed in testing "
           "Tor networks!");
  }

  if (options->TestingTorNetwork) {
    log_warn(LD_CONFIG, "TestingTorNetwork is set. This will make your node "
                        "almost unusable in the public Tor network, and is "
                        "therefore only advised if you are building a "
                        "testing Tor network!");
  }

  if (options->AccelName && !options->HardwareAccel)
    options->HardwareAccel = 1;
  if (options->AccelDir && !options->AccelName)
    REJECT("Can't use hardware crypto accelerator dir without engine name.");

  if (options->PublishServerDescriptor)
    SMARTLIST_FOREACH(options->PublishServerDescriptor, const char *, pubdes, {
      if (!strcmp(pubdes, "1") || !strcmp(pubdes, "0"))
        if (smartlist_len(options->PublishServerDescriptor) > 1) {
          COMPLAIN("You have passed a list of multiple arguments to the "
                   "PublishServerDescriptor option that includes 0 or 1. "
                   "0 or 1 should only be used as the sole argument. "
                   "This configuration will be rejected in a future release.");
          break;
        }
    });

  if (options->BridgeRelay == 1 && ! options->ORPort_set)
      REJECT("BridgeRelay is 1, ORPort is not set. This is an invalid "
             "combination.");

  if (options_validate_scheduler(options, msg) < 0) {
    return -1;
  }

  return 0;
}

#undef REJECT
#undef COMPLAIN

/* Given the value that the user has set for MaxMemInQueues, compute the
 * actual maximum value.  We clip this value if it's too low, and autodetect
 * it if it's set to 0. */
static uint64_t
compute_real_max_mem_in_queues(const uint64_t val, int log_guess)
{
  uint64_t result;

  if (val == 0) {
#define ONE_GIGABYTE (U64_LITERAL(1) << 30)
#define ONE_MEGABYTE (U64_LITERAL(1) << 20)
#if SIZEOF_VOID_P >= 8
#define MAX_DEFAULT_MAXMEM (8*ONE_GIGABYTE)
#else
#define MAX_DEFAULT_MAXMEM (2*ONE_GIGABYTE)
#endif
    /* The user didn't pick a memory limit.  Choose a very large one
     * that is still smaller than the system memory */
    static int notice_sent = 0;
    size_t ram = 0;
    if (get_total_system_memory(&ram) < 0) {
      /* We couldn't determine our total system memory!  */
#if SIZEOF_VOID_P >= 8
      /* 64-bit system.  Let's hope for 8 GB. */
      result = 8 * ONE_GIGABYTE;
#else
      /* (presumably) 32-bit system. Let's hope for 1 GB. */
      result = ONE_GIGABYTE;
#endif
    } else {
      /* We detected it, so let's pick 3/4 of the total RAM as our limit. */
      const uint64_t avail = (ram / 4) * 3;

      /* Make sure it's in range from 0.25 GB to 8 GB. */
      if (avail > MAX_DEFAULT_MAXMEM) {
        /* If you want to use more than this much RAM, you need to configure
           it yourself */
        result = MAX_DEFAULT_MAXMEM;
      } else if (avail < ONE_GIGABYTE / 4) {
        result = ONE_GIGABYTE / 4;
      } else {
        result = avail;
      }
    }
    if (log_guess && ! notice_sent) {
      log_notice(LD_CONFIG, "%sMaxMemInQueues is set to "U64_FORMAT" MB. "
                 "You can override this by setting MaxMemInQueues by hand.",
                 ram ? "Based on detected system memory, " : "",
                 U64_PRINTF_ARG(result / ONE_MEGABYTE));
      notice_sent = 1;
    }
    return result;
  } else if (val < ONE_GIGABYTE / 4) {
    log_warn(LD_CONFIG, "MaxMemInQueues must be at least 256 MB for now. "
             "Ideally, have it as large as you can afford.");
    return ONE_GIGABYTE / 4;
  } else {
    /* The value was fine all along */
    return val;
  }
}

/* If we have less than 300 MB suggest disabling dircache */
#define DIRCACHE_MIN_MEM_MB 300
#define DIRCACHE_MIN_MEM_BYTES (DIRCACHE_MIN_MEM_MB*ONE_MEGABYTE)
#define STRINGIFY(val) #val

/** Create a warning message for emitting if we are a dircache but may not have
 * enough system memory, or if we are not a dircache but probably should be.
 * Return -1 when a message is returned in *msg*, else return 0. */
STATIC int
have_enough_mem_for_dircache(const or_options_t *options, size_t total_mem,
                             char **msg)
{
  *msg = NULL;
  /* XXX We should possibly be looking at MaxMemInQueues here
   * unconditionally.  Or we should believe total_mem unconditionally. */
  if (total_mem == 0) {
    if (get_total_system_memory(&total_mem) < 0) {
      total_mem = options->MaxMemInQueues >= SIZE_MAX ?
        SIZE_MAX : (size_t)options->MaxMemInQueues;
    }
  }
  if (options->DirCache) {
    if (total_mem < DIRCACHE_MIN_MEM_BYTES) {
      if (options->BridgeRelay) {
        *msg = tor_strdup("Running a Bridge with less than "
                      STRINGIFY(DIRCACHE_MIN_MEM_MB) " MB of memory is not "
                      "recommended.");
      } else {
        *msg = tor_strdup("Being a directory cache (default) with less than "
                      STRINGIFY(DIRCACHE_MIN_MEM_MB) " MB of memory is not "
                      "recommended and may consume most of the available "
                      "resources, consider disabling this functionality by "
                      "setting the DirCache option to 0.");
      }
    }
  } else {
    if (total_mem >= DIRCACHE_MIN_MEM_BYTES) {
      *msg = tor_strdup("DirCache is disabled and we are configured as a "
               "relay. This may disqualify us from becoming a guard in the "
               "future.");
    }
  }
  return *msg == NULL ? 0 : -1;
}
#undef STRINGIFY

/** Helper: return true iff s1 and s2 are both NULL, or both non-NULL
 * equal strings. */
static int
opt_streq(const char *s1, const char *s2)
{
  return 0 == strcmp_opt(s1, s2);
}

/** Check if any of the previous options have changed but aren't allowed to. */
static int
options_transition_allowed(const or_options_t *old,
                           const or_options_t *new_val,
                           char **msg)
{
  if (!old)
    return 0;

  if (!opt_streq(old->PidFile, new_val->PidFile)) {
    *msg = tor_strdup("PidFile is not allowed to change.");
    return -1;
  }

  if (old->RunAsDaemon != new_val->RunAsDaemon) {
    *msg = tor_strdup("While Tor is running, changing RunAsDaemon "
                      "is not allowed.");
    return -1;
  }

  if (old->Sandbox != new_val->Sandbox) {
    *msg = tor_strdup("While Tor is running, changing Sandbox "
                      "is not allowed.");
    return -1;
  }

  if (strcmp(old->DataDirectory,new_val->DataDirectory)!=0) {
    tor_asprintf(msg,
               "While Tor is running, changing DataDirectory "
               "(\"%s\"->\"%s\") is not allowed.",
               old->DataDirectory, new_val->DataDirectory);
    return -1;
  }

  if (!opt_streq(old->User, new_val->User)) {
    *msg = tor_strdup("While Tor is running, changing User is not allowed.");
    return -1;
  }

  if (old->KeepBindCapabilities != new_val->KeepBindCapabilities) {
    *msg = tor_strdup("While Tor is running, changing KeepBindCapabilities is "
                      "not allowed.");
    return -1;
  }

  if (!opt_streq(old->SyslogIdentityTag, new_val->SyslogIdentityTag)) {
    *msg = tor_strdup("While Tor is running, changing "
                      "SyslogIdentityTag is not allowed.");
    return -1;
  }

  if ((old->HardwareAccel != new_val->HardwareAccel)
      || !opt_streq(old->AccelName, new_val->AccelName)
      || !opt_streq(old->AccelDir, new_val->AccelDir)) {
    *msg = tor_strdup("While Tor is running, changing OpenSSL hardware "
                      "acceleration engine is not allowed.");
    return -1;
  }

  if (old->TestingTorNetwork != new_val->TestingTorNetwork) {
    *msg = tor_strdup("While Tor is running, changing TestingTorNetwork "
                      "is not allowed.");
    return -1;
  }

  if (old->DisableAllSwap != new_val->DisableAllSwap) {
    *msg = tor_strdup("While Tor is running, changing DisableAllSwap "
                      "is not allowed.");
    return -1;
  }

  if (old->TokenBucketRefillInterval != new_val->TokenBucketRefillInterval) {
    *msg = tor_strdup("While Tor is running, changing TokenBucketRefill"
                      "Interval is not allowed");
    return -1;
  }

  if (old->HiddenServiceSingleHopMode != new_val->HiddenServiceSingleHopMode) {
    *msg = tor_strdup("While Tor is running, changing "
                      "HiddenServiceSingleHopMode is not allowed.");
    return -1;
  }

  if (old->HiddenServiceNonAnonymousMode !=
      new_val->HiddenServiceNonAnonymousMode) {
    *msg = tor_strdup("While Tor is running, changing "
                      "HiddenServiceNonAnonymousMode is not allowed.");
    return -1;
  }

  if (old->DisableDebuggerAttachment &&
      !new_val->DisableDebuggerAttachment) {
    *msg = tor_strdup("While Tor is running, disabling "
                      "DisableDebuggerAttachment is not allowed.");
    return -1;
  }

  if (old->NoExec && !new_val->NoExec) {
    *msg = tor_strdup("While Tor is running, disabling "
                      "NoExec is not allowed.");
    return -1;
  }

  if (sandbox_is_active()) {
#define SB_NOCHANGE_STR(opt)                                            \
    do {                                                                \
      if (! opt_streq(old->opt, new_val->opt)) {                        \
        *msg = tor_strdup("Can't change " #opt " while Sandbox is active"); \
        return -1;                                                      \
      }                                                                 \
    } while (0)

    SB_NOCHANGE_STR(Address);
    SB_NOCHANGE_STR(ServerDNSResolvConfFile);
    SB_NOCHANGE_STR(DirPortFrontPage);
    SB_NOCHANGE_STR(CookieAuthFile);
    SB_NOCHANGE_STR(ExtORPortCookieAuthFile);

#undef SB_NOCHANGE_STR

    if (! config_lines_eq(old->Logs, new_val->Logs)) {
      *msg = tor_strdup("Can't change Logs while Sandbox is active");
      return -1;
    }
    if (old->ConnLimit != new_val->ConnLimit) {
      *msg = tor_strdup("Can't change ConnLimit while Sandbox is active");
      return -1;
    }
    if (server_mode(old) != server_mode(new_val)) {
      *msg = tor_strdup("Can't start/stop being a server while "
                        "Sandbox is active");
      return -1;
    }
  }

  return 0;
}

/** Return 1 if any change from <b>old_options</b> to <b>new_options</b>
 * will require us to rotate the CPU and DNS workers; else return 0. */
static int
options_transition_affects_workers(const or_options_t *old_options,
                                   const or_options_t *new_options)
{
  if (!opt_streq(old_options->DataDirectory, new_options->DataDirectory) ||
      old_options->NumCPUs != new_options->NumCPUs ||
      !config_lines_eq(old_options->ORPort_lines, new_options->ORPort_lines) ||
      old_options->ServerDNSSearchDomains !=
                                       new_options->ServerDNSSearchDomains ||
      old_options->SafeLogging_ != new_options->SafeLogging_ ||
      old_options->ClientOnly != new_options->ClientOnly ||
      public_server_mode(old_options) != public_server_mode(new_options) ||
      !config_lines_eq(old_options->Logs, new_options->Logs) ||
      old_options->LogMessageDomains != new_options->LogMessageDomains)
    return 1;

  /* Check whether log options match. */

  /* Nothing that changed matters. */
  return 0;
}

/** Return 1 if any change from <b>old_options</b> to <b>new_options</b>
 * will require us to generate a new descriptor; else return 0. */
static int
options_transition_affects_descriptor(const or_options_t *old_options,
                                      const or_options_t *new_options)
{
  /* XXX We can be smarter here. If your DirPort isn't being
   * published and you just turned it off, no need to republish. Etc. */
  if (!opt_streq(old_options->DataDirectory, new_options->DataDirectory) ||
      !opt_streq(old_options->Nickname,new_options->Nickname) ||
      !opt_streq(old_options->Address,new_options->Address) ||
      !config_lines_eq(old_options->ExitPolicy,new_options->ExitPolicy) ||
      old_options->ExitRelay != new_options->ExitRelay ||
      old_options->ExitPolicyRejectPrivate !=
        new_options->ExitPolicyRejectPrivate ||
      old_options->ExitPolicyRejectLocalInterfaces !=
        new_options->ExitPolicyRejectLocalInterfaces ||
      old_options->IPv6Exit != new_options->IPv6Exit ||
      !config_lines_eq(old_options->ORPort_lines,
                       new_options->ORPort_lines) ||
      !config_lines_eq(old_options->DirPort_lines,
                       new_options->DirPort_lines) ||
      old_options->ClientOnly != new_options->ClientOnly ||
      old_options->DisableNetwork != new_options->DisableNetwork ||
      old_options->PublishServerDescriptor_ !=
        new_options->PublishServerDescriptor_ ||
      get_effective_bwrate(old_options) != get_effective_bwrate(new_options) ||
      get_effective_bwburst(old_options) !=
        get_effective_bwburst(new_options) ||
      !opt_streq(old_options->ContactInfo, new_options->ContactInfo) ||
      !config_lines_eq(old_options->MyFamily, new_options->MyFamily) ||
      !opt_streq(old_options->AccountingStart, new_options->AccountingStart) ||
      old_options->AccountingMax != new_options->AccountingMax ||
      old_options->AccountingRule != new_options->AccountingRule ||
      public_server_mode(old_options) != public_server_mode(new_options) ||
      old_options->DirCache != new_options->DirCache ||
      old_options->AssumeReachable != new_options->AssumeReachable)
    return 1;

  return 0;
}

#ifdef _WIN32
/** Return the directory on windows where we expect to find our application
 * data. */
static char *
get_windows_conf_root(void)
{
  static int is_set = 0;
  static char path[MAX_PATH*2+1];
  TCHAR tpath[MAX_PATH] = {0};

  LPITEMIDLIST idl;
  IMalloc *m;
  HRESULT result;

  if (is_set)
    return path;

  /* Find X:\documents and settings\username\application data\ .
   * We would use SHGetSpecialFolder path, but that wasn't added until IE4.
   */
#ifdef ENABLE_LOCAL_APPDATA
#define APPDATA_PATH CSIDL_LOCAL_APPDATA
#else
#define APPDATA_PATH CSIDL_APPDATA
#endif
  if (!SUCCEEDED(SHGetSpecialFolderLocation(NULL, APPDATA_PATH, &idl))) {
    getcwd(path,MAX_PATH);
    is_set = 1;
    log_warn(LD_CONFIG,
             "I couldn't find your application data folder: are you "
             "running an ancient version of Windows 95? Defaulting to \"%s\"",
             path);
    return path;
  }
  /* Convert the path from an "ID List" (whatever that is!) to a path. */
  result = SHGetPathFromIDList(idl, tpath);
#ifdef UNICODE
  wcstombs(path,tpath,sizeof(path));
  path[sizeof(path)-1] = '\0';
#else
  strlcpy(path,tpath,sizeof(path));
#endif

  /* Now we need to free the memory that the path-idl was stored in.  In
   * typical Windows fashion, we can't just call 'free()' on it. */
  SHGetMalloc(&m);
  if (m) {
    m->lpVtbl->Free(m, idl);
    m->lpVtbl->Release(m);
  }
  if (!SUCCEEDED(result)) {
    return NULL;
  }
  strlcat(path,"\\tor",MAX_PATH);
  is_set = 1;
  return path;
}
#endif

/** Return the default location for our torrc file (if <b>defaults_file</b> is
 * false), or for the torrc-defaults file (if <b>defaults_file</b> is true). */
static const char *
get_default_conf_file(int defaults_file)
{
#ifdef DISABLE_SYSTEM_TORRC
  (void) defaults_file;
  return NULL;
#elif defined(_WIN32)
  if (defaults_file) {
    static char defaults_path[MAX_PATH+1];
    tor_snprintf(defaults_path, MAX_PATH, "%s\\torrc-defaults",
                 get_windows_conf_root());
    return defaults_path;
  } else {
    static char path[MAX_PATH+1];
    tor_snprintf(path, MAX_PATH, "%s\\torrc",
                 get_windows_conf_root());
    return path;
  }
#else
  return defaults_file ? CONFDIR "/torrc-defaults" : CONFDIR "/torrc";
#endif
}

/** Verify whether lst is a list of strings containing valid-looking
 * comma-separated nicknames, or NULL. Will normalise <b>lst</b> to prefix '$'
 * to any nickname or fingerprint that needs it. Also splits comma-separated
 * list elements into multiple elements. Return 0 on success.
 * Warn and return -1 on failure.
 */
static int
normalize_nickname_list(config_line_t **normalized_out,
                        const config_line_t *lst, const char *name,
                        char **msg)
{
  if (!lst)
    return 0;

  config_line_t *new_nicknames = NULL;
  config_line_t **new_nicknames_next = &new_nicknames;

  const config_line_t *cl;
  for (cl = lst; cl; cl = cl->next) {
    const char *line = cl->value;
    if (!line)
      continue;

    int valid_line = 1;
    smartlist_t *sl = smartlist_new();
    smartlist_split_string(sl, line, ",",
      SPLIT_SKIP_SPACE|SPLIT_IGNORE_BLANK|SPLIT_STRIP_SPACE, 0);
    SMARTLIST_FOREACH_BEGIN(sl, char *, s)
    {
      char *normalized = NULL;
      if (!is_legal_nickname_or_hexdigest(s)) {
        // check if first char is dollar
        if (s[0] != '$') {
          // Try again but with a dollar symbol prepended
          char *prepended;
          tor_asprintf(&prepended, "$%s", s);

          if (is_legal_nickname_or_hexdigest(prepended)) {
            // The nickname is valid when it's prepended, set it as the
            // normalized version
            normalized = prepended;
          } else {
            // Still not valid, free and fallback to error message
            tor_free(prepended);
          }
        }

        if (!normalized) {
          tor_asprintf(msg, "Invalid nickname '%s' in %s line", s, name);
          valid_line = 0;
          break;
        }
      } else {
        normalized = tor_strdup(s);
      }

      config_line_t *next = tor_malloc_zero(sizeof(*next));
      next->key = tor_strdup(cl->key);
      next->value = normalized;
      next->next = NULL;

      *new_nicknames_next = next;
      new_nicknames_next = &next->next;
    } SMARTLIST_FOREACH_END(s);

    SMARTLIST_FOREACH(sl, char *, s, tor_free(s));
    smartlist_free(sl);

    if (!valid_line) {
      config_free_lines(new_nicknames);
      return -1;
    }
  }

  *normalized_out = new_nicknames;

  return 0;
}

/** Learn config file name from command line arguments, or use the default.
 *
 * If <b>defaults_file</b> is true, we're looking for torrc-defaults;
 * otherwise, we're looking for the regular torrc_file.
 *
 * Set *<b>using_default_fname</b> to true if we're using the default
 * configuration file name; or false if we've set it from the command line.
 *
 * Set *<b>ignore_missing_torrc</b> to true if we should ignore the resulting
 * filename if it doesn't exist.
 */
static char *
find_torrc_filename(config_line_t *cmd_arg,
                    int defaults_file,
                    int *using_default_fname, int *ignore_missing_torrc)
{
  char *fname=NULL;
  config_line_t *p_index;
  const char *fname_opt = defaults_file ? "--defaults-torrc" : "-f";
  const char *ignore_opt = defaults_file ? NULL : "--ignore-missing-torrc";

  if (defaults_file)
    *ignore_missing_torrc = 1;

  for (p_index = cmd_arg; p_index; p_index = p_index->next) {
    if (!strcmp(p_index->key, fname_opt)) {
      if (fname) {
        log_warn(LD_CONFIG, "Duplicate %s options on command line.",
            fname_opt);
        tor_free(fname);
      }
      fname = expand_filename(p_index->value);

      {
        char *absfname;
        absfname = make_path_absolute(fname);
        tor_free(fname);
        fname = absfname;
      }

      *using_default_fname = 0;
    } else if (ignore_opt && !strcmp(p_index->key,ignore_opt)) {
      *ignore_missing_torrc = 1;
    }
  }

  if (*using_default_fname) {
    /* didn't find one, try CONFDIR */
    const char *dflt = get_default_conf_file(defaults_file);
    file_status_t st = file_status(dflt);
    if (dflt && (st == FN_FILE || st == FN_EMPTY)) {
      fname = tor_strdup(dflt);
    } else {
#ifndef _WIN32
      char *fn = NULL;
      if (!defaults_file) {
        fn = expand_filename("~/.torrc");
      }
      if (fn) {
        file_status_t hmst = file_status(fn);
        if (hmst == FN_FILE || hmst == FN_EMPTY || dflt == NULL) {
          fname = fn;
        } else {
          tor_free(fn);
          fname = tor_strdup(dflt);
        }
      } else {
        fname = dflt ? tor_strdup(dflt) : NULL;
      }
#else
      fname = dflt ? tor_strdup(dflt) : NULL;
#endif
    }
  }
  return fname;
}

/** Read the torrc from standard input and return it as a string.
 * Upon failure, return NULL.
 */
static char *
load_torrc_from_stdin(void)
{
   size_t sz_out;

   return read_file_to_str_until_eof(STDIN_FILENO,SIZE_MAX,&sz_out);
}

/** Load a configuration file from disk, setting torrc_fname or
 * torrc_defaults_fname if successful.
 *
 * If <b>defaults_file</b> is true, load torrc-defaults; otherwise load torrc.
 *
 * Return the contents of the file on success, and NULL on failure.
 */
static char *
load_torrc_from_disk(config_line_t *cmd_arg, int defaults_file)
{
  char *fname=NULL;
  char *cf = NULL;
  int using_default_torrc = 1;
  int ignore_missing_torrc = 0;
  char **fname_var = defaults_file ? &torrc_defaults_fname : &torrc_fname;

  if (*fname_var == NULL) {
    fname = find_torrc_filename(cmd_arg, defaults_file,
                                &using_default_torrc, &ignore_missing_torrc);
    tor_free(*fname_var);
    *fname_var = fname;
  } else {
    fname = *fname_var;
  }
  log_debug(LD_CONFIG, "Opening config file \"%s\"", fname?fname:"<NULL>");

  /* Open config file */
  file_status_t st = fname ? file_status(fname) : FN_EMPTY;
  if (fname == NULL ||
      !(st == FN_FILE || st == FN_EMPTY) ||
      !(cf = read_file_to_str(fname,0,NULL))) {
    if (using_default_torrc == 1 || ignore_missing_torrc) {
      if (!defaults_file)
        log_notice(LD_CONFIG, "Configuration file \"%s\" not present, "
            "using reasonable defaults.", fname);
      tor_free(fname); /* sets fname to NULL */
      *fname_var = NULL;
      cf = tor_strdup("");
    } else {
      log_warn(LD_CONFIG,
          "Unable to open configuration file \"%s\".", fname);
      goto err;
    }
  } else {
    log_notice(LD_CONFIG, "Read configuration file \"%s\".", fname);
  }

  return cf;
 err:
  tor_free(fname);
  *fname_var = NULL;
  return NULL;
}

/** Read a configuration file into <b>options</b>, finding the configuration
 * file location based on the command line.  After loading the file
 * call options_init_from_string() to load the config.
 * Return 0 if success, -1 if failure. */
int
options_init_from_torrc(int argc, char **argv)
{
  char *cf=NULL, *cf_defaults=NULL;
  int command;
  int retval = -1;
  char *command_arg = NULL;
  char *errmsg=NULL;
  config_line_t *p_index = NULL;
  config_line_t *cmdline_only_options = NULL;

  /* Go through command-line variables */
  if (! have_parsed_cmdline) {
    /* Or we could redo the list every time we pass this place.
     * It does not really matter */
    if (config_parse_commandline(argc, argv, 0, &global_cmdline_options,
                                 &global_cmdline_only_options) < 0) {
      goto err;
    }
    have_parsed_cmdline = 1;
  }
  cmdline_only_options = global_cmdline_only_options;

  if (config_line_find(cmdline_only_options, "-h") ||
      config_line_find(cmdline_only_options, "--help")) {
    print_usage();
    exit(0);
  }
  if (config_line_find(cmdline_only_options, "--list-torrc-options")) {
    /* For validating whether we've documented everything. */
    list_torrc_options();
    exit(0);
  }
  if (config_line_find(cmdline_only_options, "--list-deprecated-options")) {
    /* For validating whether what we have deprecated really exists. */
    list_deprecated_options();
    exit(0);
  }

  if (config_line_find(cmdline_only_options, "--version")) {
    printf("Tor version %s.\n",get_version());
    exit(0);
  }

  if (config_line_find(cmdline_only_options, "--library-versions")) {
    printf("Tor version %s. \n", get_version());
    printf("Library versions\tCompiled\t\tRuntime\n");
    printf("Libevent\t\t%-15s\t\t%s\n",
                      tor_libevent_get_header_version_str(),
                      tor_libevent_get_version_str());
    printf("OpenSSL \t\t%-15s\t\t%s\n",
                      crypto_openssl_get_header_version_str(),
                      crypto_openssl_get_version_str());
    if (tor_compress_supports_method(ZLIB_METHOD)) {
      printf("Zlib    \t\t%-15s\t\t%s\n",
                        tor_compress_version_str(ZLIB_METHOD),
                        tor_compress_header_version_str(ZLIB_METHOD));
    }
    if (tor_compress_supports_method(LZMA_METHOD)) {
      printf("Liblzma \t\t%-15s\t\t%s\n",
                        tor_compress_version_str(LZMA_METHOD),
                        tor_compress_header_version_str(LZMA_METHOD));
    }
    if (tor_compress_supports_method(ZSTD_METHOD)) {
      printf("Libzstd \t\t%-15s\t\t%s\n",
                        tor_compress_version_str(ZSTD_METHOD),
                        tor_compress_header_version_str(ZSTD_METHOD));
    }
    //TODO: Hex versions?
    exit(0);
  }

  command = CMD_RUN_TOR;
  for (p_index = cmdline_only_options; p_index; p_index = p_index->next) {
    if (!strcmp(p_index->key,"--keygen")) {
      command = CMD_KEYGEN;
    } else if (!strcmp(p_index->key, "--key-expiration")) {
      command = CMD_KEY_EXPIRATION;
      command_arg = p_index->value;
    } else if (!strcmp(p_index->key,"--list-fingerprint")) {
      command = CMD_LIST_FINGERPRINT;
    } else if (!strcmp(p_index->key, "--hash-password")) {
      command = CMD_HASH_PASSWORD;
      command_arg = p_index->value;
    } else if (!strcmp(p_index->key, "--dump-config")) {
      command = CMD_DUMP_CONFIG;
      command_arg = p_index->value;
    } else if (!strcmp(p_index->key, "--verify-config")) {
      command = CMD_VERIFY_CONFIG;
    }
  }

  if (command == CMD_HASH_PASSWORD) {
    cf_defaults = tor_strdup("");
    cf = tor_strdup("");
  } else {
    cf_defaults = load_torrc_from_disk(cmdline_only_options, 1);

    const config_line_t *f_line = config_line_find(cmdline_only_options,
                                                   "-f");

    const int read_torrc_from_stdin =
    (f_line != NULL && strcmp(f_line->value, "-") == 0);

    if (read_torrc_from_stdin) {
      cf = load_torrc_from_stdin();
    } else {
      cf = load_torrc_from_disk(cmdline_only_options, 0);
    }

    if (!cf) {
      if (config_line_find(cmdline_only_options, "--allow-missing-torrc")) {
        cf = tor_strdup("");
      } else {
        goto err;
      }
    }
  }

  retval = options_init_from_string(cf_defaults, cf, command, command_arg,
                                    &errmsg);

  if (retval < 0)
    goto err;

  if (config_line_find(cmdline_only_options, "--no-passphrase")) {
    if (command == CMD_KEYGEN) {
      get_options_mutable()->keygen_force_passphrase = FORCE_PASSPHRASE_OFF;
    } else {
      log_err(LD_CONFIG, "--no-passphrase specified without --keygen!");
      exit(1);
    }
  }

  if (config_line_find(cmdline_only_options, "--newpass")) {
    if (command == CMD_KEYGEN) {
      get_options_mutable()->change_key_passphrase = 1;
    } else {
      log_err(LD_CONFIG, "--newpass specified without --keygen!");
      exit(1);
    }
  }

  {
    const config_line_t *fd_line = config_line_find(cmdline_only_options,
                                                    "--passphrase-fd");
    if (fd_line) {
      if (get_options()->keygen_force_passphrase == FORCE_PASSPHRASE_OFF) {
        log_err(LD_CONFIG, "--no-passphrase specified with --passphrase-fd!");
        exit(1);
      } else if (command != CMD_KEYGEN) {
        log_err(LD_CONFIG, "--passphrase-fd specified without --keygen!");
        exit(1);
      } else {
        const char *v = fd_line->value;
        int ok = 1;
        long fd = tor_parse_long(v, 10, 0, INT_MAX, &ok, NULL);
        if (fd < 0 || ok == 0) {
          log_err(LD_CONFIG, "Invalid --passphrase-fd value %s", escaped(v));
          exit(1);
        }
        get_options_mutable()->keygen_passphrase_fd = (int)fd;
        get_options_mutable()->use_keygen_passphrase_fd = 1;
        get_options_mutable()->keygen_force_passphrase = FORCE_PASSPHRASE_ON;
      }
    }
  }

  {
    const config_line_t *key_line = config_line_find(cmdline_only_options,
                                                     "--master-key");
    if (key_line) {
      if (command != CMD_KEYGEN) {
        log_err(LD_CONFIG, "--master-key without --keygen!");
        exit(1);
      } else {
        get_options_mutable()->master_key_fname = tor_strdup(key_line->value);
      }
    }
  }

 err:

  tor_free(cf);
  tor_free(cf_defaults);
  if (errmsg) {
    log_warn(LD_CONFIG,"%s", errmsg);
    tor_free(errmsg);
  }
  return retval < 0 ? -1 : 0;
}

/** Load the options from the configuration in <b>cf</b>, validate
 * them for consistency and take actions based on them.
 *
 * Return 0 if success, negative on error:
 *  * -1 for general errors.
 *  * -2 for failure to parse/validate,
 *  * -3 for transition not allowed
 *  * -4 for error while setting the new options
 */
setopt_err_t
options_init_from_string(const char *cf_defaults, const char *cf,
                         int command, const char *command_arg,
                         char **msg)
{
  or_options_t *oldoptions, *newoptions, *newdefaultoptions=NULL;
  config_line_t *cl;
  int retval;
  setopt_err_t err = SETOPT_ERR_MISC;
  int cf_has_include = 0;
  tor_assert(msg);

  oldoptions = global_options; /* get_options unfortunately asserts if
                                  this is the first time we run*/

  newoptions = tor_malloc_zero(sizeof(or_options_t));
  newoptions->magic_ = OR_OPTIONS_MAGIC;
  options_init(newoptions);
  newoptions->command = command;
  newoptions->command_arg = command_arg ? tor_strdup(command_arg) : NULL;

  for (int i = 0; i < 2; ++i) {
    const char *body = i==0 ? cf_defaults : cf;
    if (!body)
      continue;
    /* get config lines, assign them */
    retval = config_get_lines_include(body, &cl, 1,
                                      body == cf ? &cf_has_include : NULL);
    if (retval < 0) {
      err = SETOPT_ERR_PARSE;
      goto err;
    }
    retval = config_assign(&options_format, newoptions, cl,
                           CAL_WARN_DEPRECATIONS, msg);
    config_free_lines(cl);
    if (retval < 0) {
      err = SETOPT_ERR_PARSE;
      goto err;
    }
    if (i==0)
      newdefaultoptions = config_dup(&options_format, newoptions);
  }

  if (newdefaultoptions == NULL) {
    newdefaultoptions = config_dup(&options_format, global_default_options);
  }

  /* Go through command-line variables too */
  retval = config_assign(&options_format, newoptions,
                         global_cmdline_options, CAL_WARN_DEPRECATIONS, msg);
  if (retval < 0) {
    err = SETOPT_ERR_PARSE;
    goto err;
  }

  newoptions->IncludeUsed = cf_has_include;

  /* If this is a testing network configuration, change defaults
   * for a list of dependent config options, re-initialize newoptions
   * with the new defaults, and assign all options to it second time. */
  if (newoptions->TestingTorNetwork) {
    /* XXXX this is a bit of a kludge.  perhaps there's a better way to do
     * this?  We could, for example, make the parsing algorithm do two passes
     * over the configuration.  If it finds any "suite" options like
     * TestingTorNetwork, it could change the defaults before its second pass.
     * Not urgent so long as this seems to work, but at any sign of trouble,
     * let's clean it up.  -NM */

    /* Change defaults. */
    for (int i = 0; testing_tor_network_defaults[i].name; ++i) {
      const config_var_t *new_var = &testing_tor_network_defaults[i];
      config_var_t *old_var =
          config_find_option_mutable(&options_format, new_var->name);
      tor_assert(new_var);
      tor_assert(old_var);
      old_var->initvalue = new_var->initvalue;

      if ((config_find_deprecation(&options_format, new_var->name))) {
        log_warn(LD_GENERAL, "Testing options override the deprecated "
                 "option %s. Is that intentional?",
                 new_var->name);
      }
    }

    /* Clear newoptions and re-initialize them with new defaults. */
    or_options_free(newoptions);
    or_options_free(newdefaultoptions);
    newdefaultoptions = NULL;
    newoptions = tor_malloc_zero(sizeof(or_options_t));
    newoptions->magic_ = OR_OPTIONS_MAGIC;
    options_init(newoptions);
    newoptions->command = command;
    newoptions->command_arg = command_arg ? tor_strdup(command_arg) : NULL;

    /* Assign all options a second time. */
    for (int i = 0; i < 2; ++i) {
      const char *body = i==0 ? cf_defaults : cf;
      if (!body)
        continue;
      /* get config lines, assign them */
      retval = config_get_lines_include(body, &cl, 1,
                                        body == cf ? &cf_has_include : NULL);
      if (retval < 0) {
        err = SETOPT_ERR_PARSE;
        goto err;
      }
      retval = config_assign(&options_format, newoptions, cl, 0, msg);
      config_free_lines(cl);
      if (retval < 0) {
        err = SETOPT_ERR_PARSE;
        goto err;
      }
      if (i==0)
        newdefaultoptions = config_dup(&options_format, newoptions);
    }
    /* Assign command-line variables a second time too */
    retval = config_assign(&options_format, newoptions,
                           global_cmdline_options, 0, msg);
    if (retval < 0) {
      err = SETOPT_ERR_PARSE;
      goto err;
    }
  }

  newoptions->IncludeUsed = cf_has_include;
  in_option_validation = 1;

  /* Validate newoptions */
  if (options_validate(oldoptions, newoptions, newdefaultoptions,
                       0, msg) < 0) {
    err = SETOPT_ERR_PARSE; /*XXX make this a separate return value.*/
    goto err;
  }

  if (options_transition_allowed(oldoptions, newoptions, msg) < 0) {
    err = SETOPT_ERR_TRANSITION;
    goto err;
  }
  in_option_validation = 0;

  if (set_options(newoptions, msg)) {
    err = SETOPT_ERR_SETTING;
    goto err; /* frees and replaces old options */
  }

  or_options_free(global_default_options);
  global_default_options = newdefaultoptions;

  return SETOPT_OK;

 err:
  in_option_validation = 0;
  or_options_free(newoptions);
  or_options_free(newdefaultoptions);
  if (*msg) {
    char *old_msg = *msg;
    tor_asprintf(msg, "Failed to parse/validate config: %s", old_msg);
    tor_free(old_msg);
  }
  return err;
}

/** Return the location for our configuration file.  May return NULL.
 */
const char *
get_torrc_fname(int defaults_fname)
{
  const char *fname = defaults_fname ? torrc_defaults_fname : torrc_fname;

  if (fname)
    return fname;
  else
    return get_default_conf_file(defaults_fname);
}

/** Adjust the address map based on the MapAddress elements in the
 * configuration <b>options</b>
 */
void
config_register_addressmaps(const or_options_t *options)
{
  smartlist_t *elts;
  config_line_t *opt;
  const char *from, *to, *msg;

  addressmap_clear_configured();
  elts = smartlist_new();
  for (opt = options->AddressMap; opt; opt = opt->next) {
    smartlist_split_string(elts, opt->value, NULL,
                           SPLIT_SKIP_SPACE|SPLIT_IGNORE_BLANK, 2);
    if (smartlist_len(elts) < 2) {
      log_warn(LD_CONFIG,"MapAddress '%s' has too few arguments. Ignoring.",
               opt->value);
      goto cleanup;
    }

    from = smartlist_get(elts,0);
    to = smartlist_get(elts,1);

    if (to[0] == '.' || from[0] == '.') {
      log_warn(LD_CONFIG,"MapAddress '%s' is ambiguous - address starts with a"
              "'.'. Ignoring.",opt->value);
      goto cleanup;
    }

    if (addressmap_register_auto(from, to, 0, ADDRMAPSRC_TORRC, &msg) < 0) {
      log_warn(LD_CONFIG,"MapAddress '%s' failed: %s. Ignoring.", opt->value,
               msg);
      goto cleanup;
    }

    if (smartlist_len(elts) > 2)
      log_warn(LD_CONFIG,"Ignoring extra arguments to MapAddress.");

  cleanup:
    SMARTLIST_FOREACH(elts, char*, cp, tor_free(cp));
    smartlist_clear(elts);
  }
  smartlist_free(elts);
}

/** As addressmap_register(), but detect the wildcarded status of "from" and
 * "to", and do not steal a reference to <b>to</b>. */
/* XXXX move to connection_edge.c */
int
addressmap_register_auto(const char *from, const char *to,
                         time_t expires,
                         addressmap_entry_source_t addrmap_source,
                         const char **msg)
{
  int from_wildcard = 0, to_wildcard = 0;

  *msg = "whoops, forgot the error message";

  if (!strcmp(to, "*") || !strcmp(from, "*")) {
    *msg = "can't remap from or to *";
    return -1;
  }
  /* Detect asterisks in expressions of type: '*.example.com' */
  if (!strncmp(from,"*.",2)) {
    from += 2;
    from_wildcard = 1;
  }
  if (!strncmp(to,"*.",2)) {
    to += 2;
    to_wildcard = 1;
  }

  if (to_wildcard && !from_wildcard) {
    *msg =  "can only use wildcard (i.e. '*.') if 'from' address "
      "uses wildcard also";
    return -1;
  }

  if (address_is_invalid_destination(to, 1)) {
    *msg = "destination is invalid";
    return -1;
  }

  addressmap_register(from, tor_strdup(to), expires, addrmap_source,
                      from_wildcard, to_wildcard);

  return 0;
}

/**
 * Initialize the logs based on the configuration file.
 */
static int
options_init_logs(const or_options_t *old_options, or_options_t *options,
                  int validate_only)
{
  config_line_t *opt;
  int ok;
  smartlist_t *elts;
  int run_as_daemon =
#ifdef _WIN32
               0;
#else
               options->RunAsDaemon;
#endif

  if (options->LogTimeGranularity <= 0) {
    log_warn(LD_CONFIG, "Log time granularity '%d' has to be positive.",
             options->LogTimeGranularity);
    return -1;
  } else if (1000 % options->LogTimeGranularity != 0 &&
             options->LogTimeGranularity % 1000 != 0) {
    int granularity = options->LogTimeGranularity;
    if (granularity < 40) {
      do granularity++;
      while (1000 % granularity != 0);
    } else if (granularity < 1000) {
      granularity = 1000 / granularity;
      while (1000 % granularity != 0)
        granularity--;
      granularity = 1000 / granularity;
    } else {
      granularity = 1000 * ((granularity / 1000) + 1);
    }
    log_warn(LD_CONFIG, "Log time granularity '%d' has to be either a "
                        "divisor or a multiple of 1 second. Changing to "
                        "'%d'.",
             options->LogTimeGranularity, granularity);
    if (!validate_only)
      set_log_time_granularity(granularity);
  } else {
    if (!validate_only)
      set_log_time_granularity(options->LogTimeGranularity);
  }

  ok = 1;
  elts = smartlist_new();

  for (opt = options->Logs; opt; opt = opt->next) {
    log_severity_list_t *severity;
    const char *cfg = opt->value;
    severity = tor_malloc_zero(sizeof(log_severity_list_t));
    if (parse_log_severity_config(&cfg, severity) < 0) {
      log_warn(LD_CONFIG, "Couldn't parse log levels in Log option 'Log %s'",
               opt->value);
      ok = 0; goto cleanup;
    }

    smartlist_split_string(elts, cfg, NULL,
                           SPLIT_SKIP_SPACE|SPLIT_IGNORE_BLANK, 2);

    if (smartlist_len(elts) == 0)
      smartlist_add_strdup(elts, "stdout");

    if (smartlist_len(elts) == 1 &&
        (!strcasecmp(smartlist_get(elts,0), "stdout") ||
         !strcasecmp(smartlist_get(elts,0), "stderr"))) {
      int err = smartlist_len(elts) &&
        !strcasecmp(smartlist_get(elts,0), "stderr");
      if (!validate_only) {
        if (run_as_daemon) {
          log_warn(LD_CONFIG,
                   "Can't log to %s with RunAsDaemon set; skipping stdout",
                   err?"stderr":"stdout");
        } else {
          add_stream_log(severity, err?"<stderr>":"<stdout>",
                         fileno(err?stderr:stdout));
        }
      }
      goto cleanup;
    }
    if (smartlist_len(elts) == 1 &&
        !strcasecmp(smartlist_get(elts,0), "syslog")) {
#ifdef HAVE_SYSLOG_H
      if (!validate_only) {
        add_syslog_log(severity, options->SyslogIdentityTag);
      }
#else
      log_warn(LD_CONFIG, "Syslog is not supported on this system. Sorry.");
#endif
      goto cleanup;
    }

    if (smartlist_len(elts) == 2 &&
        !strcasecmp(smartlist_get(elts,0), "file")) {
      if (!validate_only) {
        char *fname = expand_filename(smartlist_get(elts, 1));
        /* Truncate if TruncateLogFile is set and we haven't seen this option
           line before. */
        int truncate_log = 0;
        if (options->TruncateLogFile) {
          truncate_log = 1;
          if (old_options) {
            config_line_t *opt2;
            for (opt2 = old_options->Logs; opt2; opt2 = opt2->next)
              if (!strcmp(opt->value, opt2->value)) {
                truncate_log = 0;
                break;
              }
          }
        }
        if (add_file_log(severity, fname, truncate_log) < 0) {
          log_warn(LD_CONFIG, "Couldn't open file for 'Log %s': %s",
                   opt->value, strerror(errno));
          ok = 0;
        }
        tor_free(fname);
      }
      goto cleanup;
    }

    log_warn(LD_CONFIG, "Bad syntax on file Log option 'Log %s'",
             opt->value);
    ok = 0; goto cleanup;

  cleanup:
    SMARTLIST_FOREACH(elts, char*, cp, tor_free(cp));
    smartlist_clear(elts);
    tor_free(severity);
  }
  smartlist_free(elts);

  if (ok && !validate_only)
    logs_set_domain_logging(options->LogMessageDomains);

  return ok?0:-1;
}

/** Given a smartlist of SOCKS arguments to be passed to a transport
 *  proxy in <b>args</b>, validate them and return -1 if they are
 *  corrupted. Return 0 if they seem OK. */
static int
validate_transport_socks_arguments(const smartlist_t *args)
{
  char *socks_string = NULL;
  size_t socks_string_len;

  tor_assert(args);
  tor_assert(smartlist_len(args) > 0);

  SMARTLIST_FOREACH_BEGIN(args, const char *, s) {
    if (!string_is_key_value(LOG_WARN, s)) { /* items should be k=v items */
      log_warn(LD_CONFIG, "'%s' is not a k=v item.", s);
      return -1;
    }
  } SMARTLIST_FOREACH_END(s);

  socks_string = pt_stringify_socks_args(args);
  if (!socks_string)
    return -1;

  socks_string_len = strlen(socks_string);
  tor_free(socks_string);

  if (socks_string_len > MAX_SOCKS5_AUTH_SIZE_TOTAL) {
    log_warn(LD_CONFIG, "SOCKS arguments can't be more than %u bytes (%lu).",
             MAX_SOCKS5_AUTH_SIZE_TOTAL,
             (unsigned long) socks_string_len);
    return -1;
  }

  return 0;
}

/** Deallocate a bridge_line_t structure. */
/* private */ void
bridge_line_free(bridge_line_t *bridge_line)
{
  if (!bridge_line)
    return;

  if (bridge_line->socks_args) {
    SMARTLIST_FOREACH(bridge_line->socks_args, char*, s, tor_free(s));
    smartlist_free(bridge_line->socks_args);
  }
  tor_free(bridge_line->transport_name);
  tor_free(bridge_line);
}

/** Parse the contents of a string, <b>line</b>, containing a Bridge line,
 * into a bridge_line_t.
 *
 * Validates that the IP:PORT, fingerprint, and SOCKS arguments (given to the
 * Pluggable Transport, if a one was specified) are well-formed.
 *
 * Returns NULL If the Bridge line could not be validated, and returns a
 * bridge_line_t containing the parsed information otherwise.
 *
 * Bridge line format:
 * Bridge [transport] IP:PORT [id-fingerprint] [k=v] [k=v] ...
 */
/* private */ bridge_line_t *
parse_bridge_line(const char *line)
{
  smartlist_t *items = NULL;
  char *addrport=NULL, *fingerprint=NULL;
  char *field=NULL;
  bridge_line_t *bridge_line = tor_malloc_zero(sizeof(bridge_line_t));

  items = smartlist_new();
  smartlist_split_string(items, line, NULL,
                         SPLIT_SKIP_SPACE|SPLIT_IGNORE_BLANK, -1);
  if (smartlist_len(items) < 1) {
    log_warn(LD_CONFIG, "Too few arguments to Bridge line.");
    goto err;
  }

  /* first field is either a transport name or addrport */
  field = smartlist_get(items, 0);
  smartlist_del_keeporder(items, 0);

  if (string_is_C_identifier(field)) {
    /* It's a transport name. */
    bridge_line->transport_name = field;
    if (smartlist_len(items) < 1) {
      log_warn(LD_CONFIG, "Too few items to Bridge line.");
      goto err;
    }
    addrport = smartlist_get(items, 0); /* Next field is addrport then. */
    smartlist_del_keeporder(items, 0);
  } else {
    addrport = field;
  }

  if (tor_addr_port_parse(LOG_INFO, addrport,
                          &bridge_line->addr, &bridge_line->port, 443)<0) {
    log_warn(LD_CONFIG, "Error parsing Bridge address '%s'", addrport);
    goto err;
  }

  /* If transports are enabled, next field could be a fingerprint or a
     socks argument. If transports are disabled, next field must be
     a fingerprint. */
  if (smartlist_len(items)) {
    if (bridge_line->transport_name) { /* transports enabled: */
      field = smartlist_get(items, 0);
      smartlist_del_keeporder(items, 0);

      /* If it's a key=value pair, then it's a SOCKS argument for the
         transport proxy... */
      if (string_is_key_value(LOG_DEBUG, field)) {
        bridge_line->socks_args = smartlist_new();
        smartlist_add(bridge_line->socks_args, field);
      } else { /* ...otherwise, it's the bridge fingerprint. */
        fingerprint = field;
      }

    } else { /* transports disabled: */
      fingerprint = smartlist_join_strings(items, "", 0, NULL);
    }
  }

  /* Handle fingerprint, if it was provided. */
  if (fingerprint) {
    if (strlen(fingerprint) != HEX_DIGEST_LEN) {
      log_warn(LD_CONFIG, "Key digest for Bridge is wrong length.");
      goto err;
    }
    if (base16_decode(bridge_line->digest, DIGEST_LEN,
                      fingerprint, HEX_DIGEST_LEN) != DIGEST_LEN) {
      log_warn(LD_CONFIG, "Unable to decode Bridge key digest.");
      goto err;
    }
  }

  /* If we are using transports, any remaining items in the smartlist
     should be k=v values. */
  if (bridge_line->transport_name && smartlist_len(items)) {
    if (!bridge_line->socks_args)
      bridge_line->socks_args = smartlist_new();

    /* append remaining items of 'items' to 'socks_args' */
    smartlist_add_all(bridge_line->socks_args, items);
    smartlist_clear(items);

    tor_assert(smartlist_len(bridge_line->socks_args) > 0);
  }

  if (bridge_line->socks_args) {
    if (validate_transport_socks_arguments(bridge_line->socks_args) < 0)
      goto err;
  }

  goto done;

 err:
  bridge_line_free(bridge_line);
  bridge_line = NULL;

 done:
  SMARTLIST_FOREACH(items, char*, s, tor_free(s));
  smartlist_free(items);
  tor_free(addrport);
  tor_free(fingerprint);

  return bridge_line;
}

/** Read the contents of a ClientTransportPlugin or ServerTransportPlugin
 * line from <b>line</b>, depending on the value of <b>server</b>. Return 0
 * if the line is well-formed, and -1 if it isn't.
 *
 * If <b>validate_only</b> is 0, the line is well-formed, and the transport is
 * needed by some bridge:
 * - If it's an external proxy line, add the transport described in the line to
 * our internal transport list.
 * - If it's a managed proxy line, launch the managed proxy.
 */

STATIC int
parse_transport_line(const or_options_t *options,
                     const char *line, int validate_only,
                     int server)
{

  smartlist_t *items = NULL;
  int r;
  const char *transports = NULL;
  smartlist_t *transport_list = NULL;
  char *type = NULL;
  char *addrport = NULL;
  tor_addr_t addr;
  uint16_t port = 0;
  int socks_ver = PROXY_NONE;

  /* managed proxy options */
  int is_managed = 0;
  char **proxy_argv = NULL;
  char **tmp = NULL;
  int proxy_argc, i;
  int is_useless_proxy = 1;

  int line_length;

  /* Split the line into space-separated tokens */
  items = smartlist_new();
  smartlist_split_string(items, line, NULL,
                         SPLIT_SKIP_SPACE|SPLIT_IGNORE_BLANK, -1);
  line_length = smartlist_len(items);

  if (line_length < 3) {
    log_warn(LD_CONFIG,
             "Too few arguments on %sTransportPlugin line.",
             server ? "Server" : "Client");
    goto err;
  }

  /* Get the first line element, split it to commas into
     transport_list (in case it's multiple transports) and validate
     the transport names. */
  transports = smartlist_get(items, 0);
  transport_list = smartlist_new();
  smartlist_split_string(transport_list, transports, ",",
                         SPLIT_SKIP_SPACE|SPLIT_IGNORE_BLANK, 0);
  SMARTLIST_FOREACH_BEGIN(transport_list, const char *, transport_name) {
    /* validate transport names */
    if (!string_is_C_identifier(transport_name)) {
      log_warn(LD_CONFIG, "Transport name is not a C identifier (%s).",
               transport_name);
      goto err;
    }

    /* see if we actually need the transports provided by this proxy */
    if (!validate_only && transport_is_needed(transport_name))
      is_useless_proxy = 0;
  } SMARTLIST_FOREACH_END(transport_name);

  type = smartlist_get(items, 1);
  if (!strcmp(type, "exec")) {
    is_managed = 1;
  } else if (server && !strcmp(type, "proxy")) {
    /* 'proxy' syntax only with ServerTransportPlugin */
    is_managed = 0;
  } else if (!server && !strcmp(type, "socks4")) {
    /* 'socks4' syntax only with ClientTransportPlugin */
    is_managed = 0;
    socks_ver = PROXY_SOCKS4;
  } else if (!server && !strcmp(type, "socks5")) {
    /* 'socks5' syntax only with ClientTransportPlugin */
    is_managed = 0;
    socks_ver = PROXY_SOCKS5;
  } else {
    log_warn(LD_CONFIG,
             "Strange %sTransportPlugin type '%s'",
             server ? "Server" : "Client", type);
    goto err;
  }

  if (is_managed && options->Sandbox) {
    log_warn(LD_CONFIG,
             "Managed proxies are not compatible with Sandbox mode."
             "(%sTransportPlugin line was %s)",
             server ? "Server" : "Client", escaped(line));
    goto err;
  }

  if (is_managed && options->NoExec) {
    log_warn(LD_CONFIG,
             "Managed proxies are not compatible with NoExec mode; ignoring."
             "(%sTransportPlugin line was %s)",
             server ? "Server" : "Client", escaped(line));
    r = 0;
    goto done;
  }

  if (is_managed) {
    /* managed */

    if (!server && !validate_only && is_useless_proxy) {
      log_info(LD_GENERAL,
               "Pluggable transport proxy (%s) does not provide "
               "any needed transports and will not be launched.",
               line);
    }

    /*
     * If we are not just validating, use the rest of the line as the
     * argv of the proxy to be launched. Also, make sure that we are
     * only launching proxies that contribute useful transports.
     */

    if (!validate_only && (server || !is_useless_proxy)) {
      proxy_argc = line_length - 2;
      tor_assert(proxy_argc > 0);
      proxy_argv = tor_calloc((proxy_argc + 1), sizeof(char *));
      tmp = proxy_argv;

      for (i = 0; i < proxy_argc; i++) {
        /* store arguments */
        *tmp++ = smartlist_get(items, 2);
        smartlist_del_keeporder(items, 2);
      }
      *tmp = NULL; /* terminated with NULL, just like execve() likes it */

      /* kickstart the thing */
      if (server) {
        pt_kickstart_server_proxy(transport_list, proxy_argv);
      } else {
        pt_kickstart_client_proxy(transport_list, proxy_argv);
      }
    }
  } else {
    /* external */

    /* ClientTransportPlugins connecting through a proxy is managed only. */
    if (!server && (options->Socks4Proxy || options->Socks5Proxy ||
                    options->HTTPSProxy)) {
      log_warn(LD_CONFIG, "You have configured an external proxy with another "
                          "proxy type. (Socks4Proxy|Socks5Proxy|HTTPSProxy)");
      goto err;
    }

    if (smartlist_len(transport_list) != 1) {
      log_warn(LD_CONFIG,
               "You can't have an external proxy with more than "
               "one transport.");
      goto err;
    }

    addrport = smartlist_get(items, 2);

    if (tor_addr_port_lookup(addrport, &addr, &port) < 0) {
      log_warn(LD_CONFIG,
               "Error parsing transport address '%s'", addrport);
      goto err;
    }

    if (!port) {
      log_warn(LD_CONFIG,
               "Transport address '%s' has no port.", addrport);
      goto err;
    }

    if (!validate_only) {
      log_info(LD_DIR, "%s '%s' at %s.",
               server ? "Server transport" : "Transport",
               transports, fmt_addrport(&addr, port));

      if (!server) {
        transport_add_from_config(&addr, port,
                                  smartlist_get(transport_list, 0),
                                  socks_ver);
      }
    }
  }

  r = 0;
  goto done;

 err:
  r = -1;

 done:
  SMARTLIST_FOREACH(items, char*, s, tor_free(s));
  smartlist_free(items);
  if (transport_list) {
    SMARTLIST_FOREACH(transport_list, char*, s, tor_free(s));
    smartlist_free(transport_list);
  }

  return r;
}

/** Given a ServerTransportListenAddr <b>line</b>, return its
 *  <address:port> string. Return NULL if the line was not
 *  well-formed.
 *
 *  If <b>transport</b> is set, return NULL if the line is not
 *  referring to <b>transport</b>.
 *
 *  The returned string is allocated on the heap and it's the
 *  responsibility of the caller to free it. */
static char *
get_bindaddr_from_transport_listen_line(const char *line,const char *transport)
{
  smartlist_t *items = NULL;
  const char *parsed_transport = NULL;
  char *addrport = NULL;
  tor_addr_t addr;
  uint16_t port = 0;

  items = smartlist_new();
  smartlist_split_string(items, line, NULL,
                         SPLIT_SKIP_SPACE|SPLIT_IGNORE_BLANK, -1);

  if (smartlist_len(items) < 2) {
    log_warn(LD_CONFIG,"Too few arguments on ServerTransportListenAddr line.");
    goto err;
  }

  parsed_transport = smartlist_get(items, 0);
  addrport = tor_strdup(smartlist_get(items, 1));

  /* If 'transport' is given, check if it matches the one on the line */
  if (transport && strcmp(transport, parsed_transport))
    goto err;

  /* Validate addrport */
  if (tor_addr_port_parse(LOG_WARN, addrport, &addr, &port, -1)<0) {
    log_warn(LD_CONFIG, "Error parsing ServerTransportListenAddr "
             "address '%s'", addrport);
    goto err;
  }

  goto done;

 err:
  tor_free(addrport);
  addrport = NULL;

 done:
  SMARTLIST_FOREACH(items, char*, s, tor_free(s));
  smartlist_free(items);

  return addrport;
}

/** Given a ServerTransportOptions <b>line</b>, return a smartlist
 *  with the options. Return NULL if the line was not well-formed.
 *
 *  If <b>transport</b> is set, return NULL if the line is not
 *  referring to <b>transport</b>.
 *
 *  The returned smartlist and its strings are allocated on the heap
 *  and it's the responsibility of the caller to free it. */
smartlist_t *
get_options_from_transport_options_line(const char *line,const char *transport)
{
  smartlist_t *items = smartlist_new();
  smartlist_t *options = smartlist_new();
  const char *parsed_transport = NULL;

  smartlist_split_string(items, line, NULL,
                         SPLIT_SKIP_SPACE|SPLIT_IGNORE_BLANK, -1);

  if (smartlist_len(items) < 2) {
    log_warn(LD_CONFIG,"Too few arguments on ServerTransportOptions line.");
    goto err;
  }

  parsed_transport = smartlist_get(items, 0);
  /* If 'transport' is given, check if it matches the one on the line */
  if (transport && strcmp(transport, parsed_transport))
    goto err;

  SMARTLIST_FOREACH_BEGIN(items, const char *, option) {
    if (option_sl_idx == 0) /* skip the transport field (first field)*/
      continue;

    /* validate that it's a k=v value */
    if (!string_is_key_value(LOG_WARN, option)) {
      log_warn(LD_CONFIG, "%s is not a k=v value.", escaped(option));
      goto err;
    }

    /* add it to the options smartlist */
    smartlist_add_strdup(options, option);
    log_debug(LD_CONFIG, "Added %s to the list of options", escaped(option));
  } SMARTLIST_FOREACH_END(option);

  goto done;

 err:
  SMARTLIST_FOREACH(options, char*, s, tor_free(s));
  smartlist_free(options);
  options = NULL;

 done:
  SMARTLIST_FOREACH(items, char*, s, tor_free(s));
  smartlist_free(items);

  return options;
}

/** Given the name of a pluggable transport in <b>transport</b>, check
 *  the configuration file to see if the user has explicitly asked for
 *  it to listen on a specific port. Return a <address:port> string if
 *  so, otherwise NULL. */
char *
get_transport_bindaddr_from_config(const char *transport)
{
  config_line_t *cl;
  const or_options_t *options = get_options();

  for (cl = options->ServerTransportListenAddr; cl; cl = cl->next) {
    char *bindaddr =
      get_bindaddr_from_transport_listen_line(cl->value, transport);
    if (bindaddr)
      return bindaddr;
  }

  return NULL;
}

/** Given the name of a pluggable transport in <b>transport</b>, check
 *  the configuration file to see if the user has asked us to pass any
 *  parameters to the pluggable transport. Return a smartlist
 *  containing the parameters, otherwise NULL. */
smartlist_t *
get_options_for_server_transport(const char *transport)
{
  config_line_t *cl;
  const or_options_t *options = get_options();

  for (cl = options->ServerTransportOptions; cl; cl = cl->next) {
    smartlist_t *options_sl =
      get_options_from_transport_options_line(cl->value, transport);
    if (options_sl)
      return options_sl;
  }

  return NULL;
}

/** Read the contents of a DirAuthority line from <b>line</b>. If
 * <b>validate_only</b> is 0, and the line is well-formed, and it
 * shares any bits with <b>required_type</b> or <b>required_type</b>
 * is NO_DIRINFO (zero), then add the dirserver described in the line
 * (minus whatever bits it's missing) as a valid authority.
 * Return 0 on success or filtering out by type,
 * or -1 if the line isn't well-formed or if we can't add it. */
STATIC int
parse_dir_authority_line(const char *line, dirinfo_type_t required_type,
                         int validate_only)
{
  smartlist_t *items = NULL;
  int r;
  char *addrport=NULL, *address=NULL, *nickname=NULL, *fingerprint=NULL;
  tor_addr_port_t ipv6_addrport, *ipv6_addrport_ptr = NULL;
  uint16_t dir_port = 0, or_port = 0;
  char digest[DIGEST_LEN];
  char v3_digest[DIGEST_LEN];
  dirinfo_type_t type = 0;
  double weight = 1.0;

  items = smartlist_new();
  smartlist_split_string(items, line, NULL,
                         SPLIT_SKIP_SPACE|SPLIT_IGNORE_BLANK, -1);
  if (smartlist_len(items) < 1) {
    log_warn(LD_CONFIG, "No arguments on DirAuthority line.");
    goto err;
  }

  if (is_legal_nickname(smartlist_get(items, 0))) {
    nickname = smartlist_get(items, 0);
    smartlist_del_keeporder(items, 0);
  }

  while (smartlist_len(items)) {
    char *flag = smartlist_get(items, 0);
    if (TOR_ISDIGIT(flag[0]))
      break;
    if (!strcasecmp(flag, "hs") ||
               !strcasecmp(flag, "no-hs")) {
      log_warn(LD_CONFIG, "The DirAuthority options 'hs' and 'no-hs' are "
               "obsolete; you don't need them any more.");
    } else if (!strcasecmp(flag, "bridge")) {
      type |= BRIDGE_DIRINFO;
    } else if (!strcasecmp(flag, "no-v2")) {
      /* obsolete, but may still be contained in DirAuthority lines generated
         by various tools */;
    } else if (!strcasecmpstart(flag, "orport=")) {
      int ok;
      char *portstring = flag + strlen("orport=");
      or_port = (uint16_t) tor_parse_long(portstring, 10, 1, 65535, &ok, NULL);
      if (!ok)
        log_warn(LD_CONFIG, "Invalid orport '%s' on DirAuthority line.",
                 portstring);
    } else if (!strcmpstart(flag, "weight=")) {
      int ok;
      const char *wstring = flag + strlen("weight=");
      weight = tor_parse_double(wstring, 0, (double)UINT64_MAX, &ok, NULL);
      if (!ok) {
        log_warn(LD_CONFIG, "Invalid weight '%s' on DirAuthority line.",flag);
        weight=1.0;
      }
    } else if (!strcasecmpstart(flag, "v3ident=")) {
      char *idstr = flag + strlen("v3ident=");
      if (strlen(idstr) != HEX_DIGEST_LEN ||
          base16_decode(v3_digest, DIGEST_LEN,
                        idstr, HEX_DIGEST_LEN) != DIGEST_LEN) {
        log_warn(LD_CONFIG, "Bad v3 identity digest '%s' on DirAuthority line",
                 flag);
      } else {
        type |= V3_DIRINFO|EXTRAINFO_DIRINFO|MICRODESC_DIRINFO;
      }
    } else if (!strcasecmpstart(flag, "ipv6=")) {
      if (ipv6_addrport_ptr) {
        log_warn(LD_CONFIG, "Redundant ipv6 addr/port on DirAuthority line");
      } else {
        if (tor_addr_port_parse(LOG_WARN, flag+strlen("ipv6="),
                                &ipv6_addrport.addr, &ipv6_addrport.port,
                                -1) < 0
            || tor_addr_family(&ipv6_addrport.addr) != AF_INET6) {
          log_warn(LD_CONFIG, "Bad ipv6 addr/port %s on DirAuthority line",
                   escaped(flag));
          goto err;
        }
        ipv6_addrport_ptr = &ipv6_addrport;
      }
    } else {
      log_warn(LD_CONFIG, "Unrecognized flag '%s' on DirAuthority line",
               flag);
    }
    tor_free(flag);
    smartlist_del_keeporder(items, 0);
  }

  if (smartlist_len(items) < 2) {
    log_warn(LD_CONFIG, "Too few arguments to DirAuthority line.");
    goto err;
  }
  addrport = smartlist_get(items, 0);
  smartlist_del_keeporder(items, 0);
  if (addr_port_lookup(LOG_WARN, addrport, &address, NULL, &dir_port)<0) {
    log_warn(LD_CONFIG, "Error parsing DirAuthority address '%s'", addrport);
    goto err;
  }
  if (!dir_port) {
    log_warn(LD_CONFIG, "Missing port in DirAuthority address '%s'",addrport);
    goto err;
  }

  fingerprint = smartlist_join_strings(items, "", 0, NULL);
  if (strlen(fingerprint) != HEX_DIGEST_LEN) {
    log_warn(LD_CONFIG, "Key digest '%s' for DirAuthority is wrong length %d.",
             fingerprint, (int)strlen(fingerprint));
    goto err;
  }
  if (base16_decode(digest, DIGEST_LEN,
                    fingerprint, HEX_DIGEST_LEN) != DIGEST_LEN) {
    log_warn(LD_CONFIG, "Unable to decode DirAuthority key digest.");
    goto err;
  }

  if (!validate_only && (!required_type || required_type & type)) {
    dir_server_t *ds;
    if (required_type)
      type &= required_type; /* pare down what we think of them as an
                              * authority for. */
    log_debug(LD_DIR, "Trusted %d dirserver at %s:%d (%s)", (int)type,
              address, (int)dir_port, (char*)smartlist_get(items,0));
    if (!(ds = trusted_dir_server_new(nickname, address, dir_port, or_port,
                                      ipv6_addrport_ptr,
                                      digest, v3_digest, type, weight)))
      goto err;
    dir_server_add(ds);
  }

  r = 0;
  goto done;

  err:
  r = -1;

  done:
  SMARTLIST_FOREACH(items, char*, s, tor_free(s));
  smartlist_free(items);
  tor_free(addrport);
  tor_free(address);
  tor_free(nickname);
  tor_free(fingerprint);
  return r;
}

/** Read the contents of a FallbackDir line from <b>line</b>. If
 * <b>validate_only</b> is 0, and the line is well-formed, then add the
 * dirserver described in the line as a fallback directory. Return 0 on
 * success, or -1 if the line isn't well-formed or if we can't add it. */
int
parse_dir_fallback_line(const char *line,
                        int validate_only)
{
  int r = -1;
  smartlist_t *items = smartlist_new(), *positional = smartlist_new();
  int orport = -1;
  uint16_t dirport;
  tor_addr_t addr;
  int ok;
  char id[DIGEST_LEN];
  char *address=NULL;
  tor_addr_port_t ipv6_addrport, *ipv6_addrport_ptr = NULL;
  double weight=1.0;

  memset(id, 0, sizeof(id));
  smartlist_split_string(items, line, NULL,
                         SPLIT_SKIP_SPACE|SPLIT_IGNORE_BLANK, -1);
  SMARTLIST_FOREACH_BEGIN(items, const char *, cp) {
    const char *eq = strchr(cp, '=');
    ok = 1;
    if (! eq) {
      smartlist_add(positional, (char*)cp);
      continue;
    }
    if (!strcmpstart(cp, "orport=")) {
      orport = (int)tor_parse_long(cp+strlen("orport="), 10,
                                   1, 65535, &ok, NULL);
    } else if (!strcmpstart(cp, "id=")) {
      ok = base16_decode(id, DIGEST_LEN, cp+strlen("id="),
                         strlen(cp)-strlen("id=")) == DIGEST_LEN;
    } else if (!strcasecmpstart(cp, "ipv6=")) {
      if (ipv6_addrport_ptr) {
        log_warn(LD_CONFIG, "Redundant ipv6 addr/port on FallbackDir line");
      } else {
        if (tor_addr_port_parse(LOG_WARN, cp+strlen("ipv6="),
                                &ipv6_addrport.addr, &ipv6_addrport.port,
                                -1) < 0
            || tor_addr_family(&ipv6_addrport.addr) != AF_INET6) {
          log_warn(LD_CONFIG, "Bad ipv6 addr/port %s on FallbackDir line",
                   escaped(cp));
          goto end;
        }
        ipv6_addrport_ptr = &ipv6_addrport;
      }
    } else if (!strcmpstart(cp, "weight=")) {
      int num_ok;
      const char *wstring = cp + strlen("weight=");
      weight = tor_parse_double(wstring, 0, (double)UINT64_MAX, &num_ok, NULL);
      if (!num_ok) {
        log_warn(LD_CONFIG, "Invalid weight '%s' on FallbackDir line.", cp);
        weight=1.0;
      }
    }

    if (!ok) {
      log_warn(LD_CONFIG, "Bad FallbackDir option %s", escaped(cp));
      goto end;
    }
  } SMARTLIST_FOREACH_END(cp);

  if (smartlist_len(positional) != 1) {
    log_warn(LD_CONFIG, "Couldn't parse FallbackDir line %s", escaped(line));
    goto end;
  }

  if (tor_digest_is_zero(id)) {
    log_warn(LD_CONFIG, "Missing identity on FallbackDir line");
    goto end;
  }

  if (orport <= 0) {
    log_warn(LD_CONFIG, "Missing orport on FallbackDir line");
    goto end;
  }

  if (tor_addr_port_split(LOG_INFO, smartlist_get(positional, 0),
                          &address, &dirport) < 0 ||
      tor_addr_parse(&addr, address)<0) {
    log_warn(LD_CONFIG, "Couldn't parse address:port %s on FallbackDir line",
             (const char*)smartlist_get(positional, 0));
    goto end;
  }

  if (!validate_only) {
    dir_server_t *ds;
    ds = fallback_dir_server_new(&addr, dirport, orport, ipv6_addrport_ptr,
                                 id, weight);
    if (!ds) {
      log_warn(LD_CONFIG, "Couldn't create FallbackDir %s", escaped(line));
      goto end;
    }
    dir_server_add(ds);
  }

  r = 0;

 end:
  SMARTLIST_FOREACH(items, char *, cp, tor_free(cp));
  smartlist_free(items);
  smartlist_free(positional);
  tor_free(address);
  return r;
}

/** Allocate and return a new port_cfg_t with reasonable defaults. */
STATIC port_cfg_t *
port_cfg_new(size_t namelen)
{
  tor_assert(namelen <= SIZE_T_CEILING - sizeof(port_cfg_t) - 1);
  port_cfg_t *cfg = tor_malloc_zero(sizeof(port_cfg_t) + namelen + 1);
  cfg->entry_cfg.ipv4_traffic = 1;
  cfg->entry_cfg.ipv6_traffic = 1;
  cfg->entry_cfg.dns_request = 1;
  cfg->entry_cfg.onion_traffic = 1;
  cfg->entry_cfg.cache_ipv4_answers = 1;
  cfg->entry_cfg.prefer_ipv6_virtaddr = 1;
  return cfg;
}

/** Free all storage held in <b>port</b> */
STATIC void
port_cfg_free(port_cfg_t *port)
{
  tor_free(port);
}

/** Warn for every port in <b>ports</b> of type <b>listener_type</b> that is
 * on a publicly routable address. */
static void
warn_nonlocal_client_ports(const smartlist_t *ports,
                           const char *portname,
                           const int listener_type)
{
  SMARTLIST_FOREACH_BEGIN(ports, const port_cfg_t *, port) {
    if (port->type != listener_type)
      continue;
    if (port->is_unix_addr) {
      /* Unix sockets aren't accessible over a network. */
    } else if (!tor_addr_is_internal(&port->addr, 1)) {
      log_warn(LD_CONFIG, "You specified a public address '%s' for %sPort. "
               "Other people on the Internet might find your computer and "
               "use it as an open proxy. Please don't allow this unless you "
               "have a good reason.",
               fmt_addrport(&port->addr, port->port), portname);
    } else if (!tor_addr_is_loopback(&port->addr)) {
      log_notice(LD_CONFIG, "You configured a non-loopback address '%s' "
                 "for %sPort. This allows everybody on your local network to "
                 "use your machine as a proxy. Make sure this is what you "
                 "wanted.",
                 fmt_addrport(&port->addr, port->port), portname);
    }
  } SMARTLIST_FOREACH_END(port);
}

/** Warn for every Extended ORPort port in <b>ports</b> that is on a
 *  publicly routable address. */
static void
warn_nonlocal_ext_orports(const smartlist_t *ports, const char *portname)
{
  SMARTLIST_FOREACH_BEGIN(ports, const port_cfg_t *, port) {
    if (port->type != CONN_TYPE_EXT_OR_LISTENER)
      continue;
    if (port->is_unix_addr)
      continue;
    /* XXX maybe warn even if address is RFC1918? */
    if (!tor_addr_is_internal(&port->addr, 1)) {
      log_warn(LD_CONFIG, "You specified a public address '%s' for %sPort. "
               "This is not advised; this address is supposed to only be "
               "exposed on localhost so that your pluggable transport "
               "proxies can connect to it.",
               fmt_addrport(&port->addr, port->port), portname);
    }
  } SMARTLIST_FOREACH_END(port);
}

/** Given a list of port_cfg_t in <b>ports</b>, warn if any controller port
 * there is listening on any non-loopback address.  If <b>forbid_nonlocal</b>
 * is true, then emit a stronger warning and remove the port from the list.
 */
static void
warn_nonlocal_controller_ports(smartlist_t *ports, unsigned forbid_nonlocal)
{
  int warned = 0;
  SMARTLIST_FOREACH_BEGIN(ports, port_cfg_t *, port) {
    if (port->type != CONN_TYPE_CONTROL_LISTENER)
      continue;
    if (port->is_unix_addr)
      continue;
    if (!tor_addr_is_loopback(&port->addr)) {
      if (forbid_nonlocal) {
        if (!warned)
          log_warn(LD_CONFIG,
                 "You have a ControlPort set to accept "
                 "unauthenticated connections from a non-local address.  "
                 "This means that programs not running on your computer "
                 "can reconfigure your Tor, without even having to guess a "
                 "password.  That's so bad that I'm closing your ControlPort "
                 "for you.  If you need to control your Tor remotely, try "
                 "enabling authentication and using a tool like stunnel or "
                 "ssh to encrypt remote access.");
        warned = 1;
        port_cfg_free(port);
        SMARTLIST_DEL_CURRENT(ports, port);
      } else {
        log_warn(LD_CONFIG, "You have a ControlPort set to accept "
                 "connections from a non-local address.  This means that "
                 "programs not running on your computer can reconfigure your "
                 "Tor.  That's pretty bad, since the controller "
                 "protocol isn't encrypted!  Maybe you should just listen on "
                 "127.0.0.1 and use a tool like stunnel or ssh to encrypt "
                 "remote connections to your control port.");
        return; /* No point in checking the rest */
      }
    }
  } SMARTLIST_FOREACH_END(port);
}

/**
 * Take a string (<b>line</b>) that begins with either an address:port, a
 * port, or an AF_UNIX address, optionally quoted, prefixed with
 * "unix:". Parse that line, and on success, set <b>addrport_out</b> to a new
 * string containing the beginning portion (without prefix).  Iff there was a
 * unix: prefix, set <b>is_unix_out</b> to true.  On success, also set
 * <b>rest_out</b> to point to the part of the line after the address portion.
 *
 * Return 0 on success, -1 on failure.
 */
int
port_cfg_line_extract_addrport(const char *line,
                               char **addrport_out,
                               int *is_unix_out,
                               const char **rest_out)
{
  tor_assert(line);
  tor_assert(addrport_out);
  tor_assert(is_unix_out);
  tor_assert(rest_out);

  line = eat_whitespace(line);

  if (!strcmpstart(line, unix_q_socket_prefix)) {
    // It starts with unix:"
    size_t sz;
    *is_unix_out = 1;
    *addrport_out = NULL;
    line += strlen(unix_socket_prefix); /*No q: Keep the quote */
    *rest_out = unescape_string(line, addrport_out, &sz);
    if (!*rest_out || (*addrport_out && sz != strlen(*addrport_out))) {
      tor_free(*addrport_out);
      return -1;
    }
    *rest_out = eat_whitespace(*rest_out);
    return 0;
  } else {
    // Is there a unix: prefix?
    if (!strcmpstart(line, unix_socket_prefix)) {
      line += strlen(unix_socket_prefix);
      *is_unix_out = 1;
    } else {
      *is_unix_out = 0;
    }

    const char *end = find_whitespace(line);
    if (BUG(!end)) {
      end = strchr(line, '\0'); // LCOV_EXCL_LINE -- this can't be NULL
    }
    tor_assert(end && end >= line);
    *addrport_out = tor_strndup(line, end - line);
    *rest_out = eat_whitespace(end);
    return 0;
  }
}

static void
warn_client_dns_cache(const char *option, int disabling)
{
  if (disabling)
    return;

  warn_deprecated_option(option,
      "Client-side DNS cacheing enables a wide variety of route-"
      "capture attacks. If a single bad exit node lies to you about "
      "an IP address, cacheing that address would make you visit "
      "an address of the attacker's choice every time you connected "
      "to your destination.");
}

/**
 * Parse port configuration for a single port type.
 *
 * Read entries of the "FooPort" type from the list <b>ports</b>.  Syntax is
 * that FooPort can have any number of entries of the format
 *  "[Address:][Port] IsolationOptions".
 *
 * In log messages, describe the port type as <b>portname</b>.
 *
 * If no address is specified, default to <b>defaultaddr</b>.  If no
 * FooPort is given, default to defaultport (if 0, there is no default).
 *
 * If CL_PORT_NO_STREAM_OPTIONS is set in <b>flags</b>, do not allow stream
 * isolation options in the FooPort entries.
 *
 * If CL_PORT_WARN_NONLOCAL is set in <b>flags</b>, warn if any of the
 * ports are not on a local address.  If CL_PORT_FORBID_NONLOCAL is set,
 * this is a control port with no password set: don't even allow it.
 *
 * If CL_PORT_SERVER_OPTIONS is set in <b>flags</b>, do not allow stream
 * isolation options in the FooPort entries; instead allow the
 * server-port option set.
 *
 * If CL_PORT_TAKES_HOSTNAMES is set in <b>flags</b>, allow the options
 * {No,}IPv{4,6}Traffic.
 *
 * On success, if <b>out</b> is given, add a new port_cfg_t entry to
 * <b>out</b> for every port that the client should listen on.  Return 0
 * on success, -1 on failure.
 */
STATIC int
parse_port_config(smartlist_t *out,
                  const config_line_t *ports,
                  const char *portname,
                  int listener_type,
                  const char *defaultaddr,
                  int defaultport,
                  const unsigned flags)
{
  smartlist_t *elts;
  int retval = -1;
  const unsigned is_control = (listener_type == CONN_TYPE_CONTROL_LISTENER);
  const unsigned is_ext_orport = (listener_type == CONN_TYPE_EXT_OR_LISTENER);
  const unsigned allow_no_stream_options = flags & CL_PORT_NO_STREAM_OPTIONS;
  const unsigned use_server_options = flags & CL_PORT_SERVER_OPTIONS;
  const unsigned warn_nonlocal = flags & CL_PORT_WARN_NONLOCAL;
  const unsigned forbid_nonlocal = flags & CL_PORT_FORBID_NONLOCAL;
  const unsigned default_to_group_writable =
    flags & CL_PORT_DFLT_GROUP_WRITABLE;
  const unsigned takes_hostnames = flags & CL_PORT_TAKES_HOSTNAMES;
  const unsigned is_unix_socket = flags & CL_PORT_IS_UNIXSOCKET;
  int got_zero_port=0, got_nonzero_port=0;
  char *unix_socket_path = NULL;

  /* If there's no FooPort, then maybe make a default one. */
  if (! ports) {
    if (defaultport && defaultaddr && out) {
      port_cfg_t *cfg = port_cfg_new(is_unix_socket ? strlen(defaultaddr) : 0);
       cfg->type = listener_type;
       if (is_unix_socket) {
         tor_addr_make_unspec(&cfg->addr);
         memcpy(cfg->unix_addr, defaultaddr, strlen(defaultaddr) + 1);
         cfg->is_unix_addr = 1;
       } else {
         cfg->port = defaultport;
         tor_addr_parse(&cfg->addr, defaultaddr);
       }
       cfg->entry_cfg.session_group = SESSION_GROUP_UNSET;
       cfg->entry_cfg.isolation_flags = ISO_DEFAULT;
       smartlist_add(out, cfg);
    }
    return 0;
  }

  /* At last we can actually parse the FooPort lines.  The syntax is:
   * [Addr:](Port|auto) [Options].*/
  elts = smartlist_new();
  char *addrport = NULL;

  for (; ports; ports = ports->next) {
    tor_addr_t addr;
    int port;
    int sessiongroup = SESSION_GROUP_UNSET;
    unsigned isolation = ISO_DEFAULT;
    int prefer_no_auth = 0;
    int socks_iso_keep_alive = 0;

    uint16_t ptmp=0;
    int ok;
    /* This must be kept in sync with port_cfg_new's defaults */
    int no_listen = 0, no_advertise = 0, all_addrs = 0,
      bind_ipv4_only = 0, bind_ipv6_only = 0,
      ipv4_traffic = 1, ipv6_traffic = 1, prefer_ipv6 = 0, dns_request = 1,
      onion_traffic = 1,
      cache_ipv4 = 1, use_cached_ipv4 = 0,
      cache_ipv6 = 0, use_cached_ipv6 = 0,
      prefer_ipv6_automap = 1, world_writable = 0, group_writable = 0,
      relax_dirmode_check = 0,
      has_used_unix_socket_only_option = 0;

    int is_unix_tagged_addr = 0;
    const char *rest_of_line = NULL;
    if (port_cfg_line_extract_addrport(ports->value,
                          &addrport, &is_unix_tagged_addr, &rest_of_line)<0) {
      log_warn(LD_CONFIG, "Invalid %sPort line with unparsable address",
               portname);
      goto err;
    }
    if (strlen(addrport) == 0) {
      log_warn(LD_CONFIG, "Invalid %sPort line with no address", portname);
      goto err;
    }

    /* Split the remainder... */
    smartlist_split_string(elts, rest_of_line, NULL,
                           SPLIT_SKIP_SPACE|SPLIT_IGNORE_BLANK, 0);

    /* Let's start to check if it's a Unix socket path. */
    if (is_unix_tagged_addr) {
#ifndef HAVE_SYS_UN_H
      log_warn(LD_CONFIG, "Unix sockets not supported on this system.");
      goto err;
#endif
      unix_socket_path = addrport;
      addrport = NULL;
    }

    if (unix_socket_path &&
        ! conn_listener_type_supports_af_unix(listener_type)) {
      log_warn(LD_CONFIG, "%sPort does not support unix sockets", portname);
      goto err;
    }

    if (unix_socket_path) {
      port = 1;
    } else if (is_unix_socket) {
      if (BUG(!addrport))
        goto err; // LCOV_EXCL_LINE unreachable, but coverity can't tell that
      unix_socket_path = tor_strdup(addrport);
      if (!strcmp(addrport, "0"))
        port = 0;
      else
        port = 1;
    } else if (!strcmp(addrport, "auto")) {
      port = CFG_AUTO_PORT;
      int af = tor_addr_parse(&addr, defaultaddr);
      tor_assert(af >= 0);
    } else if (!strcasecmpend(addrport, ":auto")) {
      char *addrtmp = tor_strndup(addrport, strlen(addrport)-5);
      port = CFG_AUTO_PORT;
      if (tor_addr_port_lookup(addrtmp, &addr, &ptmp)<0 || ptmp) {
        log_warn(LD_CONFIG, "Invalid address '%s' for %sPort",
                 escaped(addrport), portname);
        tor_free(addrtmp);
        goto err;
      }
      tor_free(addrtmp);
    } else {
      /* Try parsing integer port before address, because, who knows?
         "9050" might be a valid address. */
      port = (int) tor_parse_long(addrport, 10, 0, 65535, &ok, NULL);
      if (ok) {
        int af = tor_addr_parse(&addr, defaultaddr);
        tor_assert(af >= 0);
      } else if (tor_addr_port_lookup(addrport, &addr, &ptmp) == 0) {
        if (ptmp == 0) {
          log_warn(LD_CONFIG, "%sPort line has address but no port", portname);
          goto err;
        }
        port = ptmp;
      } else {
        log_warn(LD_CONFIG, "Couldn't parse address %s for %sPort",
                 escaped(addrport), portname);
        goto err;
      }
    }

    if (unix_socket_path && default_to_group_writable)
      group_writable = 1;

    /* Now parse the rest of the options, if any. */
    if (use_server_options) {
      /* This is a server port; parse advertising options */
      SMARTLIST_FOREACH_BEGIN(elts, char *, elt) {
        if (!strcasecmp(elt, "NoAdvertise")) {
          no_advertise = 1;
        } else if (!strcasecmp(elt, "NoListen")) {
          no_listen = 1;
#if 0
        /* not implemented yet. */
        } else if (!strcasecmp(elt, "AllAddrs")) {

          all_addrs = 1;
#endif
        } else if (!strcasecmp(elt, "IPv4Only")) {
          bind_ipv4_only = 1;
        } else if (!strcasecmp(elt, "IPv6Only")) {
          bind_ipv6_only = 1;
        } else {
          log_warn(LD_CONFIG, "Unrecognized %sPort option '%s'",
                   portname, escaped(elt));
        }
      } SMARTLIST_FOREACH_END(elt);

      if (no_advertise && no_listen) {
        log_warn(LD_CONFIG, "Tried to set both NoListen and NoAdvertise "
                 "on %sPort line '%s'",
                 portname, escaped(ports->value));
        goto err;
      }
      if (bind_ipv4_only && bind_ipv6_only) {
        log_warn(LD_CONFIG, "Tried to set both IPv4Only and IPv6Only "
                 "on %sPort line '%s'",
                 portname, escaped(ports->value));
        goto err;
      }
      if (bind_ipv4_only && tor_addr_family(&addr) == AF_INET6) {
        log_warn(LD_CONFIG, "Could not interpret %sPort address as IPv6",
                 portname);
        goto err;
      }
      if (bind_ipv6_only && tor_addr_family(&addr) == AF_INET) {
        log_warn(LD_CONFIG, "Could not interpret %sPort address as IPv4",
                 portname);
        goto err;
      }
    } else {
      /* This is a client port; parse isolation options */
      SMARTLIST_FOREACH_BEGIN(elts, char *, elt) {
        int no = 0, isoflag = 0;
        const char *elt_orig = elt;

        if (!strcasecmpstart(elt, "SessionGroup=")) {
          int group = (int)tor_parse_long(elt+strlen("SessionGroup="),
                                          10, 0, INT_MAX, &ok, NULL);
          if (!ok || !allow_no_stream_options) {
            log_warn(LD_CONFIG, "Invalid %sPort option '%s'",
                     portname, escaped(elt));
            goto err;
          }
          if (sessiongroup >= 0) {
            log_warn(LD_CONFIG, "Multiple SessionGroup options on %sPort",
                     portname);
            goto err;
          }
          sessiongroup = group;
          continue;
        }

        if (!strcasecmpstart(elt, "No")) {
          no = 1;
          elt += 2;
        }

        if (!strcasecmp(elt, "GroupWritable")) {
          group_writable = !no;
          has_used_unix_socket_only_option = 1;
          continue;
        } else if (!strcasecmp(elt, "WorldWritable")) {
          world_writable = !no;
          has_used_unix_socket_only_option = 1;
          continue;
        } else if (!strcasecmp(elt, "RelaxDirModeCheck")) {
          relax_dirmode_check = !no;
          has_used_unix_socket_only_option = 1;
          continue;
        }

        if (allow_no_stream_options) {
          log_warn(LD_CONFIG, "Unrecognized %sPort option '%s'",
                   portname, escaped(elt));
          continue;
        }

        if (takes_hostnames) {
          if (!strcasecmp(elt, "IPv4Traffic")) {
            ipv4_traffic = ! no;
            continue;
          } else if (!strcasecmp(elt, "IPv6Traffic")) {
            ipv6_traffic = ! no;
            continue;
          } else if (!strcasecmp(elt, "PreferIPv6")) {
            prefer_ipv6 = ! no;
            continue;
          } else if (!strcasecmp(elt, "DNSRequest")) {
            dns_request = ! no;
            continue;
          } else if (!strcasecmp(elt, "OnionTraffic")) {
            onion_traffic = ! no;
            continue;
          } else if (!strcasecmp(elt, "OnionTrafficOnly")) {
            /* Only connect to .onion addresses.  Equivalent to
             * NoDNSRequest, NoIPv4Traffic, NoIPv6Traffic. The option
             * NoOnionTrafficOnly is not supported, it's too confusing. */
            if (no) {
              log_warn(LD_CONFIG, "Unsupported %sPort option 'No%s'. Use "
                       "DNSRequest, IPv4Traffic, and/or IPv6Traffic instead.",
                       portname, escaped(elt));
            } else {
              ipv4_traffic = ipv6_traffic = dns_request = 0;
            }
            continue;
          }
        }
        if (!strcasecmp(elt, "CacheIPv4DNS")) {
          warn_client_dns_cache(elt, no); // since 0.2.9.2-alpha
          cache_ipv4 = ! no;
          continue;
        } else if (!strcasecmp(elt, "CacheIPv6DNS")) {
          warn_client_dns_cache(elt, no); // since 0.2.9.2-alpha
          cache_ipv6 = ! no;
          continue;
        } else if (!strcasecmp(elt, "CacheDNS")) {
          warn_client_dns_cache(elt, no); // since 0.2.9.2-alpha
          cache_ipv4 = cache_ipv6 = ! no;
          continue;
        } else if (!strcasecmp(elt, "UseIPv4Cache")) {
          warn_client_dns_cache(elt, no); // since 0.2.9.2-alpha
          use_cached_ipv4 = ! no;
          continue;
        } else if (!strcasecmp(elt, "UseIPv6Cache")) {
          warn_client_dns_cache(elt, no); // since 0.2.9.2-alpha
          use_cached_ipv6 = ! no;
          continue;
        } else if (!strcasecmp(elt, "UseDNSCache")) {
          warn_client_dns_cache(elt, no); // since 0.2.9.2-alpha
          use_cached_ipv4 = use_cached_ipv6 = ! no;
          continue;
        } else if (!strcasecmp(elt, "PreferIPv6Automap")) {
          prefer_ipv6_automap = ! no;
          continue;
        } else if (!strcasecmp(elt, "PreferSOCKSNoAuth")) {
          prefer_no_auth = ! no;
          continue;
        } else if (!strcasecmp(elt, "KeepAliveIsolateSOCKSAuth")) {
          socks_iso_keep_alive = ! no;
          continue;
        }

        if (!strcasecmpend(elt, "s"))
          elt[strlen(elt)-1] = '\0'; /* kill plurals. */

        if (!strcasecmp(elt, "IsolateDestPort")) {
          isoflag = ISO_DESTPORT;
        } else if (!strcasecmp(elt, "IsolateDestAddr")) {
          isoflag = ISO_DESTADDR;
        } else if (!strcasecmp(elt, "IsolateSOCKSAuth")) {
          isoflag = ISO_SOCKSAUTH;
        } else if (!strcasecmp(elt, "IsolateClientProtocol")) {
          isoflag = ISO_CLIENTPROTO;
        } else if (!strcasecmp(elt, "IsolateClientAddr")) {
          isoflag = ISO_CLIENTADDR;
        } else {
          log_warn(LD_CONFIG, "Unrecognized %sPort option '%s'",
                   portname, escaped(elt_orig));
        }

        if (no) {
          isolation &= ~isoflag;
        } else {
          isolation |= isoflag;
        }
      } SMARTLIST_FOREACH_END(elt);
    }

    if (port)
      got_nonzero_port = 1;
    else
      got_zero_port = 1;

    if (dns_request == 0 && listener_type == CONN_TYPE_AP_DNS_LISTENER) {
      log_warn(LD_CONFIG, "You have a %sPort entry with DNS disabled; that "
               "won't work.", portname);
      goto err;
    }

    if (ipv4_traffic == 0 && ipv6_traffic == 0 && onion_traffic == 0
        && listener_type != CONN_TYPE_AP_DNS_LISTENER) {
      log_warn(LD_CONFIG, "You have a %sPort entry with all of IPv4 and "
               "IPv6 and .onion disabled; that won't work.", portname);
      goto err;
    }

    if (dns_request == 1 && ipv4_traffic == 0 && ipv6_traffic == 0
        && listener_type != CONN_TYPE_AP_DNS_LISTENER) {
      log_warn(LD_CONFIG, "You have a %sPort entry with DNSRequest enabled, "
               "but IPv4 and IPv6 disabled; DNS-based sites won't work.",
               portname);
      goto err;
    }

    if ( has_used_unix_socket_only_option && ! unix_socket_path) {
      log_warn(LD_CONFIG, "You have a %sPort entry with GroupWritable, "
               "WorldWritable, or RelaxDirModeCheck, but it is not a "
               "unix socket.", portname);
      goto err;
    }

    if (!(isolation & ISO_SOCKSAUTH) && socks_iso_keep_alive) {
      log_warn(LD_CONFIG, "You have a %sPort entry with both "
               "NoIsolateSOCKSAuth and KeepAliveIsolateSOCKSAuth set.",
               portname);
      goto err;
    }

    if (unix_socket_path && (isolation & ISO_CLIENTADDR)) {
      /* `IsolateClientAddr` is nonsensical in the context of AF_LOCAL.
       * just silently remove the isolation flag.
       */
      isolation &= ~ISO_CLIENTADDR;
    }

    if (out && port) {
      size_t namelen = unix_socket_path ? strlen(unix_socket_path) : 0;
      port_cfg_t *cfg = port_cfg_new(namelen);
      if (unix_socket_path) {
        tor_addr_make_unspec(&cfg->addr);
        memcpy(cfg->unix_addr, unix_socket_path, namelen + 1);
        cfg->is_unix_addr = 1;
        tor_free(unix_socket_path);
      } else {
        tor_addr_copy(&cfg->addr, &addr);
        cfg->port = port;
      }
      cfg->type = listener_type;
      cfg->is_world_writable = world_writable;
      cfg->is_group_writable = group_writable;
      cfg->relax_dirmode_check = relax_dirmode_check;
      cfg->entry_cfg.isolation_flags = isolation;
      cfg->entry_cfg.session_group = sessiongroup;
      cfg->server_cfg.no_advertise = no_advertise;
      cfg->server_cfg.no_listen = no_listen;
      cfg->server_cfg.all_addrs = all_addrs;
      cfg->server_cfg.bind_ipv4_only = bind_ipv4_only;
      cfg->server_cfg.bind_ipv6_only = bind_ipv6_only;
      cfg->entry_cfg.ipv4_traffic = ipv4_traffic;
      cfg->entry_cfg.ipv6_traffic = ipv6_traffic;
      cfg->entry_cfg.prefer_ipv6 = prefer_ipv6;
      cfg->entry_cfg.dns_request = dns_request;
      cfg->entry_cfg.onion_traffic = onion_traffic;
      cfg->entry_cfg.cache_ipv4_answers = cache_ipv4;
      cfg->entry_cfg.cache_ipv6_answers = cache_ipv6;
      cfg->entry_cfg.use_cached_ipv4_answers = use_cached_ipv4;
      cfg->entry_cfg.use_cached_ipv6_answers = use_cached_ipv6;
      cfg->entry_cfg.prefer_ipv6_virtaddr = prefer_ipv6_automap;
      cfg->entry_cfg.socks_prefer_no_auth = prefer_no_auth;
      if (! (isolation & ISO_SOCKSAUTH))
        cfg->entry_cfg.socks_prefer_no_auth = 1;
      cfg->entry_cfg.socks_iso_keep_alive = socks_iso_keep_alive;

      smartlist_add(out, cfg);
    }
    SMARTLIST_FOREACH(elts, char *, cp, tor_free(cp));
    smartlist_clear(elts);
    tor_free(addrport);
    tor_free(unix_socket_path);
  }

  if (warn_nonlocal && out) {
    if (is_control)
      warn_nonlocal_controller_ports(out, forbid_nonlocal);
    else if (is_ext_orport)
      warn_nonlocal_ext_orports(out, portname);
    else
      warn_nonlocal_client_ports(out, portname, listener_type);
  }

  if (got_zero_port && got_nonzero_port) {
    log_warn(LD_CONFIG, "You specified a nonzero %sPort along with '%sPort 0' "
             "in the same configuration. Did you mean to disable %sPort or "
             "not?", portname, portname, portname);
    goto err;
  }

  retval = 0;
 err:
  SMARTLIST_FOREACH(elts, char *, cp, tor_free(cp));
  smartlist_free(elts);
  tor_free(unix_socket_path);
  tor_free(addrport);
  return retval;
}

/** Return the number of ports which are actually going to listen with type
 * <b>listenertype</b>.  Do not count no_listen ports.  Only count unix
 * sockets if count_sockets is true. */
static int
count_real_listeners(const smartlist_t *ports, int listenertype,
                     int count_sockets)
{
  int n = 0;
  SMARTLIST_FOREACH_BEGIN(ports, port_cfg_t *, port) {
    if (port->server_cfg.no_listen)
      continue;
    if (!count_sockets && port->is_unix_addr)
      continue;
    if (port->type != listenertype)
      continue;
    ++n;
  } SMARTLIST_FOREACH_END(port);
  return n;
}

/** Parse all ports from <b>options</b>. On success, set *<b>n_ports_out</b>
 * to the number of ports that are listed, update the *Port_set values in
 * <b>options</b>, and return 0.  On failure, set *<b>msg</b> to a
 * description of the problem and return -1.
 *
 * If <b>validate_only</b> is false, set configured_client_ports to the
 * new list of ports parsed from <b>options</b>.
 **/
static int
parse_ports(or_options_t *options, int validate_only,
            char **msg, int *n_ports_out,
            int *world_writable_control_socket)
{
  smartlist_t *ports;
  int retval = -1;

  ports = smartlist_new();

  *n_ports_out = 0;

  const unsigned gw_flag = options->SocksSocketsGroupWritable ?
    CL_PORT_DFLT_GROUP_WRITABLE : 0;
  if (parse_port_config(ports,
             options->SocksPort_lines,
             "Socks", CONN_TYPE_AP_LISTENER,
             "127.0.0.1", 9050,
             ((validate_only ? 0 : CL_PORT_WARN_NONLOCAL)
              | CL_PORT_TAKES_HOSTNAMES | gw_flag)) < 0) {
    *msg = tor_strdup("Invalid SocksPort configuration");
    goto err;
  }
  if (parse_port_config(ports,
                        options->DNSPort_lines,
                        "DNS", CONN_TYPE_AP_DNS_LISTENER,
                        "127.0.0.1", 0,
                        CL_PORT_WARN_NONLOCAL|CL_PORT_TAKES_HOSTNAMES) < 0) {
    *msg = tor_strdup("Invalid DNSPort configuration");
    goto err;
  }
  if (parse_port_config(ports,
                        options->TransPort_lines,
                        "Trans", CONN_TYPE_AP_TRANS_LISTENER,
                        "127.0.0.1", 0,
                        CL_PORT_WARN_NONLOCAL) < 0) {
    *msg = tor_strdup("Invalid TransPort configuration");
    goto err;
  }
  if (parse_port_config(ports,
                        options->NATDPort_lines,
                        "NATD", CONN_TYPE_AP_NATD_LISTENER,
                        "127.0.0.1", 0,
                        CL_PORT_WARN_NONLOCAL) < 0) {
    *msg = tor_strdup("Invalid NatdPort configuration");
    goto err;
  }
  if (parse_port_config(ports,
                        options->HTTPTunnelPort_lines,
                        "HTTP Tunnel", CONN_TYPE_AP_HTTP_CONNECT_LISTENER,
                        "127.0.0.1", 0,
                        ((validate_only ? 0 : CL_PORT_WARN_NONLOCAL)
                         | CL_PORT_TAKES_HOSTNAMES | gw_flag)) < 0) {
    *msg = tor_strdup("Invalid HTTPTunnelPort configuration");
    goto err;
  }
  {
    unsigned control_port_flags = CL_PORT_NO_STREAM_OPTIONS |
      CL_PORT_WARN_NONLOCAL;
    const int any_passwords = (options->HashedControlPassword ||
                               options->HashedControlSessionPassword ||
                               options->CookieAuthentication);
    if (! any_passwords)
      control_port_flags |= CL_PORT_FORBID_NONLOCAL;
    if (options->ControlSocketsGroupWritable)
      control_port_flags |= CL_PORT_DFLT_GROUP_WRITABLE;

    if (parse_port_config(ports,
                          options->ControlPort_lines,
                          "Control", CONN_TYPE_CONTROL_LISTENER,
                          "127.0.0.1", 0,
                          control_port_flags) < 0) {
      *msg = tor_strdup("Invalid ControlPort configuration");
      goto err;
    }

    if (parse_port_config(ports, options->ControlSocket,
                          "ControlSocket",
                          CONN_TYPE_CONTROL_LISTENER, NULL, 0,
                          control_port_flags | CL_PORT_IS_UNIXSOCKET) < 0) {
      *msg = tor_strdup("Invalid ControlSocket configuration");
      goto err;
    }
  }
  if (! options->ClientOnly) {
    if (parse_port_config(ports,
                          options->ORPort_lines,
                          "OR", CONN_TYPE_OR_LISTENER,
                          "0.0.0.0", 0,
                          CL_PORT_SERVER_OPTIONS) < 0) {
      *msg = tor_strdup("Invalid ORPort configuration");
      goto err;
    }
    if (parse_port_config(ports,
                          options->ExtORPort_lines,
                          "ExtOR", CONN_TYPE_EXT_OR_LISTENER,
                          "127.0.0.1", 0,
                          CL_PORT_SERVER_OPTIONS|CL_PORT_WARN_NONLOCAL) < 0) {
      *msg = tor_strdup("Invalid ExtORPort configuration");
      goto err;
    }
    if (parse_port_config(ports,
                          options->DirPort_lines,
                          "Dir", CONN_TYPE_DIR_LISTENER,
                          "0.0.0.0", 0,
                          CL_PORT_SERVER_OPTIONS) < 0) {
      *msg = tor_strdup("Invalid DirPort configuration");
      goto err;
    }
  }

  int n_low_ports = 0;
  if (check_server_ports(ports, options, &n_low_ports) < 0) {
    *msg = tor_strdup("Misconfigured server ports");
    goto err;
  }
  if (have_low_ports < 0)
    have_low_ports = (n_low_ports > 0);

  *n_ports_out = smartlist_len(ports);

  retval = 0;

  /* Update the *Port_set options.  The !! here is to force a boolean out of
     an integer. */
  options->ORPort_set =
    !! count_real_listeners(ports, CONN_TYPE_OR_LISTENER, 0);
  options->SocksPort_set =
    !! count_real_listeners(ports, CONN_TYPE_AP_LISTENER, 1);
  options->TransPort_set =
    !! count_real_listeners(ports, CONN_TYPE_AP_TRANS_LISTENER, 1);
  options->NATDPort_set =
    !! count_real_listeners(ports, CONN_TYPE_AP_NATD_LISTENER, 1);
  options->HTTPTunnelPort_set =
    !! count_real_listeners(ports, CONN_TYPE_AP_HTTP_CONNECT_LISTENER, 1);
  /* Use options->ControlSocket to test if a control socket is set */
  options->ControlPort_set =
    !! count_real_listeners(ports, CONN_TYPE_CONTROL_LISTENER, 0);
  options->DirPort_set =
    !! count_real_listeners(ports, CONN_TYPE_DIR_LISTENER, 0);
  options->DNSPort_set =
    !! count_real_listeners(ports, CONN_TYPE_AP_DNS_LISTENER, 1);
  options->ExtORPort_set =
    !! count_real_listeners(ports, CONN_TYPE_EXT_OR_LISTENER, 0);

  if (world_writable_control_socket) {
    SMARTLIST_FOREACH(ports, port_cfg_t *, p,
      if (p->type == CONN_TYPE_CONTROL_LISTENER &&
          p->is_unix_addr &&
          p->is_world_writable) {
        *world_writable_control_socket = 1;
        break;
      });
  }

  if (!validate_only) {
    if (configured_ports) {
      SMARTLIST_FOREACH(configured_ports,
                        port_cfg_t *, p, port_cfg_free(p));
      smartlist_free(configured_ports);
    }
    configured_ports = ports;
    ports = NULL; /* prevent free below. */
  }

 err:
  if (ports) {
    SMARTLIST_FOREACH(ports, port_cfg_t *, p, port_cfg_free(p));
    smartlist_free(ports);
  }
  return retval;
}

/* Does port bind to IPv4? */
static int
port_binds_ipv4(const port_cfg_t *port)
{
  return tor_addr_family(&port->addr) == AF_INET ||
         (tor_addr_family(&port->addr) == AF_UNSPEC
          && !port->server_cfg.bind_ipv6_only);
}

/* Does port bind to IPv6? */
static int
port_binds_ipv6(const port_cfg_t *port)
{
  return tor_addr_family(&port->addr) == AF_INET6 ||
         (tor_addr_family(&port->addr) == AF_UNSPEC
          && !port->server_cfg.bind_ipv4_only);
}

/** Given a list of <b>port_cfg_t</b> in <b>ports</b>, check them for internal
 * consistency and warn as appropriate.  Set *<b>n_low_ports_out</b> to the
 * number of sub-1024 ports we will be binding. */
static int
check_server_ports(const smartlist_t *ports,
                   const or_options_t *options,
                   int *n_low_ports_out)
{
  int n_orport_advertised = 0;
  int n_orport_advertised_ipv4 = 0;
  int n_orport_listeners = 0;
  int n_dirport_advertised = 0;
  int n_dirport_listeners = 0;
  int n_low_port = 0;
  int r = 0;

  SMARTLIST_FOREACH_BEGIN(ports, const port_cfg_t *, port) {
    if (port->type == CONN_TYPE_DIR_LISTENER) {
      if (! port->server_cfg.no_advertise)
        ++n_dirport_advertised;
      if (! port->server_cfg.no_listen)
        ++n_dirport_listeners;
    } else if (port->type == CONN_TYPE_OR_LISTENER) {
      if (! port->server_cfg.no_advertise) {
        ++n_orport_advertised;
        if (port_binds_ipv4(port))
          ++n_orport_advertised_ipv4;
      }
      if (! port->server_cfg.no_listen)
        ++n_orport_listeners;
    } else {
      continue;
    }
#ifndef _WIN32
    if (!port->server_cfg.no_listen && port->port < 1024)
      ++n_low_port;
#endif
  } SMARTLIST_FOREACH_END(port);

  if (n_orport_advertised && !n_orport_listeners) {
    log_warn(LD_CONFIG, "We are advertising an ORPort, but not actually "
             "listening on one.");
    r = -1;
  }
  if (n_orport_listeners && !n_orport_advertised) {
    log_warn(LD_CONFIG, "We are listening on an ORPort, but not advertising "
             "any ORPorts. This will keep us from building a %s "
             "descriptor, and make us impossible to use.",
             options->BridgeRelay ? "bridge" : "router");
    r = -1;
  }
  if (n_dirport_advertised && !n_dirport_listeners) {
    log_warn(LD_CONFIG, "We are advertising a DirPort, but not actually "
             "listening on one.");
    r = -1;
  }
  if (n_dirport_advertised > 1) {
    log_warn(LD_CONFIG, "Can't advertise more than one DirPort.");
    r = -1;
  }
  if (n_orport_advertised && !n_orport_advertised_ipv4 &&
      !options->BridgeRelay) {
    log_warn(LD_CONFIG, "Configured non-bridge only to listen on an IPv6 "
             "address.");
    r = -1;
  }

  if (n_low_port && options->AccountingMax &&
      (!have_capability_support() || options->KeepBindCapabilities == 0)) {
    const char *extra = "";
    if (options->KeepBindCapabilities == 0 && have_capability_support())
      extra = ", and you have disabled KeepBindCapabilities.";
    log_warn(LD_CONFIG,
          "You have set AccountingMax to use hibernation. You have also "
          "chosen a low DirPort or OrPort%s."
          "This combination can make Tor stop "
          "working when it tries to re-attach the port after a period of "
          "hibernation. Please choose a different port or turn off "
          "hibernation unless you know this combination will work on your "
          "platform.", extra);
  }

  if (n_low_ports_out)
    *n_low_ports_out = n_low_port;

  return r;
}

/** Return a list of port_cfg_t for client ports parsed from the
 * options. */
MOCK_IMPL(const smartlist_t *,
get_configured_ports,(void))
{
  if (!configured_ports)
    configured_ports = smartlist_new();
  return configured_ports;
}

/** Return an address:port string representation of the address
 *  where the first <b>listener_type</b> listener waits for
 *  connections. Return NULL if we couldn't find a listener. The
 *  string is allocated on the heap and it's the responsibility of the
 *  caller to free it after use.
 *
 *  This function is meant to be used by the pluggable transport proxy
 *  spawning code, please make sure that it fits your purposes before
 *  using it. */
char *
get_first_listener_addrport_string(int listener_type)
{
  static const char *ipv4_localhost = "127.0.0.1";
  static const char *ipv6_localhost = "[::1]";
  const char *address;
  uint16_t port;
  char *string = NULL;

  if (!configured_ports)
    return NULL;

  SMARTLIST_FOREACH_BEGIN(configured_ports, const port_cfg_t *, cfg) {
    if (cfg->server_cfg.no_listen)
      continue;

    if (cfg->type == listener_type &&
        tor_addr_family(&cfg->addr) != AF_UNSPEC) {

      /* We found the first listener of the type we are interested in! */

      /* If a listener is listening on INADDR_ANY, assume that it's
         also listening on 127.0.0.1, and point the transport proxy
         there: */
      if (tor_addr_is_null(&cfg->addr))
        address = tor_addr_is_v4(&cfg->addr) ? ipv4_localhost : ipv6_localhost;
      else
        address = fmt_and_decorate_addr(&cfg->addr);

      /* If a listener is configured with port 'auto', we are forced
         to iterate all listener connections and find out in which
         port it ended up listening: */
      if (cfg->port == CFG_AUTO_PORT) {
        port = router_get_active_listener_port_by_type_af(listener_type,
                                                  tor_addr_family(&cfg->addr));
        if (!port)
          return NULL;
      } else {
        port = cfg->port;
      }

      tor_asprintf(&string, "%s:%u", address, port);

      return string;
    }

  } SMARTLIST_FOREACH_END(cfg);

  return NULL;
}

/** Return the first advertised port of type <b>listener_type</b> in
 * <b>address_family</b>. Returns 0 when no port is found, and when passed
 * AF_UNSPEC. */
int
get_first_advertised_port_by_type_af(int listener_type, int address_family)
{
  if (address_family == AF_UNSPEC)
    return 0;

  const smartlist_t *conf_ports = get_configured_ports();
  SMARTLIST_FOREACH_BEGIN(conf_ports, const port_cfg_t *, cfg) {
    if (cfg->type == listener_type &&
        !cfg->server_cfg.no_advertise) {
      if ((address_family == AF_INET && port_binds_ipv4(cfg)) ||
          (address_family == AF_INET6 && port_binds_ipv6(cfg))) {
        return cfg->port;
      }
    }
  } SMARTLIST_FOREACH_END(cfg);
  return 0;
}

/** Return the first advertised address of type <b>listener_type</b> in
 * <b>address_family</b>. Returns NULL if there is no advertised address,
 * and when passed AF_UNSPEC. */
const tor_addr_t *
get_first_advertised_addr_by_type_af(int listener_type, int address_family)
{
  if (address_family == AF_UNSPEC)
    return NULL;
  if (!configured_ports)
    return NULL;
  SMARTLIST_FOREACH_BEGIN(configured_ports, const port_cfg_t *, cfg) {
    if (cfg->type == listener_type &&
        !cfg->server_cfg.no_advertise) {
      if ((address_family == AF_INET && port_binds_ipv4(cfg)) ||
          (address_family == AF_INET6 && port_binds_ipv6(cfg))) {
        return &cfg->addr;
      }
    }
  } SMARTLIST_FOREACH_END(cfg);
  return NULL;
}

/** Return 1 if a port exists of type <b>listener_type</b> on <b>addr</b> and
 * <b>port</b>. If <b>check_wildcard</b> is true, INADDR[6]_ANY and AF_UNSPEC
 * addresses match any address of the appropriate family; and port -1 matches
 * any port.
 * To match auto ports, pass CFG_PORT_AUTO. (Does not match on the actual
 * automatically chosen listener ports.) */
int
port_exists_by_type_addr_port(int listener_type, const tor_addr_t *addr,
                              int port, int check_wildcard)
{
  if (!configured_ports || !addr)
    return 0;
  SMARTLIST_FOREACH_BEGIN(configured_ports, const port_cfg_t *, cfg) {
    if (cfg->type == listener_type) {
      if (cfg->port == port || (check_wildcard && port == -1)) {
        /* Exact match */
        if (tor_addr_eq(&cfg->addr, addr)) {
          return 1;
        }
        /* Skip wildcard matches if we're not doing them */
        if (!check_wildcard) {
          continue;
        }
        /* Wildcard matches IPv4 */
        const int cfg_v4 = port_binds_ipv4(cfg);
        const int cfg_any_v4 = tor_addr_is_null(&cfg->addr) && cfg_v4;
        const int addr_v4 = tor_addr_family(addr) == AF_INET ||
                            tor_addr_family(addr) == AF_UNSPEC;
        const int addr_any_v4 = tor_addr_is_null(&cfg->addr) && addr_v4;
        if ((cfg_any_v4 && addr_v4) || (cfg_v4 && addr_any_v4)) {
          return 1;
        }
        /* Wildcard matches IPv6 */
        const int cfg_v6 = port_binds_ipv6(cfg);
        const int cfg_any_v6 = tor_addr_is_null(&cfg->addr) && cfg_v6;
        const int addr_v6 = tor_addr_family(addr) == AF_INET6 ||
                            tor_addr_family(addr) == AF_UNSPEC;
        const int addr_any_v6 = tor_addr_is_null(&cfg->addr) && addr_v6;
        if ((cfg_any_v6 && addr_v6) || (cfg_v6 && addr_any_v6)) {
          return 1;
        }
      }
    }
  } SMARTLIST_FOREACH_END(cfg);
  return 0;
}

/* Like port_exists_by_type_addr_port, but accepts a host-order IPv4 address
 * instead. */
int
port_exists_by_type_addr32h_port(int listener_type, uint32_t addr_ipv4h,
                                 int port, int check_wildcard)
{
  tor_addr_t ipv4;
  tor_addr_from_ipv4h(&ipv4, addr_ipv4h);
  return port_exists_by_type_addr_port(listener_type, &ipv4, port,
                                       check_wildcard);
}

/** Adjust the value of options->DataDirectory, or fill it in if it's
 * absent. Return 0 on success, -1 on failure. */
static int
normalize_data_directory(or_options_t *options)
{
#ifdef _WIN32
  char *p;
  if (options->DataDirectory)
    return 0; /* all set */
  p = tor_malloc(MAX_PATH);
  strlcpy(p,get_windows_conf_root(),MAX_PATH);
  options->DataDirectory = p;
  return 0;
#else
  const char *d = options->DataDirectory;
  if (!d)
    d = "~/.tor";

 if (strncmp(d,"~/",2) == 0) {
   char *fn = expand_filename(d);
   if (!fn) {
     log_warn(LD_CONFIG,"Failed to expand filename \"%s\".", d);
     return -1;
   }
   if (!options->DataDirectory && !strcmp(fn,"/.tor")) {
     /* If our homedir is /, we probably don't want to use it. */
     /* Default to LOCALSTATEDIR/tor which is probably closer to what we
      * want. */
     log_warn(LD_CONFIG,
              "Default DataDirectory is \"~/.tor\".  This expands to "
              "\"%s\", which is probably not what you want.  Using "
              "\"%s"PATH_SEPARATOR"tor\" instead", fn, LOCALSTATEDIR);
     tor_free(fn);
     fn = tor_strdup(LOCALSTATEDIR PATH_SEPARATOR "tor");
   }
   tor_free(options->DataDirectory);
   options->DataDirectory = fn;
 }
 return 0;
#endif
}

/** Check and normalize the value of options->DataDirectory; return 0 if it
 * is sane, -1 otherwise. */
static int
validate_data_directory(or_options_t *options)
{
  if (normalize_data_directory(options) < 0)
    return -1;
  tor_assert(options->DataDirectory);
  if (strlen(options->DataDirectory) > (512-128)) {
    log_warn(LD_CONFIG, "DataDirectory is too long.");
    return -1;
  }
  return 0;
}

/** This string must remain the same forevermore. It is how we
 * recognize that the torrc file doesn't need to be backed up. */
#define GENERATED_FILE_PREFIX "# This file was generated by Tor; " \
  "if you edit it, comments will not be preserved"
/** This string can change; it tries to give the reader an idea
 * that editing this file by hand is not a good plan. */
#define GENERATED_FILE_COMMENT "# The old torrc file was renamed " \
  "to torrc.orig.1 or similar, and Tor will ignore it"

/** Save a configuration file for the configuration in <b>options</b>
 * into the file <b>fname</b>.  If the file already exists, and
 * doesn't begin with GENERATED_FILE_PREFIX, rename it.  Otherwise
 * replace it.  Return 0 on success, -1 on failure. */
static int
write_configuration_file(const char *fname, const or_options_t *options)
{
  char *old_val=NULL, *new_val=NULL, *new_conf=NULL;
  int rename_old = 0, r;

  if (!fname)
    return -1;

  switch (file_status(fname)) {
    /* create backups of old config files, even if they're empty */
    case FN_FILE:
    case FN_EMPTY:
      old_val = read_file_to_str(fname, 0, NULL);
      if (!old_val || strcmpstart(old_val, GENERATED_FILE_PREFIX)) {
        rename_old = 1;
      }
      tor_free(old_val);
      break;
    case FN_NOENT:
      break;
    case FN_ERROR:
    case FN_DIR:
    default:
      log_warn(LD_CONFIG,
               "Config file \"%s\" is not a file? Failing.", fname);
      return -1;
  }

  if (!(new_conf = options_dump(options, OPTIONS_DUMP_MINIMAL))) {
    log_warn(LD_BUG, "Couldn't get configuration string");
    goto err;
  }

  tor_asprintf(&new_val, "%s\n%s\n\n%s",
               GENERATED_FILE_PREFIX, GENERATED_FILE_COMMENT, new_conf);

  if (rename_old) {
    int i = 1;
    char *fn_tmp = NULL;
    while (1) {
      tor_asprintf(&fn_tmp, "%s.orig.%d", fname, i);
      if (file_status(fn_tmp) == FN_NOENT)
        break;
      tor_free(fn_tmp);
      ++i;
    }
    log_notice(LD_CONFIG, "Renaming old configuration file to \"%s\"", fn_tmp);
    if (tor_rename(fname, fn_tmp) < 0) {//XXXX sandbox doesn't allow
      log_warn(LD_FS,
               "Couldn't rename configuration file \"%s\" to \"%s\": %s",
               fname, fn_tmp, strerror(errno));
      tor_free(fn_tmp);
      goto err;
    }
    tor_free(fn_tmp);
  }

  if (write_str_to_file(fname, new_val, 0) < 0)
    goto err;

  r = 0;
  goto done;
 err:
  r = -1;
 done:
  tor_free(new_val);
  tor_free(new_conf);
  return r;
}

/**
 * Save the current configuration file value to disk.  Return 0 on
 * success, -1 on failure.
 **/
int
options_save_current(void)
{
  /* This fails if we can't write to our configuration file.
   *
   * If we try falling back to datadirectory or something, we have a better
   * chance of saving the configuration, but a better chance of doing
   * something the user never expected. */
  return write_configuration_file(get_torrc_fname(0), get_options());
}

/** Return the number of cpus configured in <b>options</b>.  If we are
 * told to auto-detect the number of cpus, return the auto-detected number. */
int
get_num_cpus(const or_options_t *options)
{
  if (options->NumCPUs == 0) {
    int n = compute_num_cpus();
    return (n >= 1) ? n : 1;
  } else {
    return options->NumCPUs;
  }
}

/**
 * Initialize the libevent library.
 */
static void
init_libevent(const or_options_t *options)
{
  tor_libevent_cfg cfg;

  tor_assert(options);

  configure_libevent_logging();
  /* If the kernel complains that some method (say, epoll) doesn't
   * exist, we don't care about it, since libevent will cope.
   */
  suppress_libevent_log_msg("Function not implemented");

  memset(&cfg, 0, sizeof(cfg));
  cfg.num_cpus = get_num_cpus(options);
  cfg.msec_per_tick = options->TokenBucketRefillInterval;

  tor_libevent_initialize(&cfg);

  suppress_libevent_log_msg(NULL);
}

/** Return a newly allocated string holding a filename relative to the data
 * directory.  If <b>sub1</b> is present, it is the first path component after
 * the data directory.  If <b>sub2</b> is also present, it is the second path
 * component after the data directory.  If <b>suffix</b> is present, it
 * is appended to the filename.
 *
 * Examples:
 *    get_datadir_fname2_suffix("a", NULL, NULL) -> $DATADIR/a
 *    get_datadir_fname2_suffix("a", NULL, ".tmp") -> $DATADIR/a.tmp
 *    get_datadir_fname2_suffix("a", "b", ".tmp") -> $DATADIR/a/b/.tmp
 *    get_datadir_fname2_suffix("a", "b", NULL) -> $DATADIR/a/b
 *
 * Note: Consider using the get_datadir_fname* macros in or.h.
 */
MOCK_IMPL(char *,
options_get_datadir_fname2_suffix,(const or_options_t *options,
                                   const char *sub1, const char *sub2,
                                   const char *suffix))
{
  char *fname = NULL;
  size_t len;
  tor_assert(options);
  tor_assert(options->DataDirectory);
  tor_assert(sub1 || !sub2); /* If sub2 is present, sub1 must be present. */
  len = strlen(options->DataDirectory);
  if (sub1) {
    len += strlen(sub1)+1;
    if (sub2)
      len += strlen(sub2)+1;
  }
  if (suffix)
    len += strlen(suffix);
  len++;
  fname = tor_malloc(len);
  if (sub1) {
    if (sub2) {
      tor_snprintf(fname, len, "%s"PATH_SEPARATOR"%s"PATH_SEPARATOR"%s",
                   options->DataDirectory, sub1, sub2);
    } else {
      tor_snprintf(fname, len, "%s"PATH_SEPARATOR"%s",
                   options->DataDirectory, sub1);
    }
  } else {
    strlcpy(fname, options->DataDirectory, len);
  }
  if (suffix)
    strlcat(fname, suffix, len);
  return fname;
}

/** Check wether the data directory has a private subdirectory
 * <b>subdir</b>. If not, try to create it. Return 0 on success,
 * -1 otherwise. */
int
check_or_create_data_subdir(const char *subdir)
{
  char *statsdir = get_datadir_fname(subdir);
  int return_val = 0;

  if (check_private_dir(statsdir, CPD_CREATE, get_options()->User) < 0) {
    log_warn(LD_HIST, "Unable to create %s/ directory!", subdir);
    return_val = -1;
  }
  tor_free(statsdir);
  return return_val;
}

/** Create a file named <b>fname</b> with contents <b>str</b> in the
 * subdirectory <b>subdir</b> of the data directory. <b>descr</b>
 * should be a short description of the file's content and will be
 * used for the warning message, if it's present and the write process
 * fails. Return 0 on success, -1 otherwise.*/
int
write_to_data_subdir(const char* subdir, const char* fname,
                     const char* str, const char* descr)
{
  char *filename = get_datadir_fname2(subdir, fname);
  int return_val = 0;

  if (write_str_to_file(filename, str, 0) < 0) {
    log_warn(LD_HIST, "Unable to write %s to disk!", descr ? descr : fname);
    return_val = -1;
  }
  tor_free(filename);
  return return_val;
}

/** Given a file name check to see whether the file exists but has not been
 * modified for a very long time.  If so, remove it. */
void
remove_file_if_very_old(const char *fname, time_t now)
{
#define VERY_OLD_FILE_AGE (28*24*60*60)
  struct stat st;

  log_debug(LD_FS, "stat()ing %s", fname);
  if (stat(sandbox_intern_string(fname), &st)==0 &&
      st.st_mtime < now-VERY_OLD_FILE_AGE) {
    char buf[ISO_TIME_LEN+1];
    format_local_iso_time(buf, st.st_mtime);
    log_notice(LD_GENERAL, "Obsolete file %s hasn't been modified since %s. "
               "Removing it.", fname, buf);
    if (unlink(fname) != 0) {
      log_warn(LD_FS, "Failed to unlink %s: %s",
               fname, strerror(errno));
    }
  }
}

/** Return a smartlist of ports that must be forwarded by
 *  tor-fw-helper. The smartlist contains the ports in a string format
 *  that is understandable by tor-fw-helper. */
smartlist_t *
get_list_of_ports_to_forward(void)
{
  smartlist_t *ports_to_forward = smartlist_new();
  int port = 0;

  /** XXX TODO tor-fw-helper does not support forwarding ports to
      other hosts than the local one. If the user is binding to a
      different IP address, tor-fw-helper won't work.  */
  port = router_get_advertised_or_port(get_options());  /* Get ORPort */
  if (port)
    smartlist_add_asprintf(ports_to_forward, "%d:%d", port, port);

  port = router_get_advertised_dir_port(get_options(), 0); /* Get DirPort */
  if (port)
    smartlist_add_asprintf(ports_to_forward, "%d:%d", port, port);

  /* Get ports of transport proxies */
  {
    smartlist_t *transport_ports = get_transport_proxy_ports();
    if (transport_ports) {
      smartlist_add_all(ports_to_forward, transport_ports);
      smartlist_free(transport_ports);
    }
  }

  if (!smartlist_len(ports_to_forward)) {
    smartlist_free(ports_to_forward);
    ports_to_forward = NULL;
  }

  return ports_to_forward;
}

/** Helper to implement GETINFO functions about configuration variables (not
 * their values).  Given a "config/names" question, set *<b>answer</b> to a
 * new string describing the supported configuration variables and their
 * types. */
int
getinfo_helper_config(control_connection_t *conn,
                      const char *question, char **answer,
                      const char **errmsg)
{
  (void) conn;
  (void) errmsg;
  if (!strcmp(question, "config/names")) {
    smartlist_t *sl = smartlist_new();
    int i;
    for (i = 0; option_vars_[i].name; ++i) {
      const config_var_t *var = &option_vars_[i];
      const char *type;
      /* don't tell controller about triple-underscore options */
      if (!strncmp(option_vars_[i].name, "___", 3))
        continue;
      switch (var->type) {
        case CONFIG_TYPE_STRING: type = "String"; break;
        case CONFIG_TYPE_FILENAME: type = "Filename"; break;
        case CONFIG_TYPE_UINT: type = "Integer"; break;
        case CONFIG_TYPE_INT: type = "SignedInteger"; break;
        case CONFIG_TYPE_PORT: type = "Port"; break;
        case CONFIG_TYPE_INTERVAL: type = "TimeInterval"; break;
        case CONFIG_TYPE_MSEC_INTERVAL: type = "TimeMsecInterval"; break;
        case CONFIG_TYPE_MEMUNIT: type = "DataSize"; break;
        case CONFIG_TYPE_DOUBLE: type = "Float"; break;
        case CONFIG_TYPE_BOOL: type = "Boolean"; break;
        case CONFIG_TYPE_AUTOBOOL: type = "Boolean+Auto"; break;
        case CONFIG_TYPE_ISOTIME: type = "Time"; break;
        case CONFIG_TYPE_ROUTERSET: type = "RouterList"; break;
        case CONFIG_TYPE_CSV: type = "CommaList"; break;
        case CONFIG_TYPE_CSV_INTERVAL: type = "TimeIntervalCommaList"; break;
        case CONFIG_TYPE_LINELIST: type = "LineList"; break;
        case CONFIG_TYPE_LINELIST_S: type = "Dependent"; break;
        case CONFIG_TYPE_LINELIST_V: type = "Virtual"; break;
        default:
        case CONFIG_TYPE_OBSOLETE:
          type = NULL; break;
      }
      if (!type)
        continue;
      smartlist_add_asprintf(sl, "%s %s\n",var->name,type);
    }
    *answer = smartlist_join_strings(sl, "", 0, NULL);
    SMARTLIST_FOREACH(sl, char *, c, tor_free(c));
    smartlist_free(sl);
  } else if (!strcmp(question, "config/defaults")) {
    smartlist_t *sl = smartlist_new();
    int dirauth_lines_seen = 0, fallback_lines_seen = 0;
    for (int i = 0; option_vars_[i].name; ++i) {
      const config_var_t *var = &option_vars_[i];
      if (var->initvalue != NULL) {
        if (strcmp(option_vars_[i].name, "DirAuthority") == 0) {
          /*
           * Count dirauth lines we have a default for; we'll use the
           * count later to decide whether to add the defaults manually
           */
          ++dirauth_lines_seen;
        }
        if (strcmp(option_vars_[i].name, "FallbackDir") == 0) {
          /*
           * Similarly count fallback lines, so that we can decided later
           * to add the defaults manually.
           */
          ++fallback_lines_seen;
        }
        char *val = esc_for_log(var->initvalue);
        smartlist_add_asprintf(sl, "%s %s\n",var->name,val);
        tor_free(val);
      }
    }

    if (dirauth_lines_seen == 0) {
      /*
       * We didn't see any directory authorities with default values,
       * so add the list of default authorities manually.
       */

      /*
       * default_authorities is defined earlier in this file and
       * is a const char ** NULL-terminated array of dirauth config
       * lines.
       */
      for (const char **i = default_authorities; *i != NULL; ++i) {
        char *val = esc_for_log(*i);
        smartlist_add_asprintf(sl, "DirAuthority %s\n", val);
        tor_free(val);
      }
    }

    if (fallback_lines_seen == 0 &&
        get_options()->UseDefaultFallbackDirs == 1) {
      /*
       * We didn't see any explicitly configured fallback mirrors,
       * so add the defaults to the list manually.
       *
       * default_fallbacks is included earlier in this file and
       * is a const char ** NULL-terminated array of fallback config lines.
       */
      const char **i;

      for (i = default_fallbacks; *i != NULL; ++i) {
        char *val = esc_for_log(*i);
        smartlist_add_asprintf(sl, "FallbackDir %s\n", val);
        tor_free(val);
      }
    }

    *answer = smartlist_join_strings(sl, "", 0, NULL);
    SMARTLIST_FOREACH(sl, char *, c, tor_free(c));
    smartlist_free(sl);
  }
  return 0;
}

/* Check whether an address has already been set against the options
 * depending on address family and destination type. Any exsting
 * value will lead to a fail, even if it is the same value. If not
 * set and not only validating, copy it into this location too.
 * Returns 0 on success or -1 if this address is already set.
 */
static int
verify_and_store_outbound_address(sa_family_t family, tor_addr_t *addr,
       outbound_addr_t type, or_options_t *options, int validate_only)
{
  if (type>=OUTBOUND_ADDR_MAX || (family!=AF_INET && family!=AF_INET6)) {
    return -1;
  }
  int fam_index=0;
  if (family==AF_INET6) {
    fam_index=1;
  }
  tor_addr_t *dest=&options->OutboundBindAddresses[type][fam_index];
  if (!tor_addr_is_null(dest)) {
    return -1;
  }
  if (!validate_only) {
    tor_addr_copy(dest, addr);
  }
  return 0;
}

/* Parse a list of address lines for a specific destination type.
 * Will store them into the options if not validate_only. If a
 * problem occurs, a suitable error message is store in msg.
 * Returns 0 on success or -1 if any address is already set.
 */
static int
parse_outbound_address_lines(const config_line_t *lines, outbound_addr_t type,
           or_options_t *options, int validate_only, char **msg)
{
  tor_addr_t addr;
  sa_family_t family;
  while (lines) {
    family = tor_addr_parse(&addr, lines->value);
    if (verify_and_store_outbound_address(family, &addr, type,
                                 options, validate_only)) {
      if (msg)
        tor_asprintf(msg, "Multiple%s%s outbound bind addresses "
                     "configured: %s",
                     family==AF_INET?" IPv4":(family==AF_INET6?" IPv6":""),
                     type==OUTBOUND_ADDR_OR?" OR":
                     (type==OUTBOUND_ADDR_EXIT?" exit":""), lines->value);
      return -1;
    }
    lines = lines->next;
  }
  return 0;
}

/** Parse outbound bind address option lines. If <b>validate_only</b>
 * is not 0 update OutboundBindAddresses in <b>options</b>.
 * Only one address can be set for any of these values.
 * On failure, set <b>msg</b> (if provided) to a newly allocated string
 * containing a description of the problem and return -1.
 */
static int
parse_outbound_addresses(or_options_t *options, int validate_only, char **msg)
{
  if (!validate_only) {
    memset(&options->OutboundBindAddresses, 0,
           sizeof(options->OutboundBindAddresses));
  }

  if (parse_outbound_address_lines(options->OutboundBindAddress,
                                   OUTBOUND_ADDR_EXIT_AND_OR, options,
                                   validate_only, msg) < 0) {
    goto err;
  }

  if (parse_outbound_address_lines(options->OutboundBindAddressOR,
                                   OUTBOUND_ADDR_OR, options, validate_only,
                                   msg) < 0) {
    goto err;
  }

  if (parse_outbound_address_lines(options->OutboundBindAddressExit,
                                   OUTBOUND_ADDR_EXIT, options, validate_only,
                                   msg)  < 0) {
    goto err;
  }

  return 0;
 err:
  return -1;
}

/** Load one of the geoip files, <a>family</a> determining which
 * one. <a>default_fname</a> is used if on Windows and
 * <a>fname</a> equals "<default>". */
static void
config_load_geoip_file_(sa_family_t family,
                        const char *fname,
                        const char *default_fname)
{
#ifdef _WIN32
  char *free_fname = NULL; /* Used to hold any temporary-allocated value */
  /* XXXX Don't use this "<default>" junk; make our filename options
   * understand prefixes somehow. -NM */
  if (!strcmp(fname, "<default>")) {
    const char *conf_root = get_windows_conf_root();
    tor_asprintf(&free_fname, "%s\\%s", conf_root, default_fname);
    fname = free_fname;
  }
  geoip_load_file(family, fname);
  tor_free(free_fname);
#else
  (void)default_fname;
  geoip_load_file(family, fname);
#endif
}

/** Load geoip files for IPv4 and IPv6 if <a>options</a> and
 * <a>old_options</a> indicate we should. */
static void
config_maybe_load_geoip_files_(const or_options_t *options,
                               const or_options_t *old_options)
{
  /* XXXX Reload GeoIPFile on SIGHUP. -NM */

  if (options->GeoIPFile &&
      ((!old_options || !opt_streq(old_options->GeoIPFile,
                                   options->GeoIPFile))
       || !geoip_is_loaded(AF_INET)))
    config_load_geoip_file_(AF_INET, options->GeoIPFile, "geoip");
  if (options->GeoIPv6File &&
      ((!old_options || !opt_streq(old_options->GeoIPv6File,
                                   options->GeoIPv6File))
       || !geoip_is_loaded(AF_INET6)))
    config_load_geoip_file_(AF_INET6, options->GeoIPv6File, "geoip6");
}

/** Initialize cookie authentication (used so far by the ControlPort
 *  and Extended ORPort).
 *
 *  Allocate memory and create a cookie (of length <b>cookie_len</b>)
 *  in <b>cookie_out</b>.
 *  Then write it down to <b>fname</b> and prepend it with <b>header</b>.
 *
 *  If <b>group_readable</b> is set, set <b>fname</b> to be readable
 *  by the default GID.
 *
 *  If the whole procedure was successful, set
 *  <b>cookie_is_set_out</b> to True. */
int
init_cookie_authentication(const char *fname, const char *header,
                           int cookie_len, int group_readable,
                           uint8_t **cookie_out, int *cookie_is_set_out)
{
  char cookie_file_str_len = strlen(header) + cookie_len;
  char *cookie_file_str = tor_malloc(cookie_file_str_len);
  int retval = -1;

  /* We don't want to generate a new cookie every time we call
   * options_act(). One should be enough. */
  if (*cookie_is_set_out) {
    retval = 0; /* we are all set */
    goto done;
  }

  /* If we've already set the cookie, free it before re-setting
     it. This can happen if we previously generated a cookie, but
     couldn't write it to a disk. */
  if (*cookie_out)
    tor_free(*cookie_out);

  /* Generate the cookie */
  *cookie_out = tor_malloc(cookie_len);
  crypto_rand((char *)*cookie_out, cookie_len);

  /* Create the string that should be written on the file. */
  memcpy(cookie_file_str, header, strlen(header));
  memcpy(cookie_file_str+strlen(header), *cookie_out, cookie_len);
  if (write_bytes_to_file(fname, cookie_file_str, cookie_file_str_len, 1)) {
    log_warn(LD_FS,"Error writing auth cookie to %s.", escaped(fname));
    goto done;
  }

#ifndef _WIN32
  if (group_readable) {
    if (chmod(fname, 0640)) {
      log_warn(LD_FS,"Unable to make %s group-readable.", escaped(fname));
    }
  }
#else
  (void) group_readable;
#endif

  /* Success! */
  log_info(LD_GENERAL, "Generated auth cookie file in '%s'.", escaped(fname));
  *cookie_is_set_out = 1;
  retval = 0;

 done:
  memwipe(cookie_file_str, 0, cookie_file_str_len);
  tor_free(cookie_file_str);
  return retval;
}
<|MERGE_RESOLUTION|>--- conflicted
+++ resolved
@@ -684,16 +684,6 @@
 #undef OBSOLETE
 
 static const config_deprecation_t option_deprecation_notes_[] = {
-  /* Deprecated since 0.2.9.2-alpha... */
-<<<<<<< HEAD
-  { "AllowDotExit", "Unrestricted use of the .exit notation can be used for "
-    "a wide variety of application-level attacks." },
-=======
-  { "ClientDNSRejectInternalAddresses", "Turning this on makes your client "
-    "easier to fingerprint, and may open you to esoteric attacks." },
->>>>>>> f02fd6c3
-  /* End of options deprecated since 0.2.9.2-alpha. */
-
   /* Deprecated since 0.3.2.0-alpha. */
   { "HTTPProxy", "It only applies to direct unencrypted HTTP connections "
     "to your directory server, which your Tor probably wasn't using." },
