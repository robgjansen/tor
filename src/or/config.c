/* Copyright (c) 2001 Matej Pfajfar.
 * Copyright (c) 2001-2004, Roger Dingledine.
 * Copyright (c) 2004-2006, Roger Dingledine, Nick Mathewson.
 * Copyright (c) 2007-2017, The Tor Project, Inc. */
/* See LICENSE for licensing information */

/**
 * \file config.c
 * \brief Code to interpret the user's configuration of Tor.
 *
 * This module handles torrc configuration file, including parsing it,
 * combining it with torrc.defaults and the command line, allowing
 * user changes to it (via editing and SIGHUP or via the control port),
 * writing it back to disk (because of SAVECONF from the control port),
 * and -- most importantly, acting on it.
 *
 * The module additionally has some tools for manipulating and
 * inspecting values that are calculated as a result of the
 * configured options.
 *
 * <h3>How to add  new options</h3>
 *
 * To add new items to the torrc, there are a minimum of three places to edit:
 * <ul>
 *   <li>The or_options_t structure in or.h, where the options are stored.
 *   <li>The option_vars_ array below in this module, which configures
 *       the names of the torrc options, their types, their multiplicities,
 *       and their mappings to fields in or_options_t.
 *   <li>The manual in doc/tor.1.txt, to document what the new option
 *       is, and how it works.
 * </ul>
 *
 * Additionally, you might need to edit these places too:
 * <ul>
 *   <li>options_validate() below, in case you want to reject some possible
 *       values of the new configuration option.
 *   <li>options_transition_allowed() below, in case you need to
 *       forbid some or all changes in the option while Tor is
 *       running.
 *   <li>options_transition_affects_workers(), in case changes in the option
 *       might require Tor to relaunch or reconfigure its worker threads.
 *   <li>options_transition_affects_descriptor(), in case changes in the
 *       option might require a Tor relay to build and publish a new server
 *       descriptor.
 *   <li>options_act() and/or options_act_reversible(), in case there's some
 *       action that needs to be taken immediately based on the option's
 *       value.
 * </ul>
 *
 * <h3>Changing the value of an option</h3>
 *
 * Because of the SAVECONF command from the control port, it's a bad
 * idea to change the value of any user-configured option in the
 * or_options_t.  If you want to sometimes do this anyway, we recommend
 * that you create a secondary field in or_options_t; that you have the
 * user option linked only to the secondary field; that you use the
 * secondary field to initialize the one that Tor actually looks at; and that
 * you use the one Tor looks as the one that you modify.
 **/

#define CONFIG_PRIVATE
#include "or.h"
#include "bridges.h"
#include "compat.h"
#include "addressmap.h"
#include "channel.h"
#include "circuitbuild.h"
#include "circuitlist.h"
#include "circuitmux.h"
#include "circuitmux_ewma.h"
#include "circuitstats.h"
#include "compress.h"
#include "config.h"
#include "connection.h"
#include "connection_edge.h"
#include "connection_or.h"
#include "consdiffmgr.h"
#include "control.h"
#include "confparse.h"
#include "cpuworker.h"
#include "dirserv.h"
#include "dirvote.h"
#include "dns.h"
#include "entrynodes.h"
#include "geoip.h"
#include "hibernate.h"
#include "main.h"
#include "networkstatus.h"
#include "nodelist.h"
#include "policies.h"
#include "relay.h"
#include "rendclient.h"
#include "rendservice.h"
#include "hs_config.h"
#include "rephist.h"
#include "router.h"
#include "sandbox.h"
#include "util.h"
#include "routerlist.h"
#include "routerset.h"
#include "scheduler.h"
#include "statefile.h"
#include "transports.h"
#include "ext_orport.h"
#ifdef _WIN32
#include <shlobj.h>
#endif

#include "procmon.h"

#ifdef HAVE_SYSTEMD
#   if defined(__COVERITY__) && !defined(__INCLUDE_LEVEL__)
/* Systemd's use of gcc's __INCLUDE_LEVEL__ extension macro appears to confuse
 * Coverity. Here's a kludge to unconfuse it.
 */
#   define __INCLUDE_LEVEL__ 2
#endif /* defined(__COVERITY__) && !defined(__INCLUDE_LEVEL__) */
#include <systemd/sd-daemon.h>
#endif /* defined(HAVE_SYSTEMD) */

/* Prefix used to indicate a Unix socket in a FooPort configuration. */
static const char unix_socket_prefix[] = "unix:";
/* Prefix used to indicate a Unix socket with spaces in it, in a FooPort
 * configuration. */
static const char unix_q_socket_prefix[] = "unix:\"";

/** A list of abbreviations and aliases to map command-line options, obsolete
 * option names, or alternative option names, to their current values. */
static config_abbrev_t option_abbrevs_[] = {
  PLURAL(AuthDirBadDirCC),
  PLURAL(AuthDirBadExitCC),
  PLURAL(AuthDirInvalidCC),
  PLURAL(AuthDirRejectCC),
  PLURAL(EntryNode),
  PLURAL(ExcludeNode),
  PLURAL(Tor2webRendezvousPoint),
  PLURAL(FirewallPort),
  PLURAL(LongLivedPort),
  PLURAL(HiddenServiceNode),
  PLURAL(HiddenServiceExcludeNode),
  PLURAL(NumCPU),
  PLURAL(RendNode),
  PLURAL(RecommendedPackage),
  PLURAL(RendExcludeNode),
  PLURAL(StrictEntryNode),
  PLURAL(StrictExitNode),
  PLURAL(StrictNode),
  { "l", "Log", 1, 0},
  { "AllowUnverifiedNodes", "AllowInvalidNodes", 0, 0},
  { "AutomapHostSuffixes", "AutomapHostsSuffixes", 0, 0},
  { "AutomapHostOnResolve", "AutomapHostsOnResolve", 0, 0},
  { "BandwidthRateBytes", "BandwidthRate", 0, 0},
  { "BandwidthBurstBytes", "BandwidthBurst", 0, 0},
  { "DirFetchPostPeriod", "StatusFetchPeriod", 0, 0},
  { "DirServer", "DirAuthority", 0, 0}, /* XXXX later, make this warn? */
  { "MaxConn", "ConnLimit", 0, 1},
  { "MaxMemInCellQueues", "MaxMemInQueues", 0, 0},
  { "ORBindAddress", "ORListenAddress", 0, 0},
  { "DirBindAddress", "DirListenAddress", 0, 0},
  { "SocksBindAddress", "SocksListenAddress", 0, 0},
  { "UseHelperNodes", "UseEntryGuards", 0, 0},
  { "NumHelperNodes", "NumEntryGuards", 0, 0},
  { "UseEntryNodes", "UseEntryGuards", 0, 0},
  { "NumEntryNodes", "NumEntryGuards", 0, 0},
  { "ResolvConf", "ServerDNSResolvConfFile", 0, 1},
  { "SearchDomains", "ServerDNSSearchDomains", 0, 1},
  { "ServerDNSAllowBrokenResolvConf", "ServerDNSAllowBrokenConfig", 0, 0},
  { "PreferTunnelledDirConns", "PreferTunneledDirConns", 0, 0},
  { "BridgeAuthoritativeDirectory", "BridgeAuthoritativeDir", 0, 0},
  { "HashedControlPassword", "__HashedControlSessionPassword", 1, 0},
  { "VirtualAddrNetwork", "VirtualAddrNetworkIPv4", 0, 0},
  { NULL, NULL, 0, 0},
};

/** dummy instance of or_options_t, used for type-checking its
 * members with CONF_CHECK_VAR_TYPE. */
DUMMY_TYPECHECK_INSTANCE(or_options_t);

/** An entry for config_vars: "The option <b>name</b> has type
 * CONFIG_TYPE_<b>conftype</b>, and corresponds to
 * or_options_t.<b>member</b>"
 */
#define VAR(name,conftype,member,initvalue)                             \
  { name, CONFIG_TYPE_ ## conftype, offsetof(or_options_t, member),     \
      initvalue CONF_TEST_MEMBERS(or_options_t, conftype, member) }
/** As VAR, but the option name and member name are the same. */
#define V(member,conftype,initvalue)                                    \
  VAR(#member, conftype, member, initvalue)
/** An entry for config_vars: "The option <b>name</b> is obsolete." */
#ifdef TOR_UNIT_TESTS
#define OBSOLETE(name) { name, CONFIG_TYPE_OBSOLETE, 0, NULL, {.INT=NULL} }
#else
#define OBSOLETE(name) { name, CONFIG_TYPE_OBSOLETE, 0, NULL }
#endif

/**
 * Macro to declare *Port options.  Each one comes in three entries.
 * For example, most users should use "SocksPort" to configure the
 * socks port, but TorBrowser wants to use __SocksPort so that it
 * isn't stored by SAVECONF.  The SocksPortLines virtual option is
 * used to query both options from the controller.
 */
#define VPORT(member)                                           \
  VAR(#member "Lines", LINELIST_V, member ## _lines, NULL),     \
  VAR(#member, LINELIST_S, member ## _lines, NULL),             \
  VAR("__" #member, LINELIST_S, member ## _lines, NULL)

/** Array of configuration options.  Until we disallow nonstandard
 * abbreviations, order is significant, since the first matching option will
 * be chosen first.
 */
static config_var_t option_vars_[] = {
  V(AccountingMax,               MEMUNIT,  "0 bytes"),
  VAR("AccountingRule",          STRING,   AccountingRule_option,  "max"),
  V(AccountingStart,             STRING,   NULL),
  V(Address,                     STRING,   NULL),
  OBSOLETE("AllowDotExit"),
  OBSOLETE("AllowInvalidNodes"),
  V(AllowNonRFC953Hostnames,     BOOL,     "0"),
  OBSOLETE("AllowSingleHopCircuits"),
  OBSOLETE("AllowSingleHopExits"),
  V(AlternateBridgeAuthority,    LINELIST, NULL),
  V(AlternateDirAuthority,       LINELIST, NULL),
  OBSOLETE("AlternateHSAuthority"),
  V(AssumeReachable,             BOOL,     "0"),
  OBSOLETE("AuthDirBadDir"),
  OBSOLETE("AuthDirBadDirCCs"),
  V(AuthDirBadExit,              LINELIST, NULL),
  V(AuthDirBadExitCCs,           CSV,      ""),
  V(AuthDirInvalid,              LINELIST, NULL),
  V(AuthDirInvalidCCs,           CSV,      ""),
  V(AuthDirFastGuarantee,        MEMUNIT,  "100 KB"),
  V(AuthDirGuardBWGuarantee,     MEMUNIT,  "2 MB"),
  V(AuthDirPinKeys,              BOOL,     "1"),
  V(AuthDirReject,               LINELIST, NULL),
  V(AuthDirRejectCCs,            CSV,      ""),
  OBSOLETE("AuthDirRejectUnlisted"),
  OBSOLETE("AuthDirListBadDirs"),
  V(AuthDirListBadExits,         BOOL,     "0"),
  V(AuthDirMaxServersPerAddr,    UINT,     "2"),
  OBSOLETE("AuthDirMaxServersPerAuthAddr"),
  V(AuthDirHasIPv6Connectivity,  BOOL,     "0"),
  VAR("AuthoritativeDirectory",  BOOL, AuthoritativeDir,    "0"),
  V(AutomapHostsOnResolve,       BOOL,     "0"),
  V(AutomapHostsSuffixes,        CSV,      ".onion,.exit"),
  V(AvoidDiskWrites,             BOOL,     "0"),
  V(BandwidthBurst,              MEMUNIT,  "1 GB"),
  V(BandwidthRate,               MEMUNIT,  "1 GB"),
  V(BridgeAuthoritativeDir,      BOOL,     "0"),
  VAR("Bridge",                  LINELIST, Bridges,    NULL),
  V(BridgePassword,              STRING,   NULL),
  V(BridgeRecordUsageByCountry,  BOOL,     "1"),
  V(BridgeRelay,                 BOOL,     "0"),
  V(BridgeDistribution,          STRING,   NULL),
  V(CellStatistics,              BOOL,     "0"),
  V(PaddingStatistics,           BOOL,     "1"),
  V(LearnCircuitBuildTimeout,    BOOL,     "1"),
  V(CircuitBuildTimeout,         INTERVAL, "0"),
  OBSOLETE("CircuitIdleTimeout"),
  V(CircuitsAvailableTimeout,    INTERVAL, "0"),
  V(CircuitStreamTimeout,        INTERVAL, "0"),
  V(CircuitPriorityHalflife,     DOUBLE,  "-100.0"), /*negative:'Use default'*/
  V(ClientDNSRejectInternalAddresses, BOOL,"1"),
  V(ClientOnly,                  BOOL,     "0"),
  V(ClientPreferIPv6ORPort,      AUTOBOOL, "auto"),
  V(ClientPreferIPv6DirPort,     AUTOBOOL, "auto"),
  V(ClientRejectInternalAddresses, BOOL,   "1"),
  V(ClientTransportPlugin,       LINELIST, NULL),
  V(ClientUseIPv6,               BOOL,     "0"),
  V(ClientUseIPv4,               BOOL,     "1"),
  V(ConsensusParams,             STRING,   NULL),
  V(ConnLimit,                   UINT,     "1000"),
  V(ConnDirectionStatistics,     BOOL,     "0"),
  V(ConstrainedSockets,          BOOL,     "0"),
  V(ConstrainedSockSize,         MEMUNIT,  "8192"),
  V(ContactInfo,                 STRING,   NULL),
  OBSOLETE("ControlListenAddress"),
  VPORT(ControlPort),
  V(ControlPortFileGroupReadable,BOOL,     "0"),
  V(ControlPortWriteToFile,      FILENAME, NULL),
  V(ControlSocket,               LINELIST, NULL),
  V(ControlSocketsGroupWritable, BOOL,     "0"),
  V(SocksSocketsGroupWritable,   BOOL,     "0"),
  V(CookieAuthentication,        BOOL,     "0"),
  V(CookieAuthFileGroupReadable, BOOL,     "0"),
  V(CookieAuthFile,              STRING,   NULL),
  V(CountPrivateBandwidth,       BOOL,     "0"),
  V(DataDirectory,               FILENAME, NULL),
  V(DataDirectoryGroupReadable,  BOOL,     "0"),
  V(DisableOOSCheck,             BOOL,     "1"),
  V(DisableNetwork,              BOOL,     "0"),
  V(DirAllowPrivateAddresses,    BOOL,     "0"),
  V(TestingAuthDirTimeToLearnReachability, INTERVAL, "30 minutes"),
  OBSOLETE("DirListenAddress"),
  V(DirPolicy,                   LINELIST, NULL),
  VPORT(DirPort),
  V(DirPortFrontPage,            FILENAME, NULL),
  VAR("DirReqStatistics",        BOOL,     DirReqStatistics_option, "1"),
  VAR("DirAuthority",            LINELIST, DirAuthorities, NULL),
  V(DirCache,                    BOOL,     "1"),
  /* A DirAuthorityFallbackRate of 0.1 means that 0.5% of clients try an
   * authority when all fallbacks are up, and 2% try an authority when 25% of
   * fallbacks are down. (We rebuild the list when 25% of fallbacks are down).
   *
   * We want to reduce load on authorities, but keep these two figures within
   * an order of magnitude, so there isn't too much load shifting to
   * authorities when fallbacks go down. */
  V(DirAuthorityFallbackRate,    DOUBLE,   "0.1"),
  V(DisableAllSwap,              BOOL,     "0"),
  V(DisableDebuggerAttachment,   BOOL,     "1"),
  OBSOLETE("DisableIOCP"),
  OBSOLETE("DisableV2DirectoryInfo_"),
  OBSOLETE("DynamicDHGroups"),
  VPORT(DNSPort),
  OBSOLETE("DNSListenAddress"),
  V(DownloadExtraInfo,           BOOL,     "0"),
  V(TestingEnableConnBwEvent,    BOOL,     "0"),
  V(TestingEnableCellStatsEvent, BOOL,     "0"),
  V(TestingEnableTbEmptyEvent,   BOOL,     "0"),
  V(EnforceDistinctSubnets,      BOOL,     "1"),
  V(EntryNodes,                  ROUTERSET,   NULL),
  V(EntryStatistics,             BOOL,     "0"),
  V(TestingEstimatedDescriptorPropagationTime, INTERVAL, "10 minutes"),
  V(ExcludeNodes,                ROUTERSET, NULL),
  V(ExcludeExitNodes,            ROUTERSET, NULL),
  OBSOLETE("ExcludeSingleHopRelays"),
  V(ExitNodes,                   ROUTERSET, NULL),
  V(ExitPolicy,                  LINELIST, NULL),
  V(ExitPolicyRejectPrivate,     BOOL,     "1"),
  V(ExitPolicyRejectLocalInterfaces, BOOL, "0"),
  V(ExitPortStatistics,          BOOL,     "0"),
  V(ExtendAllowPrivateAddresses, BOOL,     "0"),
  V(ExitRelay,                   AUTOBOOL, "auto"),
  VPORT(ExtORPort),
  V(ExtORPortCookieAuthFile,     STRING,   NULL),
  V(ExtORPortCookieAuthFileGroupReadable, BOOL, "0"),
  V(ExtraInfoStatistics,         BOOL,     "1"),
  V(ExtendByEd25519ID,           AUTOBOOL, "auto"),
  V(FallbackDir,                 LINELIST, NULL),

  V(UseDefaultFallbackDirs,      BOOL,     "1"),

  OBSOLETE("FallbackNetworkstatusFile"),
  V(FascistFirewall,             BOOL,     "0"),
  V(FirewallPorts,               CSV,      ""),
  OBSOLETE("FastFirstHopPK"),
  V(FetchDirInfoEarly,           BOOL,     "0"),
  V(FetchDirInfoExtraEarly,      BOOL,     "0"),
  V(FetchServerDescriptors,      BOOL,     "1"),
  V(FetchHidServDescriptors,     BOOL,     "1"),
  V(FetchUselessDescriptors,     BOOL,     "0"),
  OBSOLETE("FetchV2Networkstatus"),
  V(GeoIPExcludeUnknown,         AUTOBOOL, "auto"),
#ifdef _WIN32
  V(GeoIPFile,                   FILENAME, "<default>"),
  V(GeoIPv6File,                 FILENAME, "<default>"),
#else
  V(GeoIPFile,                   FILENAME,
    SHARE_DATADIR PATH_SEPARATOR "tor" PATH_SEPARATOR "geoip"),
  V(GeoIPv6File,                 FILENAME,
    SHARE_DATADIR PATH_SEPARATOR "tor" PATH_SEPARATOR "geoip6"),
#endif /* defined(_WIN32) */
  OBSOLETE("Group"),
  V(GuardLifetime,               INTERVAL, "0 minutes"),
  V(HardwareAccel,               BOOL,     "0"),
  V(HeartbeatPeriod,             INTERVAL, "6 hours"),
  V(AccelName,                   STRING,   NULL),
  V(AccelDir,                    FILENAME, NULL),
  V(HashedControlPassword,       LINELIST, NULL),
  OBSOLETE("HidServDirectoryV2"),
  VAR("HiddenServiceDir",    LINELIST_S, RendConfigLines,    NULL),
  VAR("HiddenServiceDirGroupReadable",  LINELIST_S, RendConfigLines, NULL),
  VAR("HiddenServiceOptions",LINELIST_V, RendConfigLines,    NULL),
  VAR("HiddenServicePort",   LINELIST_S, RendConfigLines,    NULL),
  VAR("HiddenServiceVersion",LINELIST_S, RendConfigLines,    NULL),
  VAR("HiddenServiceAuthorizeClient",LINELIST_S,RendConfigLines, NULL),
  VAR("HiddenServiceAllowUnknownPorts",LINELIST_S, RendConfigLines, NULL),
  VAR("HiddenServiceMaxStreams",LINELIST_S, RendConfigLines, NULL),
  VAR("HiddenServiceMaxStreamsCloseCircuit",LINELIST_S, RendConfigLines, NULL),
  VAR("HiddenServiceNumIntroductionPoints", LINELIST_S, RendConfigLines, NULL),
  VAR("HiddenServiceStatistics", BOOL, HiddenServiceStatistics_option, "1"),
  V(HidServAuth,                 LINELIST, NULL),
  OBSOLETE("CloseHSClientCircuitsImmediatelyOnTimeout"),
  OBSOLETE("CloseHSServiceRendCircuitsImmediatelyOnTimeout"),
  V(HiddenServiceSingleHopMode,  BOOL,     "0"),
  V(HiddenServiceNonAnonymousMode,BOOL,    "0"),
  V(HTTPProxy,                   STRING,   NULL),
  V(HTTPProxyAuthenticator,      STRING,   NULL),
  V(HTTPSProxy,                  STRING,   NULL),
  V(HTTPSProxyAuthenticator,     STRING,   NULL),
  VPORT(HTTPTunnelPort),
  V(IPv6Exit,                    BOOL,     "0"),
  VAR("ServerTransportPlugin",   LINELIST, ServerTransportPlugin,  NULL),
  V(ServerTransportListenAddr,   LINELIST, NULL),
  V(ServerTransportOptions,      LINELIST, NULL),
  V(SigningKeyLifetime,          INTERVAL, "30 days"),
  V(Socks4Proxy,                 STRING,   NULL),
  V(Socks5Proxy,                 STRING,   NULL),
  V(Socks5ProxyUsername,         STRING,   NULL),
  V(Socks5ProxyPassword,         STRING,   NULL),
  V(KeepalivePeriod,             INTERVAL, "5 minutes"),
  V(KeepBindCapabilities,            AUTOBOOL, "auto"),
  VAR("Log",                     LINELIST, Logs,             NULL),
  V(LogMessageDomains,           BOOL,     "0"),
  V(LogTimeGranularity,          MSEC_INTERVAL, "1 second"),
  V(TruncateLogFile,             BOOL,     "0"),
  V(SyslogIdentityTag,           STRING,   NULL),
  V(LongLivedPorts,              CSV,
        "21,22,706,1863,5050,5190,5222,5223,6523,6667,6697,8300"),
  VAR("MapAddress",              LINELIST, AddressMap,           NULL),
  V(MaxAdvertisedBandwidth,      MEMUNIT,  "1 GB"),
  V(MaxCircuitDirtiness,         INTERVAL, "10 minutes"),
  V(MaxClientCircuitsPending,    UINT,     "32"),
  V(MaxConsensusAgeForDiffs,     INTERVAL, "0 seconds"),
  VAR("MaxMemInQueues",          MEMUNIT,   MaxMemInQueues_raw, "0"),
  OBSOLETE("MaxOnionsPending"),
  V(MaxOnionQueueDelay,          MSEC_INTERVAL, "1750 msec"),
  V(MaxUnparseableDescSizeToLog, MEMUNIT, "10 MB"),
  V(MinMeasuredBWsForAuthToIgnoreAdvertised, INT, "500"),
  VAR("MyFamily",                LINELIST, MyFamily_lines,       NULL),
  V(NewCircuitPeriod,            INTERVAL, "30 seconds"),
  OBSOLETE("NamingAuthoritativeDirectory"),
  OBSOLETE("NATDListenAddress"),
  VPORT(NATDPort),
  V(Nickname,                    STRING,   NULL),
  OBSOLETE("PredictedPortsRelevanceTime"),
  OBSOLETE("WarnUnsafeSocks"),
  VAR("NodeFamily",              LINELIST, NodeFamilies,         NULL),
  V(NoExec,                      BOOL,     "0"),
  V(NumCPUs,                     UINT,     "0"),
  V(NumDirectoryGuards,          UINT,     "0"),
  V(NumEntryGuards,              UINT,     "0"),
  V(OfflineMasterKey,            BOOL,     "0"),
  OBSOLETE("ORListenAddress"),
  VPORT(ORPort),
  V(OutboundBindAddress,         LINELIST,   NULL),
  V(OutboundBindAddressOR,       LINELIST,   NULL),
  V(OutboundBindAddressExit,     LINELIST,   NULL),

  OBSOLETE("PathBiasDisableRate"),
  V(PathBiasCircThreshold,       INT,      "-1"),
  V(PathBiasNoticeRate,          DOUBLE,   "-1"),
  V(PathBiasWarnRate,            DOUBLE,   "-1"),
  V(PathBiasExtremeRate,         DOUBLE,   "-1"),
  V(PathBiasScaleThreshold,      INT,      "-1"),
  OBSOLETE("PathBiasScaleFactor"),
  OBSOLETE("PathBiasMultFactor"),
  V(PathBiasDropGuards,          AUTOBOOL, "0"),
  OBSOLETE("PathBiasUseCloseCounts"),

  V(PathBiasUseThreshold,       INT,      "-1"),
  V(PathBiasNoticeUseRate,          DOUBLE,   "-1"),
  V(PathBiasExtremeUseRate,         DOUBLE,   "-1"),
  V(PathBiasScaleUseThreshold,      INT,      "-1"),

  V(PathsNeededToBuildCircuits,  DOUBLE,   "-1"),
  V(PerConnBWBurst,              MEMUNIT,  "0"),
  V(PerConnBWRate,               MEMUNIT,  "0"),
  V(PidFile,                     STRING,   NULL),
  V(TestingTorNetwork,           BOOL,     "0"),
  V(TestingMinExitFlagThreshold, MEMUNIT,  "0"),
  V(TestingMinFastFlagThreshold, MEMUNIT,  "0"),

  V(TestingLinkCertLifetime,          INTERVAL, "2 days"),
  V(TestingAuthKeyLifetime,          INTERVAL, "2 days"),
  V(TestingLinkKeySlop,              INTERVAL, "3 hours"),
  V(TestingAuthKeySlop,              INTERVAL, "3 hours"),
  V(TestingSigningKeySlop,           INTERVAL, "1 day"),

  V(OptimisticData,              AUTOBOOL, "auto"),
  V(PortForwarding,              BOOL,     "0"),
  V(PortForwardingHelper,        FILENAME, "tor-fw-helper"),
  OBSOLETE("PreferTunneledDirConns"),
  V(ProtocolWarnings,            BOOL,     "0"),
  V(PublishServerDescriptor,     CSV,      "1"),
  V(PublishHidServDescriptors,   BOOL,     "1"),
  V(EnablePrivCount,             BOOL,     "0"),
  V(PrivCountCircuitSampleRate,  DOUBLE,   "1.0"),
  V(PrivCountMaxCellEventsPerCircuit, INT, "-1"),
  V(ReachableAddresses,          LINELIST, NULL),
  V(ReachableDirAddresses,       LINELIST, NULL),
  V(ReachableORAddresses,        LINELIST, NULL),
  V(RecommendedVersions,         LINELIST, NULL),
  V(RecommendedClientVersions,   LINELIST, NULL),
  V(RecommendedServerVersions,   LINELIST, NULL),
  V(RecommendedPackages,         LINELIST, NULL),
  V(ReducedConnectionPadding,    BOOL,     "0"),
  V(ConnectionPadding,           AUTOBOOL, "auto"),
  V(RefuseUnknownExits,          AUTOBOOL, "auto"),
  V(RejectPlaintextPorts,        CSV,      ""),
  V(RelayBandwidthBurst,         MEMUNIT,  "0"),
  V(RelayBandwidthRate,          MEMUNIT,  "0"),
  V(RendPostPeriod,              INTERVAL, "1 hour"),
  V(RephistTrackTime,            INTERVAL, "24 hours"),
  V(RunAsDaemon,                 BOOL,     "0"),
  OBSOLETE("RunTesting"), // currently unused
  V(Sandbox,                     BOOL,     "0"),
  V(SafeLogging,                 STRING,   "1"),
  V(SafeSocks,                   BOOL,     "0"),
  V(ServerDNSAllowBrokenConfig,  BOOL,     "1"),
  V(ServerDNSAllowNonRFC953Hostnames, BOOL,"0"),
  V(ServerDNSDetectHijacking,    BOOL,     "1"),
  V(ServerDNSRandomizeCase,      BOOL,     "1"),
  V(ServerDNSResolvConfFile,     STRING,   NULL),
  V(ServerDNSSearchDomains,      BOOL,     "0"),
  V(ServerDNSTestAddresses,      CSV,
      "www.google.com,www.mit.edu,www.yahoo.com,www.slashdot.org"),
  OBSOLETE("SchedulerLowWaterMark__"),
  OBSOLETE("SchedulerHighWaterMark__"),
  OBSOLETE("SchedulerMaxFlushCells__"),
  V(KISTSchedRunInterval,        MSEC_INTERVAL, "0 msec"),
  V(KISTSockBufSizeFactor,       DOUBLE,   "1.0"),
  V(Schedulers,                  CSV,      "KIST,KISTLite,Vanilla"),
  V(ShutdownWaitLength,          INTERVAL, "30 seconds"),
  OBSOLETE("SocksListenAddress"),
  V(SocksPolicy,                 LINELIST, NULL),
  VPORT(SocksPort),
  V(SocksTimeout,                INTERVAL, "2 minutes"),
  V(SSLKeyLifetime,              INTERVAL, "0"),
  OBSOLETE("StrictEntryNodes"),
  OBSOLETE("StrictExitNodes"),
  V(StrictNodes,                 BOOL,     "0"),
  OBSOLETE("Support022HiddenServices"),
  V(TestSocks,                   BOOL,     "0"),
  V(TokenBucketRefillInterval,   MSEC_INTERVAL, "100 msec"),
  V(Tor2webMode,                 BOOL,     "0"),
  V(Tor2webRendezvousPoints,      ROUTERSET, NULL),
  OBSOLETE("TLSECGroup"),
  V(TrackHostExits,              CSV,      NULL),
  V(TrackHostExitsExpire,        INTERVAL, "30 minutes"),
  OBSOLETE("TransListenAddress"),
  VPORT(TransPort),
  V(TransProxyType,              STRING,   "default"),
  OBSOLETE("TunnelDirConns"),
  V(UpdateBridgesFromAuthority,  BOOL,     "0"),
  V(UseBridges,                  BOOL,     "0"),
  VAR("UseEntryGuards",          BOOL,     UseEntryGuards_option, "1"),
  OBSOLETE("UseEntryGuardsAsDirGuards"),
  V(UseGuardFraction,            AUTOBOOL, "auto"),
  V(UseMicrodescriptors,         AUTOBOOL, "auto"),
  OBSOLETE("UseNTorHandshake"),
  V(User,                        STRING,   NULL),
  OBSOLETE("UserspaceIOCPBuffers"),
  V(AuthDirSharedRandomness,     BOOL,     "1"),
  V(AuthDirTestEd25519LinkKeys,  BOOL,     "1"),
  OBSOLETE("V1AuthoritativeDirectory"),
  OBSOLETE("V2AuthoritativeDirectory"),
  VAR("V3AuthoritativeDirectory",BOOL, V3AuthoritativeDir,   "0"),
  V(TestingV3AuthInitialVotingInterval, INTERVAL, "30 minutes"),
  V(TestingV3AuthInitialVoteDelay, INTERVAL, "5 minutes"),
  V(TestingV3AuthInitialDistDelay, INTERVAL, "5 minutes"),
  V(TestingV3AuthVotingStartOffset, INTERVAL, "0"),
  V(V3AuthVotingInterval,        INTERVAL, "1 hour"),
  V(V3AuthVoteDelay,             INTERVAL, "5 minutes"),
  V(V3AuthDistDelay,             INTERVAL, "5 minutes"),
  V(V3AuthNIntervalsValid,       UINT,     "3"),
  V(V3AuthUseLegacyKey,          BOOL,     "0"),
  V(V3BandwidthsFile,            FILENAME, NULL),
  V(GuardfractionFile,           FILENAME, NULL),
  VAR("VersioningAuthoritativeDirectory",BOOL,VersioningAuthoritativeDir, "0"),
  OBSOLETE("VoteOnHidServDirectoriesV2"),
  V(VirtualAddrNetworkIPv4,      STRING,   "127.192.0.0/10"),
  V(VirtualAddrNetworkIPv6,      STRING,   "[FE80::]/10"),
  V(WarnPlaintextPorts,          CSV,      "23,109,110,143"),
  OBSOLETE("UseFilteringSSLBufferevents"),
  OBSOLETE("__UseFilteringSSLBufferevents"),
  VAR("__ReloadTorrcOnSIGHUP",   BOOL,  ReloadTorrcOnSIGHUP,      "1"),
  VAR("__AllDirActionsPrivate",  BOOL,  AllDirActionsPrivate,     "0"),
  VAR("__DisablePredictedCircuits",BOOL,DisablePredictedCircuits, "0"),
  VAR("__LeaveStreamsUnattached",BOOL,  LeaveStreamsUnattached,   "0"),
  VAR("__HashedControlSessionPassword", LINELIST, HashedControlSessionPassword,
      NULL),
  VAR("__OwningControllerProcess",STRING,OwningControllerProcess, NULL),
  V(MinUptimeHidServDirectoryV2, INTERVAL, "96 hours"),
  V(TestingServerDownloadSchedule, CSV_INTERVAL, "0, 0, 0, 60, 60, 120, "
                                 "300, 900, 2147483647"),
  V(TestingClientDownloadSchedule, CSV_INTERVAL, "0, 0, 60, 300, 600, "
                                 "2147483647"),
  V(TestingServerConsensusDownloadSchedule, CSV_INTERVAL, "0, 0, 60, "
                                 "300, 600, 1800, 1800, 1800, 1800, "
                                 "1800, 3600, 7200"),
  V(TestingClientConsensusDownloadSchedule, CSV_INTERVAL, "0, 0, 60, "
                                 "300, 600, 1800, 3600, 3600, 3600, "
                                 "10800, 21600, 43200"),
  /* With the ClientBootstrapConsensus*Download* below:
   * Clients with only authorities will try:
   *  - at least 3 authorities over 10 seconds, then exponentially backoff,
   *    with the next attempt 3-21 seconds later,
   * Clients with authorities and fallbacks will try:
   *  - at least 2 authorities and 4 fallbacks over 21 seconds, then
   *    exponentially backoff, with the next attempts 4-33 seconds later,
   * Clients will also retry when an application request arrives.
   * After a number of failed requests, clients retry every 3 days + 1 hour.
   *
   * Clients used to try 2 authorities over 10 seconds, then wait for
   * 60 minutes or an application request.
   *
   * When clients have authorities and fallbacks available, they use these
   * schedules: (we stagger the times to avoid thundering herds) */
  V(ClientBootstrapConsensusAuthorityDownloadSchedule, CSV_INTERVAL,
    "6, 11, 3600, 10800, 25200, 54000, 111600, 262800" /* 3 days + 1 hour */),
  V(ClientBootstrapConsensusFallbackDownloadSchedule, CSV_INTERVAL,
    "0, 1, 4, 11, 3600, 10800, 25200, 54000, 111600, 262800"),
  /* When clients only have authorities available, they use this schedule: */
  V(ClientBootstrapConsensusAuthorityOnlyDownloadSchedule, CSV_INTERVAL,
    "0, 3, 7, 3600, 10800, 25200, 54000, 111600, 262800"),
  /* We don't want to overwhelm slow networks (or mirrors whose replies are
   * blocked), but we also don't want to fail if only some mirrors are
   * blackholed. Clients will try 3 directories simultaneously.
   * (Relays never use simultaneous connections.) */
  V(ClientBootstrapConsensusMaxInProgressTries, UINT, "3"),
  /* When a client has any running bridges, check each bridge occasionally,
    * whether or not that bridge is actually up. */
  V(TestingBridgeDownloadSchedule, CSV_INTERVAL,
    "10800, 25200, 54000, 111600, 262800"),
  /* When a client is just starting, or has no running bridges, check each
   * bridge a few times quickly, and then try again later. These schedules
   * are much longer than the other schedules, because we try each and every
   * configured bridge with this schedule. */
  V(TestingBridgeBootstrapDownloadSchedule, CSV_INTERVAL,
    "0, 30, 90, 600, 3600, 10800, 25200, 54000, 111600, 262800"),
  V(TestingClientMaxIntervalWithoutRequest, INTERVAL, "10 minutes"),
  V(TestingDirConnectionMaxStall, INTERVAL, "5 minutes"),
  V(TestingConsensusMaxDownloadTries, UINT, "8"),
  /* Since we try connections rapidly and simultaneously, we can afford
   * to give up earlier. (This protects against overloading directories.) */
  V(ClientBootstrapConsensusMaxDownloadTries, UINT, "7"),
  /* We want to give up much earlier if we're only using authorities. */
  V(ClientBootstrapConsensusAuthorityOnlyMaxDownloadTries, UINT, "4"),
  V(TestingDescriptorMaxDownloadTries, UINT, "8"),
  V(TestingMicrodescMaxDownloadTries, UINT, "8"),
  V(TestingCertMaxDownloadTries, UINT, "8"),
  V(TestingDirAuthVoteExit, ROUTERSET, NULL),
  V(TestingDirAuthVoteExitIsStrict,  BOOL,     "0"),
  V(TestingDirAuthVoteGuard, ROUTERSET, NULL),
  V(TestingDirAuthVoteGuardIsStrict,  BOOL,     "0"),
  V(TestingDirAuthVoteHSDir, ROUTERSET, NULL),
  V(TestingDirAuthVoteHSDirIsStrict,  BOOL,     "0"),
  VAR("___UsingTestNetworkDefaults", BOOL, UsingTestNetworkDefaults_, "0"),

  END_OF_CONFIG_VARS
};

/** Override default values with these if the user sets the TestingTorNetwork
 * option. */
static const config_var_t testing_tor_network_defaults[] = {
  V(DirAllowPrivateAddresses,    BOOL,     "1"),
  V(EnforceDistinctSubnets,      BOOL,     "0"),
  V(AssumeReachable,             BOOL,     "1"),
  V(AuthDirMaxServersPerAddr,    UINT,     "0"),
  V(ClientBootstrapConsensusAuthorityDownloadSchedule, CSV_INTERVAL,
    "0, 2, 4, 4, 4, 4, 4, 4, 4, 4, 4, 4, 8, 16, 32, 60"),
  V(ClientBootstrapConsensusFallbackDownloadSchedule, CSV_INTERVAL,
    "0, 1, 4, 4, 4, 4, 4, 4, 4, 4, 4, 4, 8, 16, 32, 60"),
  V(ClientBootstrapConsensusAuthorityOnlyDownloadSchedule, CSV_INTERVAL,
    "0, 1, 4, 4, 4, 4, 4, 4, 4, 4, 4, 4, 8, 16, 32, 60"),
  V(ClientBootstrapConsensusMaxDownloadTries, UINT, "80"),
  V(ClientBootstrapConsensusAuthorityOnlyMaxDownloadTries, UINT, "80"),
  V(ClientDNSRejectInternalAddresses, BOOL,"0"),
  V(ClientRejectInternalAddresses, BOOL,   "0"),
  V(CountPrivateBandwidth,       BOOL,     "1"),
  V(ExitPolicyRejectPrivate,     BOOL,     "0"),
  V(ExtendAllowPrivateAddresses, BOOL,     "1"),
  V(V3AuthVotingInterval,        INTERVAL, "5 minutes"),
  V(V3AuthVoteDelay,             INTERVAL, "20 seconds"),
  V(V3AuthDistDelay,             INTERVAL, "20 seconds"),
  V(TestingV3AuthInitialVotingInterval, INTERVAL, "150 seconds"),
  V(TestingV3AuthInitialVoteDelay, INTERVAL, "20 seconds"),
  V(TestingV3AuthInitialDistDelay, INTERVAL, "20 seconds"),
  V(TestingAuthDirTimeToLearnReachability, INTERVAL, "0 minutes"),
  V(TestingEstimatedDescriptorPropagationTime, INTERVAL, "0 minutes"),
  V(MinUptimeHidServDirectoryV2, INTERVAL, "0 minutes"),
  V(TestingServerDownloadSchedule, CSV_INTERVAL, "0, 0, 0, 5, 10, 15, "
                                 "20, 30, 60"),
  V(TestingClientDownloadSchedule, CSV_INTERVAL, "0, 0, 5, 10, 15, 20, "
                                 "30, 60"),
  V(TestingServerConsensusDownloadSchedule, CSV_INTERVAL, "0, 0, 5, 10, "
                                 "15, 20, 30, 60"),
  V(TestingClientConsensusDownloadSchedule, CSV_INTERVAL, "0, 0, 5, 10, "
                                 "15, 20, 30, 60"),
  V(TestingBridgeDownloadSchedule, CSV_INTERVAL, "10, 30, 60"),
  V(TestingBridgeBootstrapDownloadSchedule, CSV_INTERVAL, "0, 0, 5, 10, "
                                 "15, 20, 30, 60"),
  V(TestingClientMaxIntervalWithoutRequest, INTERVAL, "5 seconds"),
  V(TestingDirConnectionMaxStall, INTERVAL, "30 seconds"),
  V(TestingConsensusMaxDownloadTries, UINT, "80"),
  V(TestingDescriptorMaxDownloadTries, UINT, "80"),
  V(TestingMicrodescMaxDownloadTries, UINT, "80"),
  V(TestingCertMaxDownloadTries, UINT, "80"),
  V(TestingEnableConnBwEvent,    BOOL,     "1"),
  V(TestingEnableCellStatsEvent, BOOL,     "1"),
  V(TestingEnableTbEmptyEvent,   BOOL,     "1"),
  VAR("___UsingTestNetworkDefaults", BOOL, UsingTestNetworkDefaults_, "1"),
  V(RendPostPeriod,              INTERVAL, "2 minutes"),

  END_OF_CONFIG_VARS
};

#undef VAR
#undef V
#undef OBSOLETE

static const config_deprecation_t option_deprecation_notes_[] = {
  /* Deprecated since 0.3.2.0-alpha. */
  { "HTTPProxy", "It only applies to direct unencrypted HTTP connections "
    "to your directory server, which your Tor probably wasn't using." },
  { "HTTPProxyAuthenticator", "HTTPProxy is deprecated in favor of HTTPSProxy "
    "which should be used with HTTPSProxyAuthenticator." },
  /* End of options deprecated since 0.3.2.1-alpha */

  /* Options deprecated since 0.3.2.2-alpha */
  { "ReachableDirAddresses", "It has no effect on relays, and has had no "
    "effect on clients since 0.2.8." },
  { "ClientPreferIPv6DirPort", "It has no effect on relays, and has had no "
    "effect on clients since 0.2.8." },
  /* End of options deprecated since 0.3.2.2-alpha. */

  { NULL, NULL }
};

#ifdef _WIN32
static char *get_windows_conf_root(void);
#endif
static int options_act_reversible(const or_options_t *old_options, char **msg);
static int options_transition_allowed(const or_options_t *old,
                                      const or_options_t *new,
                                      char **msg);
static int options_transition_affects_workers(
      const or_options_t *old_options, const or_options_t *new_options);
static int options_transition_affects_descriptor(
      const or_options_t *old_options, const or_options_t *new_options);
static int normalize_nickname_list(config_line_t **normalized_out,
                                   const config_line_t *lst, const char *name,
                                   char **msg);
static char *get_bindaddr_from_transport_listen_line(const char *line,
                                                     const char *transport);
static int parse_ports(or_options_t *options, int validate_only,
                              char **msg_out, int *n_ports_out,
                              int *world_writable_control_socket);
static int check_server_ports(const smartlist_t *ports,
                              const or_options_t *options,
                              int *num_low_ports_out);
static int validate_data_directory(or_options_t *options);
static int write_configuration_file(const char *fname,
                                    const or_options_t *options);
static int options_init_logs(const or_options_t *old_options,
                             or_options_t *options, int validate_only);

static void init_libevent(const or_options_t *options);
static int opt_streq(const char *s1, const char *s2);
static int parse_outbound_addresses(or_options_t *options, int validate_only,
                                    char **msg);
static void config_maybe_load_geoip_files_(const or_options_t *options,
                                           const or_options_t *old_options);
static int options_validate_cb(void *old_options, void *options,
                               void *default_options,
                               int from_setconf, char **msg);
static uint64_t compute_real_max_mem_in_queues(const uint64_t val,
                                               int log_guess);

/** Magic value for or_options_t. */
#define OR_OPTIONS_MAGIC 9090909

/** Configuration format for or_options_t. */
STATIC config_format_t options_format = {
  sizeof(or_options_t),
  OR_OPTIONS_MAGIC,
  offsetof(or_options_t, magic_),
  option_abbrevs_,
  option_deprecation_notes_,
  option_vars_,
  options_validate_cb,
  NULL
};

/*
 * Functions to read and write the global options pointer.
 */

/** Command-line and config-file options. */
static or_options_t *global_options = NULL;
/** The fallback options_t object; this is where we look for options not
 * in torrc before we fall back to Tor's defaults. */
static or_options_t *global_default_options = NULL;
/** Name of most recently read torrc file. */
static char *torrc_fname = NULL;
/** Name of the most recently read torrc-defaults file.*/
static char *torrc_defaults_fname;
/** Configuration options set by command line. */
static config_line_t *global_cmdline_options = NULL;
/** Non-configuration options set by the command line */
static config_line_t *global_cmdline_only_options = NULL;
/** Boolean: Have we parsed the command line? */
static int have_parsed_cmdline = 0;
/** Contents of most recently read DirPortFrontPage file. */
static char *global_dirfrontpagecontents = NULL;
/** List of port_cfg_t for all configured ports. */
static smartlist_t *configured_ports = NULL;
/** True iff we're currently validating options, and any calls to
 * get_options() are likely to be bugs. */
static int in_option_validation = 0;

/** Return the contents of our frontpage string, or NULL if not configured. */
MOCK_IMPL(const char*,
get_dirportfrontpage, (void))
{
  return global_dirfrontpagecontents;
}

/** Returns the currently configured options. */
MOCK_IMPL(or_options_t *,
get_options_mutable, (void))
{
  tor_assert(global_options);
  tor_assert_nonfatal(! in_option_validation);
  return global_options;
}

/** Returns the currently configured options */
MOCK_IMPL(const or_options_t *,
get_options,(void))
{
  return get_options_mutable();
}

/** Change the current global options to contain <b>new_val</b> instead of
 * their current value; take action based on the new value; free the old value
 * as necessary.  Returns 0 on success, -1 on failure.
 */
int
set_options(or_options_t *new_val, char **msg)
{
  int i;
  smartlist_t *elements;
  config_line_t *line;
  or_options_t *old_options = global_options;
  global_options = new_val;
  /* Note that we pass the *old* options below, for comparison. It
   * pulls the new options directly out of global_options. */
  if (options_act_reversible(old_options, msg)<0) {
    tor_assert(*msg);
    global_options = old_options;
    return -1;
  }
  if (options_act(old_options) < 0) { /* acting on the options failed. die. */
    log_err(LD_BUG,
            "Acting on config options left us in a broken state. Dying.");
    exit(1);
  }
  /* Issues a CONF_CHANGED event to notify controller of the change. If Tor is
   * just starting up then the old_options will be undefined. */
  if (old_options && old_options != global_options) {
    elements = smartlist_new();
    for (i=0; options_format.vars[i].name; ++i) {
      const config_var_t *var = &options_format.vars[i];
      const char *var_name = var->name;
      if (var->type == CONFIG_TYPE_LINELIST_S ||
          var->type == CONFIG_TYPE_OBSOLETE) {
        continue;
      }
      if (!config_is_same(&options_format, new_val, old_options, var_name)) {
        line = config_get_assigned_option(&options_format, new_val,
                                          var_name, 1);

        if (line) {
          config_line_t *next;
          for (; line; line = next) {
            next = line->next;
            smartlist_add(elements, line->key);
            smartlist_add(elements, line->value);
            tor_free(line);
          }
        } else {
          smartlist_add_strdup(elements, options_format.vars[i].name);
          smartlist_add(elements, NULL);
        }
      }
    }
    control_event_conf_changed(elements);
    SMARTLIST_FOREACH(elements, char *, cp, tor_free(cp));
    smartlist_free(elements);
  }

  if (old_options != global_options)
    or_options_free(old_options);

  return 0;
}

extern const char tor_git_revision[]; /* from tor_main.c */

/** The version of this Tor process, as parsed. */
static char *the_tor_version = NULL;
/** A shorter version of this Tor process's version, for export in our router
 *  descriptor.  (Does not include the git version, if any.) */
static char *the_short_tor_version = NULL;

/** Return the current Tor version. */
const char *
get_version(void)
{
  if (the_tor_version == NULL) {
    if (strlen(tor_git_revision)) {
      tor_asprintf(&the_tor_version, "%s (git-%s)", get_short_version(),
                   tor_git_revision);
    } else {
      the_tor_version = tor_strdup(get_short_version());
    }
  }
  return the_tor_version;
}

/** Return the current Tor version, without any git tag. */
const char *
get_short_version(void)
{

  if (the_short_tor_version == NULL) {
#ifdef TOR_BUILD_TAG
    tor_asprintf(&the_short_tor_version, "%s (%s)", VERSION, TOR_BUILD_TAG);
#else
    the_short_tor_version = tor_strdup(VERSION);
#endif
  }
  return the_short_tor_version;
}

/** Release additional memory allocated in options
 */
STATIC void
or_options_free(or_options_t *options)
{
  if (!options)
    return;

  routerset_free(options->ExcludeExitNodesUnion_);
  if (options->NodeFamilySets) {
    SMARTLIST_FOREACH(options->NodeFamilySets, routerset_t *,
                      rs, routerset_free(rs));
    smartlist_free(options->NodeFamilySets);
  }
  if (options->SchedulerTypes_) {
    SMARTLIST_FOREACH(options->SchedulerTypes_, int *, i, tor_free(i));
    smartlist_free(options->SchedulerTypes_);
  }
  tor_free(options->BridgePassword_AuthDigest_);
  tor_free(options->command_arg);
  tor_free(options->master_key_fname);
  config_free_lines(options->MyFamily);
  config_free(&options_format, options);
}

/** Release all memory and resources held by global configuration structures.
 */
void
config_free_all(void)
{
  or_options_free(global_options);
  global_options = NULL;
  or_options_free(global_default_options);
  global_default_options = NULL;

  config_free_lines(global_cmdline_options);
  global_cmdline_options = NULL;

  config_free_lines(global_cmdline_only_options);
  global_cmdline_only_options = NULL;

  if (configured_ports) {
    SMARTLIST_FOREACH(configured_ports,
                      port_cfg_t *, p, port_cfg_free(p));
    smartlist_free(configured_ports);
    configured_ports = NULL;
  }

  tor_free(torrc_fname);
  tor_free(torrc_defaults_fname);
  tor_free(global_dirfrontpagecontents);

  tor_free(the_short_tor_version);
  tor_free(the_tor_version);
}

/** Make <b>address</b> -- a piece of information related to our operation as
 * a client -- safe to log according to the settings in options->SafeLogging,
 * and return it.
 *
 * (We return "[scrubbed]" if SafeLogging is "1", and address otherwise.)
 */
const char *
safe_str_client(const char *address)
{
  tor_assert(address);
  if (get_options()->SafeLogging_ == SAFELOG_SCRUB_ALL)
    return "[scrubbed]";
  else
    return address;
}

/** Make <b>address</b> -- a piece of information of unspecified sensitivity
 * -- safe to log according to the settings in options->SafeLogging, and
 * return it.
 *
 * (We return "[scrubbed]" if SafeLogging is anything besides "0", and address
 * otherwise.)
 */
const char *
safe_str(const char *address)
{
  tor_assert(address);
  if (get_options()->SafeLogging_ != SAFELOG_SCRUB_NONE)
    return "[scrubbed]";
  else
    return address;
}

/** Equivalent to escaped(safe_str_client(address)).  See reentrancy note on
 * escaped(): don't use this outside the main thread, or twice in the same
 * log statement. */
const char *
escaped_safe_str_client(const char *address)
{
  if (get_options()->SafeLogging_ == SAFELOG_SCRUB_ALL)
    return "[scrubbed]";
  else
    return escaped(address);
}

/** Equivalent to escaped(safe_str(address)).  See reentrancy note on
 * escaped(): don't use this outside the main thread, or twice in the same
 * log statement. */
const char *
escaped_safe_str(const char *address)
{
  if (get_options()->SafeLogging_ != SAFELOG_SCRUB_NONE)
    return "[scrubbed]";
  else
    return escaped(address);
}

/**
 * The severity level that should be used for warnings of severity
 * LOG_PROTOCOL_WARN.
 *
 * We keep this outside the options, in case somebody needs to use
 * LOG_PROTOCOL_WARN while an option transition is happening.
 */
static int protocol_warning_severity_level = LOG_WARN;

/** Return the severity level that should be used for warnings of severity
 * LOG_PROTOCOL_WARN. */
int
get_protocol_warning_severity_level(void)
{
  return protocol_warning_severity_level;
}

/** List of default directory authorities */

static const char *default_authorities[] = {
  "moria1 orport=9101 "
    "v3ident=D586D18309DED4CD6D57C18FDB97EFA96D330566 "
    "128.31.0.39:9131 9695 DFC3 5FFE B861 329B 9F1A B04C 4639 7020 CE31",
  "tor26 orport=443 "
    "v3ident=14C131DFC5C6F93646BE72FA1401C02A8DF2E8B4 "
    "ipv6=[2001:858:2:2:aabb:0:563b:1526]:443 "
    "86.59.21.38:80 847B 1F85 0344 D787 6491 A548 92F9 0493 4E4E B85D",
  "dizum orport=443 "
    "v3ident=E8A9C45EDE6D711294FADF8E7951F4DE6CA56B58 "
    "194.109.206.212:80 7EA6 EAD6 FD83 083C 538F 4403 8BBF A077 587D D755",
  "Bifroest orport=443 bridge "
    "37.218.247.217:80 1D8F 3A91 C37C 5D1C 4C19 B1AD 1D0C FBE8 BF72 D8E1",
  "gabelmoo orport=443 "
    "v3ident=ED03BB616EB2F60BEC80151114BB25CEF515B226 "
    "ipv6=[2001:638:a000:4140::ffff:189]:443 "
    "131.188.40.189:80 F204 4413 DAC2 E02E 3D6B CF47 35A1 9BCA 1DE9 7281",
  "dannenberg orport=443 "
    "v3ident=0232AF901C31A04EE9848595AF9BB7620D4C5B2E "
    "193.23.244.244:80 7BE6 83E6 5D48 1413 21C5 ED92 F075 C553 64AC 7123",
  "maatuska orport=80 "
    "v3ident=49015F787433103580E3B66A1707A00E60F2D15B "
    "ipv6=[2001:67c:289c::9]:80 "
    "171.25.193.9:443 BD6A 8292 55CB 08E6 6FBE 7D37 4836 3586 E46B 3810",
  "Faravahar orport=443 "
    "v3ident=EFCBE720AB3A82B99F9E953CD5BF50F7EEFC7B97 "
    "154.35.175.225:80 CF6D 0AAF B385 BE71 B8E1 11FC 5CFF 4B47 9237 33BC",
  "longclaw orport=443 "
    "v3ident=23D15D965BC35114467363C165C4F724B64B4F66 "
    "199.58.81.140:80 74A9 1064 6BCE EFBC D2E8 74FC 1DC9 9743 0F96 8145",
  "bastet orport=443 "
    "v3ident=27102BC123E7AF1D4741AE047E160C91ADC76B21 "
    "ipv6=[2620:13:4000:6000::1000:118]:443 "
    "204.13.164.118:80 24E2 F139 121D 4394 C54B 5BCC 368B 3B41 1857 C413",
  NULL
};

/** List of fallback directory authorities. The list is generated by opt-in of
 * relays that meet certain stability criteria.
 */
static const char *default_fallbacks[] = {
#include "fallback_dirs.inc"
  NULL
};

/** Add the default directory authorities directly into the trusted dir list,
 * but only add them insofar as they share bits with <b>type</b>.
 * Each authority's bits are restricted to the bits shared with <b>type</b>.
 * If <b>type</b> is ALL_DIRINFO or NO_DIRINFO (zero), add all authorities. */
STATIC void
add_default_trusted_dir_authorities(dirinfo_type_t type)
{
  int i;
  for (i=0; default_authorities[i]; i++) {
    if (parse_dir_authority_line(default_authorities[i], type, 0)<0) {
      log_err(LD_BUG, "Couldn't parse internal DirAuthority line %s",
              default_authorities[i]);
    }
  }
}

/** Add the default fallback directory servers into the fallback directory
 * server list. */
MOCK_IMPL(void,
add_default_fallback_dir_servers,(void))
{
  int i;
  for (i=0; default_fallbacks[i]; i++) {
    if (parse_dir_fallback_line(default_fallbacks[i], 0)<0) {
      log_err(LD_BUG, "Couldn't parse internal FallbackDir line %s",
              default_fallbacks[i]);
    }
  }
}

/** Look at all the config options for using alternate directory
 * authorities, and make sure none of them are broken. Also, warn the
 * user if we changed any dangerous ones.
 */
static int
validate_dir_servers(or_options_t *options, or_options_t *old_options)
{
  config_line_t *cl;

  if (options->DirAuthorities &&
      (options->AlternateDirAuthority || options->AlternateBridgeAuthority)) {
    log_warn(LD_CONFIG,
             "You cannot set both DirAuthority and Alternate*Authority.");
    return -1;
  }

  /* do we want to complain to the user about being partitionable? */
  if ((options->DirAuthorities &&
       (!old_options ||
        !config_lines_eq(options->DirAuthorities,
                         old_options->DirAuthorities))) ||
      (options->AlternateDirAuthority &&
       (!old_options ||
        !config_lines_eq(options->AlternateDirAuthority,
                         old_options->AlternateDirAuthority)))) {
    log_warn(LD_CONFIG,
             "You have used DirAuthority or AlternateDirAuthority to "
             "specify alternate directory authorities in "
             "your configuration. This is potentially dangerous: it can "
             "make you look different from all other Tor users, and hurt "
             "your anonymity. Even if you've specified the same "
             "authorities as Tor uses by default, the defaults could "
             "change in the future. Be sure you know what you're doing.");
  }

  /* Now go through the four ways you can configure an alternate
   * set of directory authorities, and make sure none are broken. */
  for (cl = options->DirAuthorities; cl; cl = cl->next)
    if (parse_dir_authority_line(cl->value, NO_DIRINFO, 1)<0)
      return -1;
  for (cl = options->AlternateBridgeAuthority; cl; cl = cl->next)
    if (parse_dir_authority_line(cl->value, NO_DIRINFO, 1)<0)
      return -1;
  for (cl = options->AlternateDirAuthority; cl; cl = cl->next)
    if (parse_dir_authority_line(cl->value, NO_DIRINFO, 1)<0)
      return -1;
  for (cl = options->FallbackDir; cl; cl = cl->next)
    if (parse_dir_fallback_line(cl->value, 1)<0)
      return -1;
  return 0;
}

/** Look at all the config options and assign new dir authorities
 * as appropriate.
 */
int
consider_adding_dir_servers(const or_options_t *options,
                            const or_options_t *old_options)
{
  config_line_t *cl;
  int need_to_update =
    !smartlist_len(router_get_trusted_dir_servers()) ||
    !smartlist_len(router_get_fallback_dir_servers()) || !old_options ||
    !config_lines_eq(options->DirAuthorities, old_options->DirAuthorities) ||
    !config_lines_eq(options->FallbackDir, old_options->FallbackDir) ||
    (options->UseDefaultFallbackDirs != old_options->UseDefaultFallbackDirs) ||
    !config_lines_eq(options->AlternateBridgeAuthority,
                     old_options->AlternateBridgeAuthority) ||
    !config_lines_eq(options->AlternateDirAuthority,
                     old_options->AlternateDirAuthority);

  if (!need_to_update)
    return 0; /* all done */

  /* "You cannot set both DirAuthority and Alternate*Authority."
   * Checking that this restriction holds allows us to simplify
   * the unit tests. */
  tor_assert(!(options->DirAuthorities &&
               (options->AlternateDirAuthority
                || options->AlternateBridgeAuthority)));

  /* Start from a clean slate. */
  clear_dir_servers();

  if (!options->DirAuthorities) {
    /* then we may want some of the defaults */
    dirinfo_type_t type = NO_DIRINFO;
    if (!options->AlternateBridgeAuthority) {
      type |= BRIDGE_DIRINFO;
    }
    if (!options->AlternateDirAuthority) {
      type |= V3_DIRINFO | EXTRAINFO_DIRINFO | MICRODESC_DIRINFO;
      /* Only add the default fallback directories when the DirAuthorities,
       * AlternateDirAuthority, and FallbackDir directory config options
       * are set to their defaults, and when UseDefaultFallbackDirs is 1. */
      if (!options->FallbackDir && options->UseDefaultFallbackDirs) {
        add_default_fallback_dir_servers();
      }
    }
    /* if type == NO_DIRINFO, we don't want to add any of the
     * default authorities, because we've replaced them all */
    if (type != NO_DIRINFO)
      add_default_trusted_dir_authorities(type);
  }

  for (cl = options->DirAuthorities; cl; cl = cl->next)
    if (parse_dir_authority_line(cl->value, NO_DIRINFO, 0)<0)
      return -1;
  for (cl = options->AlternateBridgeAuthority; cl; cl = cl->next)
    if (parse_dir_authority_line(cl->value, NO_DIRINFO, 0)<0)
      return -1;
  for (cl = options->AlternateDirAuthority; cl; cl = cl->next)
    if (parse_dir_authority_line(cl->value, NO_DIRINFO, 0)<0)
      return -1;
  for (cl = options->FallbackDir; cl; cl = cl->next)
    if (parse_dir_fallback_line(cl->value, 0)<0)
      return -1;
  return 0;
}

/* Helps determine flags to pass to switch_id. */
static int have_low_ports = -1;

/** Fetch the active option list, and take actions based on it. All of the
 * things we do should survive being done repeatedly.  If present,
 * <b>old_options</b> contains the previous value of the options.
 *
 * Return 0 if all goes well, return -1 if things went badly.
 */
static int
options_act_reversible(const or_options_t *old_options, char **msg)
{
  smartlist_t *new_listeners = smartlist_new();
  smartlist_t *replaced_listeners = smartlist_new();
  static int libevent_initialized = 0;
  or_options_t *options = get_options_mutable();
  int running_tor = options->command == CMD_RUN_TOR;
  int set_conn_limit = 0;
  int r = -1;
  int logs_marked = 0, logs_initialized = 0;
  int old_min_log_level = get_min_log_level();

  /* Daemonize _first_, since we only want to open most of this stuff in
   * the subprocess.  Libevent bases can't be reliably inherited across
   * processes. */
  if (running_tor && options->RunAsDaemon) {
    /* No need to roll back, since you can't change the value. */
    start_daemon();
  }

#ifdef HAVE_SYSTEMD
  /* Our PID may have changed, inform supervisor */
  sd_notifyf(0, "MAINPID=%ld\n", (long int)getpid());
#endif

#ifndef HAVE_SYS_UN_H
  if (options->ControlSocket || options->ControlSocketsGroupWritable) {
    *msg = tor_strdup("Unix domain sockets (ControlSocket) not supported "
                      "on this OS/with this build.");
    goto rollback;
  }
#else /* !(!defined(HAVE_SYS_UN_H)) */
  if (options->ControlSocketsGroupWritable && !options->ControlSocket) {
    *msg = tor_strdup("Setting ControlSocketGroupWritable without setting"
                      "a ControlSocket makes no sense.");
    goto rollback;
  }
#endif /* !defined(HAVE_SYS_UN_H) */

  if (running_tor) {
    int n_ports=0;
    /* We need to set the connection limit before we can open the listeners. */
    if (! sandbox_is_active()) {
      if (set_max_file_descriptors((unsigned)options->ConnLimit,
                                   &options->ConnLimit_) < 0) {
        *msg = tor_strdup("Problem with ConnLimit value. "
                          "See logs for details.");
        goto rollback;
      }
      set_conn_limit = 1;
    } else {
      tor_assert(old_options);
      options->ConnLimit_ = old_options->ConnLimit_;
    }

    /* Set up libevent.  (We need to do this before we can register the
     * listeners as listeners.) */
    if (running_tor && !libevent_initialized) {
      init_libevent(options);
      libevent_initialized = 1;

      /* This has to come up after libevent is initialized. */
      control_initialize_event_queue();

      /*
       * Initialize the scheduler - this has to come after
       * options_init_from_torrc() sets up libevent - why yes, that seems
       * completely sensible to hide the libevent setup in the option parsing
       * code!  It also needs to happen before init_keys(), so it needs to
       * happen here too.  How yucky. */
      scheduler_init();
    }

    /* Adjust the port configuration so we can launch listeners. */
    if (parse_ports(options, 0, msg, &n_ports, NULL)) {
      if (!*msg)
        *msg = tor_strdup("Unexpected problem parsing port config");
      goto rollback;
    }

    /* Set the hibernation state appropriately.*/
    consider_hibernation(time(NULL));

    /* Launch the listeners.  (We do this before we setuid, so we can bind to
     * ports under 1024.)  We don't want to rebind if we're hibernating. If
     * networking is disabled, this will close all but the control listeners,
     * but disable those. */
    if (!we_are_hibernating()) {
      if (retry_all_listeners(replaced_listeners, new_listeners,
                              options->DisableNetwork) < 0) {
        *msg = tor_strdup("Failed to bind one of the listener ports.");
        goto rollback;
      }
    }
    if (options->DisableNetwork) {
      /* Aggressively close non-controller stuff, NOW */
      log_notice(LD_NET, "DisableNetwork is set. Tor will not make or accept "
                 "non-control network connections. Shutting down all existing "
                 "connections.");
      connection_mark_all_noncontrol_connections();
      /* We can't complete circuits until the network is re-enabled. */
      note_that_we_maybe_cant_complete_circuits();
    }
  }

#if defined(HAVE_NET_IF_H) && defined(HAVE_NET_PFVAR_H)
  /* Open /dev/pf before dropping privileges. */
  if (options->TransPort_set &&
      options->TransProxyType_parsed == TPT_DEFAULT) {
    if (get_pf_socket() < 0) {
      *msg = tor_strdup("Unable to open /dev/pf for transparent proxy.");
      goto rollback;
    }
  }
#endif /* defined(HAVE_NET_IF_H) && defined(HAVE_NET_PFVAR_H) */

  /* Attempt to lock all current and future memory with mlockall() only once */
  if (options->DisableAllSwap) {
    if (tor_mlockall() == -1) {
      *msg = tor_strdup("DisableAllSwap failure. Do you have proper "
                        "permissions?");
      goto done;
    }
  }

  /* Setuid/setgid as appropriate */
  if (options->User) {
    tor_assert(have_low_ports != -1);
    unsigned switch_id_flags = 0;
    if (options->KeepBindCapabilities == 1) {
      switch_id_flags |= SWITCH_ID_KEEP_BINDLOW;
      switch_id_flags |= SWITCH_ID_WARN_IF_NO_CAPS;
    }
    if (options->KeepBindCapabilities == -1 && have_low_ports) {
      switch_id_flags |= SWITCH_ID_KEEP_BINDLOW;
    }
    if (switch_id(options->User, switch_id_flags) != 0) {
      /* No need to roll back, since you can't change the value. */
      *msg = tor_strdup("Problem with User value. See logs for details.");
      goto done;
    }
  }

  /* Ensure data directory is private; create if possible. */
  cpd_check_t cpd_opts = running_tor ? CPD_CREATE : CPD_CHECK;
  if (options->DataDirectoryGroupReadable)
      cpd_opts |= CPD_GROUP_READ;
  if (check_private_dir(options->DataDirectory,
                        cpd_opts,
                        options->User)<0) {
    tor_asprintf(msg,
              "Couldn't access/create private data directory \"%s\"",
              options->DataDirectory);

    goto done;
    /* No need to roll back, since you can't change the value. */
  }

#ifndef _WIN32
  if (options->DataDirectoryGroupReadable) {
    /* Only new dirs created get new opts, also enforce group read. */
    if (chmod(options->DataDirectory, 0750)) {
      log_warn(LD_FS,"Unable to make %s group-readable: %s",
               options->DataDirectory, strerror(errno));
    }
  }
#endif /* !defined(_WIN32) */

  /* Bail out at this point if we're not going to be a client or server:
   * we don't run Tor itself. */
  if (!running_tor)
    goto commit;

  mark_logs_temp(); /* Close current logs once new logs are open. */
  logs_marked = 1;
  /* Configure the tor_log(s) */
  if (options_init_logs(old_options, options, 0)<0) {
    *msg = tor_strdup("Failed to init Log options. See logs for details.");
    goto rollback;
  }
  logs_initialized = 1;

 commit:
  r = 0;
  if (logs_marked) {
    log_severity_list_t *severity =
      tor_malloc_zero(sizeof(log_severity_list_t));
    close_temp_logs();
    add_callback_log(severity, control_event_logmsg);
    control_adjust_event_log_severity();
    tor_free(severity);
    tor_log_update_sigsafe_err_fds();
  }
  if (logs_initialized) {
    flush_log_messages_from_startup();
  }

  {
    const char *badness = NULL;
    int bad_safelog = 0, bad_severity = 0, new_badness = 0;
    if (options->SafeLogging_ != SAFELOG_SCRUB_ALL) {
      bad_safelog = 1;
      if (!old_options || old_options->SafeLogging_ != options->SafeLogging_)
        new_badness = 1;
    }
    if (get_min_log_level() >= LOG_INFO) {
      bad_severity = 1;
      if (get_min_log_level() != old_min_log_level)
        new_badness = 1;
    }
    if (bad_safelog && bad_severity)
      badness = "you disabled SafeLogging, and "
        "you're logging more than \"notice\"";
    else if (bad_safelog)
      badness = "you disabled SafeLogging";
    else
      badness = "you're logging more than \"notice\"";
    if (new_badness)
      log_warn(LD_GENERAL, "Your log may contain sensitive information - %s. "
               "Don't log unless it serves an important reason. "
               "Overwrite the log afterwards.", badness);
  }

  SMARTLIST_FOREACH(replaced_listeners, connection_t *, conn,
  {
    int marked = conn->marked_for_close;
    log_notice(LD_NET, "Closing old %s on %s:%d",
               conn_type_to_string(conn->type), conn->address, conn->port);
    connection_close_immediate(conn);
    if (!marked) {
      connection_mark_for_close(conn);
    }
  });

  if (set_conn_limit) {
    /*
     * If we adjusted the conn limit, recompute the OOS threshold too
     *
     * How many possible sockets to keep in reserve?  If we have lots of
     * possible sockets, keep this below a limit and set ConnLimit_high_thresh
     * very close to ConnLimit_, but if ConnLimit_ is low, shrink it in
     * proportion.
     *
     * Somewhat arbitrarily, set socks_in_reserve to 5% of ConnLimit_, but
     * cap it at 64.
     */
    int socks_in_reserve = options->ConnLimit_ / 20;
    if (socks_in_reserve > 64) socks_in_reserve = 64;

    options->ConnLimit_high_thresh = options->ConnLimit_ - socks_in_reserve;
    options->ConnLimit_low_thresh = (options->ConnLimit_ / 4) * 3;
    log_info(LD_GENERAL,
             "Recomputed OOS thresholds: ConnLimit %d, ConnLimit_ %d, "
             "ConnLimit_high_thresh %d, ConnLimit_low_thresh %d",
             options->ConnLimit, options->ConnLimit_,
             options->ConnLimit_high_thresh,
             options->ConnLimit_low_thresh);

    /* Give the OOS handler a chance with the new thresholds */
    connection_check_oos(get_n_open_sockets(), 0);
  }

  goto done;

 rollback:
  r = -1;
  tor_assert(*msg);

  if (logs_marked) {
    rollback_log_changes();
    control_adjust_event_log_severity();
  }

  if (set_conn_limit && old_options)
    set_max_file_descriptors((unsigned)old_options->ConnLimit,
                             &options->ConnLimit_);

  SMARTLIST_FOREACH(new_listeners, connection_t *, conn,
  {
    log_notice(LD_NET, "Closing partially-constructed %s on %s:%d",
               conn_type_to_string(conn->type), conn->address, conn->port);
    connection_close_immediate(conn);
    connection_mark_for_close(conn);
  });

 done:
  smartlist_free(new_listeners);
  smartlist_free(replaced_listeners);
  return r;
}

/** If we need to have a GEOIP ip-to-country map to run with our configured
 * options, return 1 and set *<b>reason_out</b> to a description of why. */
int
options_need_geoip_info(const or_options_t *options, const char **reason_out)
{
  int bridge_usage =
    options->BridgeRelay && options->BridgeRecordUsageByCountry;
  int routerset_usage =
    routerset_needs_geoip(options->EntryNodes) ||
    routerset_needs_geoip(options->ExitNodes) ||
    routerset_needs_geoip(options->ExcludeExitNodes) ||
    routerset_needs_geoip(options->ExcludeNodes) ||
    routerset_needs_geoip(options->Tor2webRendezvousPoints);

  if (routerset_usage && reason_out) {
    *reason_out = "We've been configured to use (or avoid) nodes in certain "
      "countries, and we need GEOIP information to figure out which ones they "
      "are.";
  } else if (bridge_usage && reason_out) {
    *reason_out = "We've been configured to see which countries can access "
      "us as a bridge, and we need GEOIP information to tell which countries "
      "clients are in.";
  }
  return bridge_usage || routerset_usage;
}

/** Return the bandwidthrate that we are going to report to the authorities
 * based on the config options. */
uint32_t
get_effective_bwrate(const or_options_t *options)
{
  uint64_t bw = options->BandwidthRate;
  if (bw > options->MaxAdvertisedBandwidth)
    bw = options->MaxAdvertisedBandwidth;
  if (options->RelayBandwidthRate > 0 && bw > options->RelayBandwidthRate)
    bw = options->RelayBandwidthRate;
  /* ensure_bandwidth_cap() makes sure that this cast can't overflow. */
  return (uint32_t)bw;
}

/** Return the bandwidthburst that we are going to report to the authorities
 * based on the config options. */
uint32_t
get_effective_bwburst(const or_options_t *options)
{
  uint64_t bw = options->BandwidthBurst;
  if (options->RelayBandwidthBurst > 0 && bw > options->RelayBandwidthBurst)
    bw = options->RelayBandwidthBurst;
  /* ensure_bandwidth_cap() makes sure that this cast can't overflow. */
  return (uint32_t)bw;
}

/**
 * Return true if changing the configuration from <b>old</b> to <b>new</b>
 * affects the guard susbsystem.
 */
static int
options_transition_affects_guards(const or_options_t *old,
                                  const or_options_t *new)
{
  /* NOTE: Make sure this function stays in sync with
   * entry_guards_set_filtered_flags */

  tor_assert(old);
  tor_assert(new);

  return
    (old->UseEntryGuards != new->UseEntryGuards ||
     old->UseBridges != new->UseBridges ||
     old->ClientUseIPv4 != new->ClientUseIPv4 ||
     old->ClientUseIPv6 != new->ClientUseIPv6 ||
     old->FascistFirewall != new->FascistFirewall ||
     !routerset_equal(old->ExcludeNodes, new->ExcludeNodes) ||
     !routerset_equal(old->EntryNodes, new->EntryNodes) ||
     !smartlist_strings_eq(old->FirewallPorts, new->FirewallPorts) ||
     !config_lines_eq(old->Bridges, new->Bridges) ||
     !config_lines_eq(old->ReachableORAddresses, new->ReachableORAddresses) ||
     !config_lines_eq(old->ReachableDirAddresses, new->ReachableDirAddresses));
}

/** Fetch the active option list, and take actions based on it. All of the
 * things we do should survive being done repeatedly.  If present,
 * <b>old_options</b> contains the previous value of the options.
 *
 * Return 0 if all goes well, return -1 if it's time to die.
 *
 * Note: We haven't moved all the "act on new configuration" logic
 * here yet.  Some is still in do_hup() and other places.
 */
STATIC int
options_act(const or_options_t *old_options)
{
  config_line_t *cl;
  or_options_t *options = get_options_mutable();
  int running_tor = options->command == CMD_RUN_TOR;
  char *msg=NULL;
  const int transition_affects_workers =
    old_options && options_transition_affects_workers(old_options, options);
  int old_ewma_enabled;
  const int transition_affects_guards =
    old_options && options_transition_affects_guards(old_options, options);

  if (options->NoExec || options->Sandbox) {
    tor_disable_spawning_background_processes();
  }

  /* disable ptrace and later, other basic debugging techniques */
  {
    /* Remember if we already disabled debugger attachment */
    static int disabled_debugger_attach = 0;
    /* Remember if we already warned about being configured not to disable
     * debugger attachment */
    static int warned_debugger_attach = 0;
    /* Don't disable debugger attachment when we're running the unit tests. */
    if (options->DisableDebuggerAttachment && !disabled_debugger_attach &&
        running_tor) {
      int ok = tor_disable_debugger_attach();
      /* LCOV_EXCL_START the warned_debugger_attach is 0 can't reach inside. */
      if (warned_debugger_attach && ok == 1) {
        log_notice(LD_CONFIG, "Disabled attaching debuggers for unprivileged "
                   "users.");
      }
      /* LCOV_EXCL_STOP */
      disabled_debugger_attach = (ok == 1);
    } else if (!options->DisableDebuggerAttachment &&
               !warned_debugger_attach) {
      log_notice(LD_CONFIG, "Not disabling debugger attaching for "
                 "unprivileged users.");
      warned_debugger_attach = 1;
    }
  }

  /* Write control ports to disk as appropriate */
  control_ports_write_to_file();

  if (running_tor && !have_lockfile()) {
    if (try_locking(options, 1) < 0)
      return -1;
  }

  if (options->ProtocolWarnings)
    protocol_warning_severity_level = LOG_WARN;
  else
    protocol_warning_severity_level = LOG_INFO;

  if (consider_adding_dir_servers(options, old_options) < 0)
    return -1;

  if (rend_non_anonymous_mode_enabled(options)) {
    log_warn(LD_GENERAL, "This copy of Tor was compiled or configured to run "
             "in a non-anonymous mode. It will provide NO ANONYMITY.");
  }

#ifdef ENABLE_TOR2WEB_MODE
/* LCOV_EXCL_START */
  if (!options->Tor2webMode) {
    log_err(LD_CONFIG, "This copy of Tor was compiled to run in "
            "'tor2web mode'. It can only be run with the Tor2webMode torrc "
            "option enabled.");
    return -1;
  }
/* LCOV_EXCL_STOP */
#else /* !(defined(ENABLE_TOR2WEB_MODE)) */
  if (options->Tor2webMode) {
    log_err(LD_CONFIG, "This copy of Tor was not compiled to run in "
            "'tor2web mode'. It cannot be run with the Tor2webMode torrc "
            "option enabled. To enable Tor2webMode recompile with the "
            "--enable-tor2web-mode option.");
    return -1;
  }
#endif /* defined(ENABLE_TOR2WEB_MODE) */

  /* If we are a bridge with a pluggable transport proxy but no
     Extended ORPort, inform the user that they are missing out. */
  if (server_mode(options) && options->ServerTransportPlugin &&
      !options->ExtORPort_lines) {
    log_notice(LD_CONFIG, "We use pluggable transports but the Extended "
               "ORPort is disabled. Tor and your pluggable transports proxy "
               "communicate with each other via the Extended ORPort so it "
               "is suggested you enable it: it will also allow your Bridge "
               "to collect statistics about its clients that use pluggable "
               "transports. Please enable it using the ExtORPort torrc option "
               "(e.g. set 'ExtORPort auto').");
  }

  if (options->Bridges) {
    mark_bridge_list();
    for (cl = options->Bridges; cl; cl = cl->next) {
      bridge_line_t *bridge_line = parse_bridge_line(cl->value);
      if (!bridge_line) {
        log_warn(LD_BUG,
                 "Previously validated Bridge line could not be added!");
        return -1;
      }
      bridge_add_from_config(bridge_line);
    }
    sweep_bridge_list();
  }

  if (running_tor && hs_config_service_all(options, 0)<0) {
    log_warn(LD_BUG,
       "Previously validated hidden services line could not be added!");
    return -1;
  }

  if (running_tor && rend_parse_service_authorization(options, 0) < 0) {
    log_warn(LD_BUG, "Previously validated client authorization for "
                     "hidden services could not be added!");
    return -1;
  }

  /* Load state */
  if (! or_state_loaded() && running_tor) {
    if (or_state_load())
      return -1;
    rep_hist_load_mtbf_data(time(NULL));
  }

  /* If we have an ExtORPort, initialize its auth cookie. */
  if (running_tor &&
      init_ext_or_cookie_authentication(!!options->ExtORPort_lines) < 0) {
    log_warn(LD_CONFIG,"Error creating Extended ORPort cookie file.");
    return -1;
  }

  mark_transport_list();
  pt_prepare_proxy_list_for_config_read();
  if (!options->DisableNetwork) {
    if (options->ClientTransportPlugin) {
      for (cl = options->ClientTransportPlugin; cl; cl = cl->next) {
        if (parse_transport_line(options, cl->value, 0, 0) < 0) {
          log_warn(LD_BUG,
                   "Previously validated ClientTransportPlugin line "
                   "could not be added!");
          return -1;
        }
      }
    }

    if (options->ServerTransportPlugin && server_mode(options)) {
      for (cl = options->ServerTransportPlugin; cl; cl = cl->next) {
        if (parse_transport_line(options, cl->value, 0, 1) < 0) {
          log_warn(LD_BUG,
                   "Previously validated ServerTransportPlugin line "
                   "could not be added!");
          return -1;
        }
      }
    }
  }
  sweep_transport_list();
  sweep_proxy_list();

  /* Start the PT proxy configuration. By doing this configuration
     here, we also figure out which proxies need to be restarted and
     which not. */
  if (pt_proxies_configuration_pending() && !net_is_disabled())
    pt_configure_remaining_proxies();

  /* Bail out at this point if we're not going to be a client or server:
   * we want to not fork, and to log stuff to stderr. */
  if (!running_tor)
    return 0;

  /* Finish backgrounding the process */
  if (options->RunAsDaemon) {
    /* We may be calling this for the n'th time (on SIGHUP), but it's safe. */
    finish_daemon(options->DataDirectory);
  }

  /* We want to reinit keys as needed before we do much of anything else:
     keys are important, and other things can depend on them. */
  if (transition_affects_workers ||
      (options->V3AuthoritativeDir && (!old_options ||
                                       !old_options->V3AuthoritativeDir))) {
    if (init_keys() < 0) {
      log_warn(LD_BUG,"Error initializing keys; exiting");
      return -1;
    }
  }

  /* Write our PID to the PID file. If we do not have write permissions we
   * will log a warning and exit. */
  if (options->PidFile && !sandbox_is_active()) {
    if (write_pidfile(options->PidFile) < 0) {
      log_err(LD_CONFIG, "Unable to write PIDFile %s",
              escaped(options->PidFile));
      return -1;
    }
  }

  /* Register addressmap directives */
  config_register_addressmaps(options);
  parse_virtual_addr_network(options->VirtualAddrNetworkIPv4, AF_INET,0,NULL);
  parse_virtual_addr_network(options->VirtualAddrNetworkIPv6, AF_INET6,0,NULL);

  /* Update address policies. */
  if (policies_parse_from_options(options) < 0) {
    /* This should be impossible, but let's be sure. */
    log_warn(LD_BUG,"Error parsing already-validated policy options.");
    return -1;
  }

  if (server_mode(options)) {
    static int cdm_initialized = 0;
    if (cdm_initialized == 0) {
      cdm_initialized = 1;
      consdiffmgr_configure(NULL);
      consdiffmgr_validate();
    }
  }

  if (init_control_cookie_authentication(options->CookieAuthentication) < 0) {
    log_warn(LD_CONFIG,"Error creating control cookie authentication file.");
    return -1;
  }

  monitor_owning_controller_process(options->OwningControllerProcess);

  /* reload keys as needed for rendezvous services. */
  if (hs_service_load_all_keys() < 0) {
    log_warn(LD_GENERAL,"Error loading rendezvous service keys");
    return -1;
  }

  /* Inform the scheduler subsystem that a configuration changed happened. It
   * might be a change of scheduler or parameter. */
  scheduler_conf_changed();

  /* Set up accounting */
  if (accounting_parse_options(options, 0)<0) {
    log_warn(LD_CONFIG,"Error in accounting options");
    return -1;
  }
  if (accounting_is_enabled(options))
    configure_accounting(time(NULL));

  old_ewma_enabled = cell_ewma_enabled();
  /* Change the cell EWMA settings */
  cell_ewma_set_scale_factor(options, networkstatus_get_latest_consensus());
  /* If we just enabled ewma, set the cmux policy on all active channels */
  if (cell_ewma_enabled() && !old_ewma_enabled) {
    channel_set_cmux_policy_everywhere(&ewma_policy);
  } else if (!cell_ewma_enabled() && old_ewma_enabled) {
    /* Turn it off everywhere */
    channel_set_cmux_policy_everywhere(NULL);
  }

  /* Update the BridgePassword's hashed version as needed.  We store this as a
   * digest so that we can do side-channel-proof comparisons on it.
   */
  if (options->BridgePassword) {
    char *http_authenticator;
    http_authenticator = alloc_http_authenticator(options->BridgePassword);
    if (!http_authenticator) {
      log_warn(LD_BUG, "Unable to allocate HTTP authenticator. Not setting "
               "BridgePassword.");
      return -1;
    }
    options->BridgePassword_AuthDigest_ = tor_malloc(DIGEST256_LEN);
    crypto_digest256(options->BridgePassword_AuthDigest_,
                     http_authenticator, strlen(http_authenticator),
                     DIGEST_SHA256);
    tor_free(http_authenticator);
  }

  if (parse_outbound_addresses(options, 0, &msg) < 0) {
    log_warn(LD_BUG, "Failed parsing outbound bind addresses: %s", msg);
    tor_free(msg);
    return -1;
  }

  config_maybe_load_geoip_files_(options, old_options);

  if (geoip_is_loaded(AF_INET) && options->GeoIPExcludeUnknown) {
    /* ExcludeUnknown is true or "auto" */
    const int is_auto = options->GeoIPExcludeUnknown == -1;
    int changed;

    changed  = routerset_add_unknown_ccs(&options->ExcludeNodes, is_auto);
    changed += routerset_add_unknown_ccs(&options->ExcludeExitNodes, is_auto);

    if (changed)
      routerset_add_unknown_ccs(&options->ExcludeExitNodesUnion_, is_auto);
  }

  /* Check for transitions that need action. */
  if (old_options) {
    int revise_trackexithosts = 0;
    int revise_automap_entries = 0;
    int abandon_circuits = 0;
    if ((options->UseEntryGuards && !old_options->UseEntryGuards) ||
        options->UseBridges != old_options->UseBridges ||
        (options->UseBridges &&
         !config_lines_eq(options->Bridges, old_options->Bridges)) ||
        !routerset_equal(old_options->ExcludeNodes,options->ExcludeNodes) ||
        !routerset_equal(old_options->ExcludeExitNodes,
                         options->ExcludeExitNodes) ||
        !routerset_equal(old_options->EntryNodes, options->EntryNodes) ||
        !routerset_equal(old_options->ExitNodes, options->ExitNodes) ||
        !routerset_equal(old_options->Tor2webRendezvousPoints,
                         options->Tor2webRendezvousPoints) ||
        options->StrictNodes != old_options->StrictNodes) {
      log_info(LD_CIRC,
               "Changed to using entry guards or bridges, or changed "
               "preferred or excluded node lists. "
               "Abandoning previous circuits.");
      abandon_circuits = 1;
    }

    if (transition_affects_guards) {
      if (guards_update_all()) {
        abandon_circuits = 1;
      }
    }

    if (abandon_circuits) {
      circuit_mark_all_unused_circs();
      circuit_mark_all_dirty_circs_as_unusable();
      revise_trackexithosts = 1;
    }

    if (!smartlist_strings_eq(old_options->TrackHostExits,
                              options->TrackHostExits))
      revise_trackexithosts = 1;

    if (revise_trackexithosts)
      addressmap_clear_excluded_trackexithosts(options);

    if (!options->AutomapHostsOnResolve &&
        old_options->AutomapHostsOnResolve) {
        revise_automap_entries = 1;
    } else {
      if (!smartlist_strings_eq(old_options->AutomapHostsSuffixes,
                                options->AutomapHostsSuffixes))
        revise_automap_entries = 1;
      else if (!opt_streq(old_options->VirtualAddrNetworkIPv4,
                          options->VirtualAddrNetworkIPv4) ||
               !opt_streq(old_options->VirtualAddrNetworkIPv6,
                          options->VirtualAddrNetworkIPv6))
        revise_automap_entries = 1;
    }

    if (revise_automap_entries)
      addressmap_clear_invalid_automaps(options);

/* How long should we delay counting bridge stats after becoming a bridge?
 * We use this so we don't count clients who used our bridge thinking it is
 * a relay. If you change this, don't forget to change the log message
 * below. It's 4 hours (the time it takes to stop being used by clients)
 * plus some extra time for clock skew. */
#define RELAY_BRIDGE_STATS_DELAY (6 * 60 * 60)

    if (! bool_eq(options->BridgeRelay, old_options->BridgeRelay)) {
      int was_relay = 0;
      if (options->BridgeRelay) {
        time_t int_start = time(NULL);
        if (config_lines_eq(old_options->ORPort_lines,options->ORPort_lines)) {
          int_start += RELAY_BRIDGE_STATS_DELAY;
          was_relay = 1;
        }
        geoip_bridge_stats_init(int_start);
        log_info(LD_CONFIG, "We are acting as a bridge now.  Starting new "
                 "GeoIP stats interval%s.", was_relay ? " in 6 "
                 "hours from now" : "");
      } else {
        geoip_bridge_stats_term();
        log_info(LD_GENERAL, "We are no longer acting as a bridge.  "
                 "Forgetting GeoIP stats.");
      }
    }

    if (transition_affects_workers) {
      log_info(LD_GENERAL,
               "Worker-related options changed. Rotating workers.");

      if (server_mode(options) && !server_mode(old_options)) {
        cpu_init();
        ip_address_changed(0);
        if (have_completed_a_circuit() || !any_predicted_circuits(time(NULL)))
          inform_testing_reachability();
      }
      cpuworkers_rotate_keyinfo();
      if (dns_reset())
        return -1;
    } else {
      if (dns_reset())
        return -1;
    }

    if (options->PerConnBWRate != old_options->PerConnBWRate ||
        options->PerConnBWBurst != old_options->PerConnBWBurst)
      connection_or_update_token_buckets(get_connection_array(), options);
  }

  /* Only collect directory-request statistics on relays and bridges. */
  options->DirReqStatistics = options->DirReqStatistics_option &&
    server_mode(options);
  options->HiddenServiceStatistics =
    options->HiddenServiceStatistics_option && server_mode(options);

  if (options->CellStatistics || options->DirReqStatistics ||
      options->EntryStatistics || options->ExitPortStatistics ||
      options->ConnDirectionStatistics ||
      options->HiddenServiceStatistics ||
      options->BridgeAuthoritativeDir) {
    time_t now = time(NULL);
    int print_notice = 0;

    /* Only collect other relay-only statistics on relays. */
    if (!public_server_mode(options)) {
      options->CellStatistics = 0;
      options->EntryStatistics = 0;
      options->ConnDirectionStatistics = 0;
      options->ExitPortStatistics = 0;
    }

    if ((!old_options || !old_options->CellStatistics) &&
        options->CellStatistics) {
      rep_hist_buffer_stats_init(now);
      print_notice = 1;
    }
    if ((!old_options || !old_options->DirReqStatistics) &&
        options->DirReqStatistics) {
      if (geoip_is_loaded(AF_INET)) {
        geoip_dirreq_stats_init(now);
        print_notice = 1;
      } else {
        /* disable statistics collection since we have no geoip file */
        options->DirReqStatistics = 0;
        if (options->ORPort_set)
          log_notice(LD_CONFIG, "Configured to measure directory request "
                                "statistics, but no GeoIP database found. "
                                "Please specify a GeoIP database using the "
                                "GeoIPFile option.");
      }
    }
    if ((!old_options || !old_options->EntryStatistics) &&
        options->EntryStatistics && !should_record_bridge_info(options)) {
      if (geoip_is_loaded(AF_INET) || geoip_is_loaded(AF_INET6)) {
        geoip_entry_stats_init(now);
        print_notice = 1;
      } else {
        options->EntryStatistics = 0;
        log_notice(LD_CONFIG, "Configured to measure entry node "
                              "statistics, but no GeoIP database found. "
                              "Please specify a GeoIP database using the "
                              "GeoIPFile option.");
      }
    }
    if ((!old_options || !old_options->ExitPortStatistics) &&
        options->ExitPortStatistics) {
      rep_hist_exit_stats_init(now);
      print_notice = 1;
    }
    if ((!old_options || !old_options->ConnDirectionStatistics) &&
        options->ConnDirectionStatistics) {
      rep_hist_conn_stats_init(now);
    }
    if ((!old_options || !old_options->HiddenServiceStatistics) &&
        options->HiddenServiceStatistics) {
      log_info(LD_CONFIG, "Configured to measure hidden service statistics.");
      rep_hist_hs_stats_init(now);
    }
    if ((!old_options || !old_options->BridgeAuthoritativeDir) &&
        options->BridgeAuthoritativeDir) {
      rep_hist_desc_stats_init(now);
      print_notice = 1;
    }
    if (print_notice)
        log_notice(LD_CONFIG, "Configured to measure statistics. Look for "
                "the *-stats files that will first be written to the "
                 "data directory in 24 hours from now.");
  }

  /* If we used to have statistics enabled but we just disabled them,
     stop gathering them.  */
  if (old_options && old_options->CellStatistics &&
      !options->CellStatistics)
    rep_hist_buffer_stats_term();
  if (old_options && old_options->DirReqStatistics &&
      !options->DirReqStatistics)
    geoip_dirreq_stats_term();
  if (old_options && old_options->EntryStatistics &&
      !options->EntryStatistics)
    geoip_entry_stats_term();
  if (old_options && old_options->HiddenServiceStatistics &&
      !options->HiddenServiceStatistics)
    rep_hist_hs_stats_term();
  if (old_options && old_options->ExitPortStatistics &&
      !options->ExitPortStatistics)
    rep_hist_exit_stats_term();
  if (old_options && old_options->ConnDirectionStatistics &&
      !options->ConnDirectionStatistics)
    rep_hist_conn_stats_term();
  if (old_options && old_options->BridgeAuthoritativeDir &&
      !options->BridgeAuthoritativeDir)
    rep_hist_desc_stats_term();

  /* Since our options changed, we might need to regenerate and upload our
   * server descriptor.
   */
  if (!old_options ||
      options_transition_affects_descriptor(old_options, options))
    mark_my_descriptor_dirty("config change");

  /* We may need to reschedule some directory stuff if our status changed. */
  if (old_options) {
    if (authdir_mode_v3(options) && !authdir_mode_v3(old_options))
      dirvote_recalculate_timing(options, time(NULL));
    if (!bool_eq(directory_fetches_dir_info_early(options),
                 directory_fetches_dir_info_early(old_options)) ||
        !bool_eq(directory_fetches_dir_info_later(options),
                 directory_fetches_dir_info_later(old_options))) {
      /* Make sure update_router_have_minimum_dir_info() gets called. */
      router_dir_info_changed();
      /* We might need to download a new consensus status later or sooner than
       * we had expected. */
      update_consensus_networkstatus_fetch_time(time(NULL));
    }
  }

  /* Load the webpage we're going to serve every time someone asks for '/' on
     our DirPort. */
  tor_free(global_dirfrontpagecontents);
  if (options->DirPortFrontPage) {
    global_dirfrontpagecontents =
      read_file_to_str(options->DirPortFrontPage, 0, NULL);
    if (!global_dirfrontpagecontents) {
      log_warn(LD_CONFIG,
               "DirPortFrontPage file '%s' not found. Continuing anyway.",
               options->DirPortFrontPage);
    }
  }

  /* Always transfer the timestamp from the old options to the new options,
   * even if we're just about to modify it. */
  if (old_options) {
    options->enable_privcount_timestamp.tv_sec =
      old_options->enable_privcount_timestamp.tv_sec;
    options->enable_privcount_timestamp.tv_usec =
      old_options->enable_privcount_timestamp.tv_usec;
  }

  int privcount_was_enabled = old_options && old_options->EnablePrivCount;
  /* If we just enabled PrivCount, set the timestamp. */
  if (options->EnablePrivCount && !privcount_was_enabled) {
    /* Set the start time */
    tor_gettimeofday(&options->enable_privcount_timestamp);

    /* Report the start time and version */
    char *start_str = privcount_timeval_to_iso_epoch_str_dup(
                                        &options->enable_privcount_timestamp);
    log_notice(LD_CONFIG,
               "PrivCount %s (Tor %s) enabled at %s.",
               privcount_get_version_str(), get_version(), start_str);
    tor_free(start_str);
  }

  /* Whenever the options change and PrivCount is disabled, clear the
   * timestamp. (This is safe but redundant.) */
  if (!options->EnablePrivCount) {
    /* If we just disabled PrivCount, log a message. */
    if (privcount_was_enabled) {
      /* Log a summary of the round time */
      struct timeval end_tv;
      tor_gettimeofday(&end_tv);
      char *end_str = privcount_timeval_to_iso_epoch_str_dup(&end_tv);

      char *start_str = privcount_timeval_to_iso_epoch_str_dup(
                                        &options->enable_privcount_timestamp);

      /* We ignore microseconds here. */
      int64_t sdiff = tv_secdiff(&options->enable_privcount_timestamp,
                                 &end_tv);
      char elapsed_str[64];
      int rv = 0;
      /* Set a default placeholder */
      rv = tor_snprintf(elapsed_str, sizeof(elapsed_str), "(out of range)");

      /* format_time_interval doesn't work outside this range */
      if (sdiff >= -LONG_MAX
#if SIZEOF_LONG < 8
          /* Some compilers warn when this comparison is always true */
          && sdiff <= LONG_MAX
#endif
          ) {
        rv = format_time_interval(elapsed_str, sizeof(elapsed_str), sdiff);
      }

      log_notice(LD_CONFIG,
                 "PrivCount %s (Tor %s) disabled at %s, enabled at %s, "
                 "elapsed time %s.",
                 privcount_get_version_str(), get_version(),
                 end_str, start_str,
                 rv >= 0 ? elapsed_str : "(formatting error)");
      tor_free(end_str);
      tor_free(start_str);
    }

    /* If PrivCount is disabled, set the timestamp to a constant in the far
     * future. This is a precaution, because the timestamp shouldn't be used
     * if EnablePrivCount is 0. We want to do this even if PrivCount is
     * disabled on startup. */
    /* Check that tv_sec will take a long. */
    tor_assert(sizeof(options->enable_privcount_timestamp.tv_sec) >=
               sizeof(long));
    /* On platforms with 32-bit longs, using LONG_MAX will cause issues around
     * 2038. */
    options->enable_privcount_timestamp.tv_sec = LONG_MAX;
    options->enable_privcount_timestamp.tv_usec = 999999;
  }

  return 0;
}

typedef enum {
  TAKES_NO_ARGUMENT = 0,
  ARGUMENT_NECESSARY = 1,
  ARGUMENT_OPTIONAL = 2
} takes_argument_t;

static const struct {
  const char *name;
  takes_argument_t takes_argument;
} CMDLINE_ONLY_OPTIONS[] = {
  { "-f",                     ARGUMENT_NECESSARY },
  { "--allow-missing-torrc",  TAKES_NO_ARGUMENT },
  { "--defaults-torrc",       ARGUMENT_NECESSARY },
  { "--hash-password",        ARGUMENT_NECESSARY },
  { "--dump-config",          ARGUMENT_OPTIONAL },
  { "--list-fingerprint",     TAKES_NO_ARGUMENT },
  { "--keygen",               TAKES_NO_ARGUMENT },
  { "--key-expiration",       ARGUMENT_OPTIONAL },
  { "--newpass",              TAKES_NO_ARGUMENT },
  { "--no-passphrase",        TAKES_NO_ARGUMENT },
  { "--passphrase-fd",        ARGUMENT_NECESSARY },
  { "--verify-config",        TAKES_NO_ARGUMENT },
  { "--ignore-missing-torrc", TAKES_NO_ARGUMENT },
  { "--quiet",                TAKES_NO_ARGUMENT },
  { "--hush",                 TAKES_NO_ARGUMENT },
  { "--version",              TAKES_NO_ARGUMENT },
  { "--library-versions",     TAKES_NO_ARGUMENT },
  { "-h",                     TAKES_NO_ARGUMENT },
  { "--help",                 TAKES_NO_ARGUMENT },
  { "--list-torrc-options",   TAKES_NO_ARGUMENT },
  { "--list-deprecated-options",TAKES_NO_ARGUMENT },
  { "--nt-service",           TAKES_NO_ARGUMENT },
  { "-nt-service",            TAKES_NO_ARGUMENT },
  { NULL, 0 },
};

/** Helper: Read a list of configuration options from the command line.  If
 * successful, or if ignore_errors is set, put them in *<b>result</b>, put the
 * commandline-only options in *<b>cmdline_result</b>, and return 0;
 * otherwise, return -1 and leave *<b>result</b> and <b>cmdline_result</b>
 * alone. */
int
config_parse_commandline(int argc, char **argv, int ignore_errors,
                         config_line_t **result,
                         config_line_t **cmdline_result)
{
  config_line_t *param = NULL;

  config_line_t *front = NULL;
  config_line_t **new = &front;

  config_line_t *front_cmdline = NULL;
  config_line_t **new_cmdline = &front_cmdline;

  char *s, *arg;
  int i = 1;

  while (i < argc) {
    unsigned command = CONFIG_LINE_NORMAL;
    takes_argument_t want_arg = ARGUMENT_NECESSARY;
    int is_cmdline = 0;
    int j;

    for (j = 0; CMDLINE_ONLY_OPTIONS[j].name != NULL; ++j) {
      if (!strcmp(argv[i], CMDLINE_ONLY_OPTIONS[j].name)) {
        is_cmdline = 1;
        want_arg = CMDLINE_ONLY_OPTIONS[j].takes_argument;
        break;
      }
    }

    s = argv[i];

    /* Each keyword may be prefixed with one or two dashes. */
    if (*s == '-')
      s++;
    if (*s == '-')
      s++;
    /* Figure out the command, if any. */
    if (*s == '+') {
      s++;
      command = CONFIG_LINE_APPEND;
    } else if (*s == '/') {
      s++;
      command = CONFIG_LINE_CLEAR;
      /* A 'clear' command has no argument. */
      want_arg = 0;
    }

    const int is_last = (i == argc-1);

    if (want_arg == ARGUMENT_NECESSARY && is_last) {
      if (ignore_errors) {
        arg = tor_strdup("");
      } else {
        log_warn(LD_CONFIG,"Command-line option '%s' with no value. Failing.",
            argv[i]);
        config_free_lines(front);
        config_free_lines(front_cmdline);
        return -1;
      }
    } else if (want_arg == ARGUMENT_OPTIONAL && is_last) {
      arg = tor_strdup("");
    } else {
      arg = (want_arg != TAKES_NO_ARGUMENT) ? tor_strdup(argv[i+1]) :
                                              tor_strdup("");
    }

    param = tor_malloc_zero(sizeof(config_line_t));
    param->key = is_cmdline ? tor_strdup(argv[i]) :
                   tor_strdup(config_expand_abbrev(&options_format, s, 1, 1));
    param->value = arg;
    param->command = command;
    param->next = NULL;
    log_debug(LD_CONFIG, "command line: parsed keyword '%s', value '%s'",
        param->key, param->value);

    if (is_cmdline) {
      *new_cmdline = param;
      new_cmdline = &((*new_cmdline)->next);
    } else {
      *new = param;
      new = &((*new)->next);
    }

    i += want_arg ? 2 : 1;
  }
  *cmdline_result = front_cmdline;
  *result = front;
  return 0;
}

/** Return true iff key is a valid configuration option. */
int
option_is_recognized(const char *key)
{
  const config_var_t *var = config_find_option(&options_format, key);
  return (var != NULL);
}

/** Return the canonical name of a configuration option, or NULL
 * if no such option exists. */
const char *
option_get_canonical_name(const char *key)
{
  const config_var_t *var = config_find_option(&options_format, key);
  return var ? var->name : NULL;
}

/** Return a canonical list of the options assigned for key.
 */
config_line_t *
option_get_assignment(const or_options_t *options, const char *key)
{
  return config_get_assigned_option(&options_format, options, key, 1);
}

/** Try assigning <b>list</b> to the global options. You do this by duping
 * options, assigning list to the new one, then validating it. If it's
 * ok, then throw out the old one and stick with the new one. Else,
 * revert to old and return failure.  Return SETOPT_OK on success, or
 * a setopt_err_t on failure.
 *
 * If not success, point *<b>msg</b> to a newly allocated string describing
 * what went wrong.
 */
setopt_err_t
options_trial_assign(config_line_t *list, unsigned flags, char **msg)
{
  int r;
  or_options_t *trial_options = config_dup(&options_format, get_options());

  if ((r=config_assign(&options_format, trial_options,
                       list, flags, msg)) < 0) {
    or_options_free(trial_options);
    return r;
  }

  setopt_err_t rv;
  or_options_t *cur_options = get_options_mutable();

  in_option_validation = 1;

  if (options_validate(cur_options, trial_options,
                       global_default_options, 1, msg) < 0) {
    or_options_free(trial_options);
    rv = SETOPT_ERR_PARSE; /*XXX make this a separate return value. */
    goto done;
  }

  if (options_transition_allowed(cur_options, trial_options, msg) < 0) {
    or_options_free(trial_options);
    rv = SETOPT_ERR_TRANSITION;
    goto done;
  }
  in_option_validation = 0;

  if (set_options(trial_options, msg)<0) {
    or_options_free(trial_options);
    rv = SETOPT_ERR_SETTING;
    goto done;
  }

  /* we liked it. put it in place. */
  rv = SETOPT_OK;
 done:
  in_option_validation = 0;
  return rv;
}

/** Print a usage message for tor. */
static void
print_usage(void)
{
  printf(
"Copyright (c) 2001-2004, Roger Dingledine\n"
"Copyright (c) 2004-2006, Roger Dingledine, Nick Mathewson\n"
"Copyright (c) 2007-2017, The Tor Project, Inc.\n\n"
"tor -f <torrc> [args]\n"
"See man page for options, or https://www.torproject.org/ for "
"documentation.\n");
}

/** Print all non-obsolete torrc options. */
static void
list_torrc_options(void)
{
  int i;
  for (i = 0; option_vars_[i].name; ++i) {
    const config_var_t *var = &option_vars_[i];
    if (var->type == CONFIG_TYPE_OBSOLETE ||
        var->type == CONFIG_TYPE_LINELIST_V)
      continue;
    printf("%s\n", var->name);
  }
}

/** Print all deprecated but non-obsolete torrc options. */
static void
list_deprecated_options(void)
{
  const config_deprecation_t *d;
  for (d = option_deprecation_notes_; d->name; ++d) {
    printf("%s\n", d->name);
  }
}

/** Last value actually set by resolve_my_address. */
static uint32_t last_resolved_addr = 0;

/** Accessor for last_resolved_addr from outside this file. */
uint32_t
get_last_resolved_addr(void)
{
  return last_resolved_addr;
}

/** Reset last_resolved_addr from outside this file. */
void
reset_last_resolved_addr(void)
{
  last_resolved_addr = 0;
}

/* Return true if <b>options</b> is using the default authorities, and false
 * if any authority-related option has been overridden. */
int
using_default_dir_authorities(const or_options_t *options)
{
  return (!options->DirAuthorities && !options->AlternateDirAuthority);
}

/**
 * Attempt getting our non-local (as judged by tor_addr_is_internal()
 * function) IP address using following techniques, listed in
 * order from best (most desirable, try first) to worst (least
 * desirable, try if everything else fails).
 *
 * First, attempt using <b>options-\>Address</b> to get our
 * non-local IP address.
 *
 * If <b>options-\>Address</b> represents a non-local IP address,
 * consider it ours.
 *
 * If <b>options-\>Address</b> is a DNS name that resolves to
 * a non-local IP address, consider this IP address ours.
 *
 * If <b>options-\>Address</b> is NULL, fall back to getting local
 * hostname and using it in above-described ways to try and
 * get our IP address.
 *
 * In case local hostname cannot be resolved to a non-local IP
 * address, try getting an IP address of network interface
 * in hopes it will be non-local one.
 *
 * Fail if one or more of the following is true:
 *   - DNS name in <b>options-\>Address</b> cannot be resolved.
 *   - <b>options-\>Address</b> is a local host address.
 *   - Attempt at getting local hostname fails.
 *   - Attempt at getting network interface address fails.
 *
 * Return 0 if all is well, or -1 if we can't find a suitable
 * public IP address.
 *
 * If we are returning 0:
 *   - Put our public IP address (in host order) into *<b>addr_out</b>.
 *   - If <b>method_out</b> is non-NULL, set *<b>method_out</b> to a static
 *     string describing how we arrived at our answer.
 *      - "CONFIGURED" - parsed from IP address string in
 *        <b>options-\>Address</b>
 *      - "RESOLVED" - resolved from DNS name in <b>options-\>Address</b>
 *      - "GETHOSTNAME" - resolved from a local hostname.
 *      - "INTERFACE" - retrieved from a network interface.
 *   - If <b>hostname_out</b> is non-NULL, and we resolved a hostname to
 *     get our address, set *<b>hostname_out</b> to a newly allocated string
 *     holding that hostname. (If we didn't get our address by resolving a
 *     hostname, set *<b>hostname_out</b> to NULL.)
 *
 * XXXX ipv6
 */
int
resolve_my_address(int warn_severity, const or_options_t *options,
                   uint32_t *addr_out,
                   const char **method_out, char **hostname_out)
{
  struct in_addr in;
  uint32_t addr; /* host order */
  char hostname[256];
  const char *method_used;
  const char *hostname_used;
  int explicit_ip=1;
  int explicit_hostname=1;
  int from_interface=0;
  char *addr_string = NULL;
  const char *address = options->Address;
  int notice_severity = warn_severity <= LOG_NOTICE ?
                          LOG_NOTICE : warn_severity;

  tor_addr_t myaddr;
  tor_assert(addr_out);

  /*
   * Step one: Fill in 'hostname' to be our best guess.
   */

  if (address && *address) {
    strlcpy(hostname, address, sizeof(hostname));
  } else { /* then we need to guess our address */
    explicit_ip = 0; /* it's implicit */
    explicit_hostname = 0; /* it's implicit */

    if (tor_gethostname(hostname, sizeof(hostname)) < 0) {
      log_fn(warn_severity, LD_NET,"Error obtaining local hostname");
      return -1;
    }
    log_debug(LD_CONFIG, "Guessed local host name as '%s'", hostname);
  }

  /*
   * Step two: Now that we know 'hostname', parse it or resolve it. If
   * it doesn't parse or resolve, look at the interface address. Set 'addr'
   * to be our (host-order) 32-bit answer.
   */

  if (tor_inet_aton(hostname, &in) == 0) {
    /* then we have to resolve it */
    explicit_ip = 0;
    if (tor_lookup_hostname(hostname, &addr)) { /* failed to resolve */
      uint32_t interface_ip; /* host order */

      if (explicit_hostname) {
        log_fn(warn_severity, LD_CONFIG,
               "Could not resolve local Address '%s'. Failing.", hostname);
        return -1;
      }
      log_fn(notice_severity, LD_CONFIG,
             "Could not resolve guessed local hostname '%s'. "
             "Trying something else.", hostname);
      if (get_interface_address(warn_severity, &interface_ip)) {
        log_fn(warn_severity, LD_CONFIG,
               "Could not get local interface IP address. Failing.");
        return -1;
      }
      from_interface = 1;
      addr = interface_ip;
      log_fn(notice_severity, LD_CONFIG, "Learned IP address '%s' for "
             "local interface. Using that.", fmt_addr32(addr));
      strlcpy(hostname, "<guessed from interfaces>", sizeof(hostname));
    } else { /* resolved hostname into addr */
      tor_addr_from_ipv4h(&myaddr, addr);

      if (!explicit_hostname &&
          tor_addr_is_internal(&myaddr, 0)) {
        tor_addr_t interface_ip;

        log_fn(notice_severity, LD_CONFIG, "Guessed local hostname '%s' "
               "resolves to a private IP address (%s). Trying something "
               "else.", hostname, fmt_addr32(addr));

        if (get_interface_address6(warn_severity, AF_INET, &interface_ip)<0) {
          log_fn(warn_severity, LD_CONFIG,
                 "Could not get local interface IP address. Too bad.");
        } else if (tor_addr_is_internal(&interface_ip, 0)) {
          log_fn(notice_severity, LD_CONFIG,
                 "Interface IP address '%s' is a private address too. "
                 "Ignoring.", fmt_addr(&interface_ip));
        } else {
          from_interface = 1;
          addr = tor_addr_to_ipv4h(&interface_ip);
          log_fn(notice_severity, LD_CONFIG,
                 "Learned IP address '%s' for local interface."
                 " Using that.", fmt_addr32(addr));
          strlcpy(hostname, "<guessed from interfaces>", sizeof(hostname));
        }
      }
    }
  } else {
    addr = ntohl(in.s_addr); /* set addr so that addr_string is not
                              * illformed */
  }

  /*
   * Step three: Check whether 'addr' is an internal IP address, and error
   * out if it is and we don't want that.
   */

  tor_addr_from_ipv4h(&myaddr,addr);

  addr_string = tor_dup_ip(addr);
  if (tor_addr_is_internal(&myaddr, 0)) {
    /* make sure we're ok with publishing an internal IP */
    if (using_default_dir_authorities(options)) {
      /* if they are using the default authorities, disallow internal IPs
       * always. */
      log_fn(warn_severity, LD_CONFIG,
             "Address '%s' resolves to private IP address '%s'. "
             "Tor servers that use the default DirAuthorities must have "
             "public IP addresses.", hostname, addr_string);
      tor_free(addr_string);
      return -1;
    }
    if (!explicit_ip) {
      /* even if they've set their own authorities, require an explicit IP if
       * they're using an internal address. */
      log_fn(warn_severity, LD_CONFIG, "Address '%s' resolves to private "
             "IP address '%s'. Please set the Address config option to be "
             "the IP address you want to use.", hostname, addr_string);
      tor_free(addr_string);
      return -1;
    }
  }

  /*
   * Step four: We have a winner! 'addr' is our answer for sure, and
   * 'addr_string' is its string form. Fill out the various fields to
   * say how we decided it.
   */

  log_debug(LD_CONFIG, "Resolved Address to '%s'.", addr_string);

  if (explicit_ip) {
    method_used = "CONFIGURED";
    hostname_used = NULL;
  } else if (explicit_hostname) {
    method_used = "RESOLVED";
    hostname_used = hostname;
  } else if (from_interface) {
    method_used = "INTERFACE";
    hostname_used = NULL;
  } else {
    method_used = "GETHOSTNAME";
    hostname_used = hostname;
  }

  *addr_out = addr;
  if (method_out)
    *method_out = method_used;
  if (hostname_out)
    *hostname_out = hostname_used ? tor_strdup(hostname_used) : NULL;

  /*
   * Step five: Check if the answer has changed since last time (or if
   * there was no last time), and if so call various functions to keep
   * us up-to-date.
   */

  if (last_resolved_addr && last_resolved_addr != *addr_out) {
    /* Leave this as a notice, regardless of the requested severity,
     * at least until dynamic IP address support becomes bulletproof. */
    log_notice(LD_NET,
               "Your IP address seems to have changed to %s "
               "(METHOD=%s%s%s). Updating.",
               addr_string, method_used,
               hostname_used ? " HOSTNAME=" : "",
               hostname_used ? hostname_used : "");
    ip_address_changed(0);
  }

  if (last_resolved_addr != *addr_out) {
    control_event_server_status(LOG_NOTICE,
                                "EXTERNAL_ADDRESS ADDRESS=%s METHOD=%s%s%s",
                                addr_string, method_used,
                                hostname_used ? " HOSTNAME=" : "",
                                hostname_used ? hostname_used : "");
  }
  last_resolved_addr = *addr_out;

  /*
   * And finally, clean up and return success.
   */

  tor_free(addr_string);
  return 0;
}

/** Return true iff <b>addr</b> is judged to be on the same network as us, or
 * on a private network.
 */
MOCK_IMPL(int,
is_local_addr, (const tor_addr_t *addr))
{
  if (tor_addr_is_internal(addr, 0))
    return 1;
  /* Check whether ip is on the same /24 as we are. */
  if (get_options()->EnforceDistinctSubnets == 0)
    return 0;
  if (tor_addr_family(addr) == AF_INET) {
    uint32_t ip = tor_addr_to_ipv4h(addr);

    /* It's possible that this next check will hit before the first time
     * resolve_my_address actually succeeds.  (For clients, it is likely that
     * resolve_my_address will never be called at all).  In those cases,
     * last_resolved_addr will be 0, and so checking to see whether ip is on
     * the same /24 as last_resolved_addr will be the same as checking whether
     * it was on net 0, which is already done by tor_addr_is_internal.
     */
    if ((last_resolved_addr & (uint32_t)0xffffff00ul)
        == (ip & (uint32_t)0xffffff00ul))
      return 1;
  }
  return 0;
}

/** Return a new empty or_options_t.  Used for testing. */
or_options_t *
options_new(void)
{
  return config_new(&options_format);
}

/** Set <b>options</b> to hold reasonable defaults for most options.
 * Each option defaults to zero. */
void
options_init(or_options_t *options)
{
  config_init(&options_format, options);
}

/** Return a string containing a possible configuration file that would give
 * the configuration in <b>options</b>.  If <b>minimal</b> is true, do not
 * include options that are the same as Tor's defaults.
 */
char *
options_dump(const or_options_t *options, int how_to_dump)
{
  const or_options_t *use_defaults;
  int minimal;
  switch (how_to_dump) {
    case OPTIONS_DUMP_MINIMAL:
      use_defaults = global_default_options;
      minimal = 1;
      break;
    case OPTIONS_DUMP_DEFAULTS:
      use_defaults = NULL;
      minimal = 1;
      break;
    case OPTIONS_DUMP_ALL:
      use_defaults = NULL;
      minimal = 0;
      break;
    default:
      log_warn(LD_BUG, "Bogus value for how_to_dump==%d", how_to_dump);
      return NULL;
  }

  return config_dump(&options_format, use_defaults, options, minimal, 0);
}

/** Return 0 if every element of sl is a string holding a decimal
 * representation of a port number, or if sl is NULL.
 * Otherwise set *msg and return -1. */
static int
validate_ports_csv(smartlist_t *sl, const char *name, char **msg)
{
  int i;
  tor_assert(name);

  if (!sl)
    return 0;

  SMARTLIST_FOREACH(sl, const char *, cp,
  {
    i = atoi(cp);
    if (i < 1 || i > 65535) {
      tor_asprintf(msg, "Port '%s' out of range in %s", cp, name);
      return -1;
    }
  });
  return 0;
}

/** If <b>value</b> exceeds ROUTER_MAX_DECLARED_BANDWIDTH, write
 * a complaint into *<b>msg</b> using string <b>desc</b>, and return -1.
 * Else return 0.
 */
static int
ensure_bandwidth_cap(uint64_t *value, const char *desc, char **msg)
{
  if (*value > ROUTER_MAX_DECLARED_BANDWIDTH) {
    /* This handles an understandable special case where somebody says "2gb"
     * whereas our actual maximum is 2gb-1 (INT_MAX) */
    --*value;
  }
  if (*value > ROUTER_MAX_DECLARED_BANDWIDTH) {
    tor_asprintf(msg, "%s ("U64_FORMAT") must be at most %d",
                 desc, U64_PRINTF_ARG(*value),
                 ROUTER_MAX_DECLARED_BANDWIDTH);
    return -1;
  }
  return 0;
}

/** Parse an authority type from <b>options</b>-\>PublishServerDescriptor
 * and write it to <b>options</b>-\>PublishServerDescriptor_. Treat "1"
 * as "v3" unless BridgeRelay is 1, in which case treat it as "bridge".
 * Treat "0" as "".
 * Return 0 on success or -1 if not a recognized authority type (in which
 * case the value of PublishServerDescriptor_ is undefined). */
static int
compute_publishserverdescriptor(or_options_t *options)
{
  smartlist_t *list = options->PublishServerDescriptor;
  dirinfo_type_t *auth = &options->PublishServerDescriptor_;
  *auth = NO_DIRINFO;
  if (!list) /* empty list, answer is none */
    return 0;
  SMARTLIST_FOREACH_BEGIN(list, const char *, string) {
    if (!strcasecmp(string, "v1"))
      log_warn(LD_CONFIG, "PublishServerDescriptor v1 has no effect, because "
                          "there are no v1 directory authorities anymore.");
    else if (!strcmp(string, "1"))
      if (options->BridgeRelay)
        *auth |= BRIDGE_DIRINFO;
      else
        *auth |= V3_DIRINFO;
    else if (!strcasecmp(string, "v2"))
      log_warn(LD_CONFIG, "PublishServerDescriptor v2 has no effect, because "
                          "there are no v2 directory authorities anymore.");
    else if (!strcasecmp(string, "v3"))
      *auth |= V3_DIRINFO;
    else if (!strcasecmp(string, "bridge"))
      *auth |= BRIDGE_DIRINFO;
    else if (!strcasecmp(string, "hidserv"))
      log_warn(LD_CONFIG,
               "PublishServerDescriptor hidserv is invalid. See "
               "PublishHidServDescriptors.");
    else if (!strcasecmp(string, "") || !strcmp(string, "0"))
      /* no authority */;
    else
      return -1;
  } SMARTLIST_FOREACH_END(string);
  return 0;
}

/** Lowest allowable value for RendPostPeriod; if this is too low, hidden
 * services can overload the directory system. */
#define MIN_REND_POST_PERIOD (10*60)
#define MIN_REND_POST_PERIOD_TESTING (5)

/** Highest allowable value for CircuitsAvailableTimeout.
 * If this is too large, client connections will stay open for too long,
 * incurring extra padding overhead. */
#define MAX_CIRCS_AVAILABLE_TIME (24*60*60)

/** Highest allowable value for RendPostPeriod. */
#define MAX_DIR_PERIOD ((7*24*60*60)/2)

/** Lowest allowable value for MaxCircuitDirtiness; if this is too low, Tor
 * will generate too many circuits and potentially overload the network. */
#define MIN_MAX_CIRCUIT_DIRTINESS 10

/** Highest allowable value for MaxCircuitDirtiness: prevents time_t
 * overflows. */
#define MAX_MAX_CIRCUIT_DIRTINESS (30*24*60*60)

/** Lowest allowable value for CircuitStreamTimeout; if this is too low, Tor
 * will generate too many circuits and potentially overload the network. */
#define MIN_CIRCUIT_STREAM_TIMEOUT 10

/** Lowest recommended value for CircuitBuildTimeout; if it is set too low
 * and LearnCircuitBuildTimeout is off, the failure rate for circuit
 * construction may be very high.  In that case, if it is set below this
 * threshold emit a warning.
 * */
#define RECOMMENDED_MIN_CIRCUIT_BUILD_TIMEOUT (10)

static int
options_validate_cb(void *old_options, void *options, void *default_options,
                    int from_setconf, char **msg)
{
  in_option_validation = 1;
  int rv = options_validate(old_options, options, default_options,
                          from_setconf, msg);
  in_option_validation = 0;
  return rv;
}

#define REJECT(arg) \
  STMT_BEGIN *msg = tor_strdup(arg); return -1; STMT_END
#if defined(__GNUC__) && __GNUC__ <= 3
#define COMPLAIN(args...) \
  STMT_BEGIN log_warn(LD_CONFIG, args); STMT_END
#else
#define COMPLAIN(args, ...)                                     \
  STMT_BEGIN log_warn(LD_CONFIG, args, ##__VA_ARGS__); STMT_END
#endif /* defined(__GNUC__) && __GNUC__ <= 3 */

/** Log a warning message iff <b>filepath</b> is not absolute.
 * Warning message must contain option name <b>option</b> and
 * an absolute path that <b>filepath</b> will resolve to.
 *
 * In case <b>filepath</b> is absolute, do nothing.
 *
 * Return 1 if there were relative paths; 0 otherwise.
 */
static int
warn_if_option_path_is_relative(const char *option,
                                char *filepath)
{
  if (filepath && path_is_relative(filepath)) {
    char *abs_path = make_path_absolute(filepath);
    COMPLAIN("Path for %s (%s) is relative and will resolve to %s."
             " Is this what you wanted?", option, filepath, abs_path);
    tor_free(abs_path);
    return 1;
  }
  return 0;
}

/** Scan <b>options</b> for occurances of relative file/directory
 * path and log a warning whenever it is found.
 *
 * Return 1 if there were relative paths; 0 otherwise.
 */
static int
warn_about_relative_paths(or_options_t *options)
{
  tor_assert(options);
  int n = 0;

  n += warn_if_option_path_is_relative("CookieAuthFile",
                                       options->CookieAuthFile);
  n += warn_if_option_path_is_relative("ExtORPortCookieAuthFile",
                                       options->ExtORPortCookieAuthFile);
  n += warn_if_option_path_is_relative("DirPortFrontPage",
                                       options->DirPortFrontPage);
  n += warn_if_option_path_is_relative("V3BandwidthsFile",
                                       options->V3BandwidthsFile);
  n += warn_if_option_path_is_relative("ControlPortWriteToFile",
                                       options->ControlPortWriteToFile);
  n += warn_if_option_path_is_relative("GeoIPFile",options->GeoIPFile);
  n += warn_if_option_path_is_relative("GeoIPv6File",options->GeoIPv6File);
  n += warn_if_option_path_is_relative("Log",options->DebugLogFile);
  n += warn_if_option_path_is_relative("AccelDir",options->AccelDir);
  n += warn_if_option_path_is_relative("DataDirectory",options->DataDirectory);
  n += warn_if_option_path_is_relative("PidFile",options->PidFile);

  for (config_line_t *hs_line = options->RendConfigLines; hs_line;
       hs_line = hs_line->next) {
    if (!strcasecmp(hs_line->key, "HiddenServiceDir"))
      n += warn_if_option_path_is_relative("HiddenServiceDir",hs_line->value);
  }
  return n != 0;
}

/* Validate options related to the scheduler. From the Schedulers list, the
 * SchedulerTypes_ list is created with int values so once we select the
 * scheduler, which can happen anytime at runtime, we don't have to parse
 * strings and thus be quick.
 *
 * Return 0 on success else -1 and msg is set with an error message. */
static int
options_validate_scheduler(or_options_t *options, char **msg)
{
  tor_assert(options);
  tor_assert(msg);

  if (!options->Schedulers || smartlist_len(options->Schedulers) == 0) {
    REJECT("Empty Schedulers list. Either remove the option so the defaults "
           "can be used or set at least one value.");
  }
  /* Ok, we do have scheduler types, validate them. */
  options->SchedulerTypes_ = smartlist_new();
  SMARTLIST_FOREACH_BEGIN(options->Schedulers, const char *, type) {
    int *sched_type;
    if (!strcasecmp("KISTLite", type)) {
      sched_type = tor_malloc_zero(sizeof(int));
      *sched_type = SCHEDULER_KIST_LITE;
      smartlist_add(options->SchedulerTypes_, sched_type);
    } else if (!strcasecmp("KIST", type)) {
      sched_type = tor_malloc_zero(sizeof(int));
      *sched_type = SCHEDULER_KIST;
      smartlist_add(options->SchedulerTypes_, sched_type);
    } else if (!strcasecmp("Vanilla", type)) {
      sched_type = tor_malloc_zero(sizeof(int));
      *sched_type = SCHEDULER_VANILLA;
      smartlist_add(options->SchedulerTypes_, sched_type);
    } else {
      tor_asprintf(msg, "Unknown type %s in option Schedulers. "
                        "Possible values are KIST, KISTLite and Vanilla.",
                   escaped(type));
      return -1;
    }
  } SMARTLIST_FOREACH_END(type);

  if (options->KISTSockBufSizeFactor < 0) {
    REJECT("KISTSockBufSizeFactor must be at least 0");
  }

  /* Don't need to validate that the Interval is less than anything because
   * zero is valid and all negative values are valid. */
  if (options->KISTSchedRunInterval > KIST_SCHED_RUN_INTERVAL_MAX) {
    tor_asprintf(msg, "KISTSchedRunInterval must not be more than %d (ms)",
                 KIST_SCHED_RUN_INTERVAL_MAX);
    return -1;
  }

  return 0;
}

/* Validate options related to single onion services.
 * Modifies some options that are incompatible with single onion services.
 * On failure returns -1, and sets *msg to an error string.
 * Returns 0 on success. */
STATIC int
options_validate_single_onion(or_options_t *options, char **msg)
{
  /* The two single onion service options must have matching values. */
  if (options->HiddenServiceSingleHopMode &&
      !options->HiddenServiceNonAnonymousMode) {
    REJECT("HiddenServiceSingleHopMode does not provide any server anonymity. "
           "It must be used with HiddenServiceNonAnonymousMode set to 1.");
  }
  if (options->HiddenServiceNonAnonymousMode &&
      !options->HiddenServiceSingleHopMode) {
    REJECT("HiddenServiceNonAnonymousMode does not provide any server "
           "anonymity. It must be used with HiddenServiceSingleHopMode set to "
           "1.");
  }

  /* Now that we've checked that the two options are consistent, we can safely
   * call the rend_service_* functions that abstract these options. */

  /* If you run an anonymous client with an active Single Onion service, the
   * client loses anonymity. */
  const int client_port_set = (options->SocksPort_set ||
                               options->TransPort_set ||
                               options->NATDPort_set ||
                               options->DNSPort_set ||
                               options->HTTPTunnelPort_set);
  if (rend_service_non_anonymous_mode_enabled(options) && client_port_set &&
      !options->Tor2webMode) {
    REJECT("HiddenServiceNonAnonymousMode is incompatible with using Tor as "
           "an anonymous client. Please set Socks/Trans/NATD/DNSPort to 0, or "
           "revert HiddenServiceNonAnonymousMode to 0.");
  }

  /* If you run a hidden service in non-anonymous mode, the hidden service
   * loses anonymity, even if SOCKSPort / Tor2web mode isn't used. */
  if (!rend_service_non_anonymous_mode_enabled(options) &&
      options->RendConfigLines && options->Tor2webMode) {
    REJECT("Non-anonymous (Tor2web) mode is incompatible with using Tor as a "
           "hidden service. Please remove all HiddenServiceDir lines, or use "
           "a version of tor compiled without --enable-tor2web-mode, or use "
           "HiddenServiceNonAnonymousMode.");
  }

  if (rend_service_allow_non_anonymous_connection(options)
      && options->UseEntryGuards) {
    /* Single Onion services only use entry guards when uploading descriptors;
     * all other connections are one-hop. Further, Single Onions causes the
     * hidden service code to do things which break the path bias
     * detector, and it's far easier to turn off entry guards (and
     * thus the path bias detector with it) than to figure out how to
     * make path bias compatible with single onions.
     */
    log_notice(LD_CONFIG,
               "HiddenServiceSingleHopMode is enabled; disabling "
               "UseEntryGuards.");
    options->UseEntryGuards = 0;
  }

  return 0;
}

/** Return 0 if every setting in <b>options</b> is reasonable, is a
 * permissible transition from <b>old_options</b>, and none of the
 * testing-only settings differ from <b>default_options</b> unless in
 * testing mode.  Else return -1.  Should have no side effects, except for
 * normalizing the contents of <b>options</b>.
 *
 * On error, tor_strdup an error explanation into *<b>msg</b>.
 *
 * XXX
 * If <b>from_setconf</b>, we were called by the controller, and our
 * Log line should stay empty. If it's 0, then give us a default log
 * if there are no logs defined.
 */
STATIC int
options_validate(or_options_t *old_options, or_options_t *options,
                 or_options_t *default_options, int from_setconf, char **msg)
{
  int i;
  config_line_t *cl;
  const char *uname = get_uname();
  int n_ports=0;
  int world_writable_control_socket=0;

  tor_assert(msg);
  *msg = NULL;

  if (parse_ports(options, 1, msg, &n_ports,
                  &world_writable_control_socket) < 0)
    return -1;

  /* Set UseEntryGuards from the configured value, before we check it below.
   * We change UseEntryGuards when it's incompatible with other options,
   * but leave UseEntryGuards_option with the original value.
   * Always use the value of UseEntryGuards, not UseEntryGuards_option. */
  options->UseEntryGuards = options->UseEntryGuards_option;

  if (warn_about_relative_paths(options) && options->RunAsDaemon) {
    REJECT("You have specified at least one relative path (see above) "
           "with the RunAsDaemon option. RunAsDaemon is not compatible "
           "with relative paths.");
  }

  if (server_mode(options) &&
      (!strcmpstart(uname, "Windows 95") ||
       !strcmpstart(uname, "Windows 98") ||
       !strcmpstart(uname, "Windows Me"))) {
    log_warn(LD_CONFIG, "Tor is running as a server, but you are "
        "running %s; this probably won't work. See "
        "https://www.torproject.org/docs/faq.html#BestOSForRelay "
        "for details.", uname);
  }

  if (parse_outbound_addresses(options, 1, msg) < 0)
    return -1;

  if (validate_data_directory(options)<0)
    REJECT("Invalid DataDirectory");

  if (options->Nickname == NULL) {
    if (server_mode(options)) {
        options->Nickname = tor_strdup(UNNAMED_ROUTER_NICKNAME);
    }
  } else {
    if (!is_legal_nickname(options->Nickname)) {
      tor_asprintf(msg,
          "Nickname '%s', nicknames must be between 1 and 19 characters "
          "inclusive, and must contain only the characters [a-zA-Z0-9].",
          options->Nickname);
      return -1;
    }
  }

  if (server_mode(options) && !options->ContactInfo)
    log_notice(LD_CONFIG, "Your ContactInfo config option is not set. "
        "Please consider setting it, so we can contact you if your server is "
        "misconfigured or something else goes wrong.");

  /* Special case on first boot if no Log options are given. */
  if (!options->Logs && !options->RunAsDaemon && !from_setconf) {
    if (quiet_level == 0)
        config_line_append(&options->Logs, "Log", "notice stdout");
    else if (quiet_level == 1)
        config_line_append(&options->Logs, "Log", "warn stdout");
  }

  /* Validate the tor_log(s) */
  if (options_init_logs(old_options, options, 1)<0)
    REJECT("Failed to validate Log options. See logs for details.");

  if (authdir_mode(options)) {
    /* confirm that our address isn't broken, so we can complain now */
    uint32_t tmp;
    if (resolve_my_address(LOG_WARN, options, &tmp, NULL, NULL) < 0)
      REJECT("Failed to resolve/guess local address. See logs for details.");
  }

  if (server_mode(options) && options->RendConfigLines)
    log_warn(LD_CONFIG,
        "Tor is currently configured as a relay and a hidden service. "
        "That's not very secure: you should probably run your hidden service "
        "in a separate Tor process, at least -- see "
        "https://trac.torproject.org/8742");

  /* XXXX require that the only port not be DirPort? */
  /* XXXX require that at least one port be listened-upon. */
  if (n_ports == 0 && !options->RendConfigLines)
    log_warn(LD_CONFIG,
        "SocksPort, TransPort, NATDPort, DNSPort, and ORPort are all "
        "undefined, and there aren't any hidden services configured.  "
        "Tor will still run, but probably won't do anything.");

  options->TransProxyType_parsed = TPT_DEFAULT;
#ifdef USE_TRANSPARENT
  if (options->TransProxyType) {
    if (!strcasecmp(options->TransProxyType, "default")) {
      options->TransProxyType_parsed = TPT_DEFAULT;
    } else if (!strcasecmp(options->TransProxyType, "pf-divert")) {
#if !defined(OpenBSD) && !defined( DARWIN )
      /* Later versions of OS X have pf */
      REJECT("pf-divert is a OpenBSD-specific "
             "and OS X/Darwin-specific feature.");
#else
      options->TransProxyType_parsed = TPT_PF_DIVERT;
#endif /* !defined(OpenBSD) && !defined( DARWIN ) */
    } else if (!strcasecmp(options->TransProxyType, "tproxy")) {
#if !defined(__linux__)
      REJECT("TPROXY is a Linux-specific feature.");
#else
      options->TransProxyType_parsed = TPT_TPROXY;
#endif
    } else if (!strcasecmp(options->TransProxyType, "ipfw")) {
#ifndef KERNEL_MAY_SUPPORT_IPFW
      /* Earlier versions of OS X have ipfw */
      REJECT("ipfw is a FreeBSD-specific "
             "and OS X/Darwin-specific feature.");
#else
      options->TransProxyType_parsed = TPT_IPFW;
#endif /* !defined(KERNEL_MAY_SUPPORT_IPFW) */
    } else {
      REJECT("Unrecognized value for TransProxyType");
    }

    if (strcasecmp(options->TransProxyType, "default") &&
        !options->TransPort_set) {
      REJECT("Cannot use TransProxyType without any valid TransPort.");
    }
  }
#else /* !(defined(USE_TRANSPARENT)) */
  if (options->TransPort_set)
    REJECT("TransPort is disabled in this build.");
#endif /* defined(USE_TRANSPARENT) */

  if (options->TokenBucketRefillInterval <= 0
      || options->TokenBucketRefillInterval > 1000) {
    REJECT("TokenBucketRefillInterval must be between 1 and 1000 inclusive.");
  }

  if (options->ExcludeExitNodes || options->ExcludeNodes) {
    options->ExcludeExitNodesUnion_ = routerset_new();
    routerset_union(options->ExcludeExitNodesUnion_,options->ExcludeExitNodes);
    routerset_union(options->ExcludeExitNodesUnion_,options->ExcludeNodes);
  }

  if (options->NodeFamilies) {
    options->NodeFamilySets = smartlist_new();
    for (cl = options->NodeFamilies; cl; cl = cl->next) {
      routerset_t *rs = routerset_new();
      if (routerset_parse(rs, cl->value, cl->key) == 0) {
        smartlist_add(options->NodeFamilySets, rs);
      } else {
        routerset_free(rs);
      }
    }
  }

  if (options->ExcludeNodes && options->StrictNodes) {
    COMPLAIN("You have asked to exclude certain relays from all positions "
             "in your circuits. Expect hidden services and other Tor "
             "features to be broken in unpredictable ways.");
  }

  for (cl = options->RecommendedPackages; cl; cl = cl->next) {
    if (! validate_recommended_package_line(cl->value)) {
      log_warn(LD_CONFIG, "Invalid RecommendedPackage line %s will be ignored",
               escaped(cl->value));
    }
  }

  if (options->AuthoritativeDir) {
    if (!options->ContactInfo && !options->TestingTorNetwork)
      REJECT("Authoritative directory servers must set ContactInfo");
    if (!options->RecommendedClientVersions)
      options->RecommendedClientVersions =
        config_lines_dup(options->RecommendedVersions);
    if (!options->RecommendedServerVersions)
      options->RecommendedServerVersions =
        config_lines_dup(options->RecommendedVersions);
    if (options->VersioningAuthoritativeDir &&
        (!options->RecommendedClientVersions ||
         !options->RecommendedServerVersions))
      REJECT("Versioning authoritative dir servers must set "
             "Recommended*Versions.");
    if (options->UseEntryGuards) {
      log_info(LD_CONFIG, "Authoritative directory servers can't set "
               "UseEntryGuards. Disabling.");
      options->UseEntryGuards = 0;
    }
    if (!options->DownloadExtraInfo && authdir_mode_v3(options)) {
      log_info(LD_CONFIG, "Authoritative directories always try to download "
               "extra-info documents. Setting DownloadExtraInfo.");
      options->DownloadExtraInfo = 1;
    }
    if (!(options->BridgeAuthoritativeDir ||
          options->V3AuthoritativeDir))
      REJECT("AuthoritativeDir is set, but none of "
             "(Bridge/V3)AuthoritativeDir is set.");
    /* If we have a v3bandwidthsfile and it's broken, complain on startup */
    if (options->V3BandwidthsFile && !old_options) {
      dirserv_read_measured_bandwidths(options->V3BandwidthsFile, NULL);
    }
    /* same for guardfraction file */
    if (options->GuardfractionFile && !old_options) {
      dirserv_read_guardfraction_file(options->GuardfractionFile, NULL);
    }
  }

  if (options->AuthoritativeDir && !options->DirPort_set)
    REJECT("Running as authoritative directory, but no DirPort set.");

  if (options->AuthoritativeDir && !options->ORPort_set)
    REJECT("Running as authoritative directory, but no ORPort set.");

  if (options->AuthoritativeDir && options->ClientOnly)
    REJECT("Running as authoritative directory, but ClientOnly also set.");

  if (options->FetchDirInfoExtraEarly && !options->FetchDirInfoEarly)
    REJECT("FetchDirInfoExtraEarly requires that you also set "
           "FetchDirInfoEarly");

  if (options->ConnLimit <= 0) {
    tor_asprintf(msg,
        "ConnLimit must be greater than 0, but was set to %d",
        options->ConnLimit);
    return -1;
  }

  if (options->PathsNeededToBuildCircuits >= 0.0) {
    if (options->PathsNeededToBuildCircuits < 0.25) {
      log_warn(LD_CONFIG, "PathsNeededToBuildCircuits is too low. Increasing "
               "to 0.25");
      options->PathsNeededToBuildCircuits = 0.25;
    } else if (options->PathsNeededToBuildCircuits > 0.95) {
      log_warn(LD_CONFIG, "PathsNeededToBuildCircuits is too high. Decreasing "
               "to 0.95");
      options->PathsNeededToBuildCircuits = 0.95;
    }
  }

  if (options->MaxClientCircuitsPending <= 0 ||
      options->MaxClientCircuitsPending > MAX_MAX_CLIENT_CIRCUITS_PENDING) {
    tor_asprintf(msg,
                 "MaxClientCircuitsPending must be between 1 and %d, but "
                 "was set to %d", MAX_MAX_CLIENT_CIRCUITS_PENDING,
                 options->MaxClientCircuitsPending);
    return -1;
  }

  if (validate_ports_csv(options->FirewallPorts, "FirewallPorts", msg) < 0)
    return -1;

  if (validate_ports_csv(options->LongLivedPorts, "LongLivedPorts", msg) < 0)
    return -1;

  if (validate_ports_csv(options->RejectPlaintextPorts,
                         "RejectPlaintextPorts", msg) < 0)
    return -1;

  if (validate_ports_csv(options->WarnPlaintextPorts,
                         "WarnPlaintextPorts", msg) < 0)
    return -1;

  if (options->FascistFirewall && !options->ReachableAddresses) {
    if (options->FirewallPorts && smartlist_len(options->FirewallPorts)) {
      /* We already have firewall ports set, so migrate them to
       * ReachableAddresses, which will set ReachableORAddresses and
       * ReachableDirAddresses if they aren't set explicitly. */
      smartlist_t *instead = smartlist_new();
      config_line_t *new_line = tor_malloc_zero(sizeof(config_line_t));
      new_line->key = tor_strdup("ReachableAddresses");
      /* If we're configured with the old format, we need to prepend some
       * open ports. */
      SMARTLIST_FOREACH(options->FirewallPorts, const char *, portno,
      {
        int p = atoi(portno);
        if (p<0) continue;
        smartlist_add_asprintf(instead, "*:%d", p);
      });
      new_line->value = smartlist_join_strings(instead,",",0,NULL);
      /* These have been deprecated since 0.1.1.5-alpha-cvs */
      log_notice(LD_CONFIG,
          "Converting FascistFirewall and FirewallPorts "
          "config options to new format: \"ReachableAddresses %s\"",
          new_line->value);
      options->ReachableAddresses = new_line;
      SMARTLIST_FOREACH(instead, char *, cp, tor_free(cp));
      smartlist_free(instead);
    } else {
      /* We do not have FirewallPorts set, so add 80 to
       * ReachableDirAddresses, and 443 to ReachableORAddresses. */
      if (!options->ReachableDirAddresses) {
        config_line_t *new_line = tor_malloc_zero(sizeof(config_line_t));
        new_line->key = tor_strdup("ReachableDirAddresses");
        new_line->value = tor_strdup("*:80");
        options->ReachableDirAddresses = new_line;
        log_notice(LD_CONFIG, "Converting FascistFirewall config option "
            "to new format: \"ReachableDirAddresses *:80\"");
      }
      if (!options->ReachableORAddresses) {
        config_line_t *new_line = tor_malloc_zero(sizeof(config_line_t));
        new_line->key = tor_strdup("ReachableORAddresses");
        new_line->value = tor_strdup("*:443");
        options->ReachableORAddresses = new_line;
        log_notice(LD_CONFIG, "Converting FascistFirewall config option "
            "to new format: \"ReachableORAddresses *:443\"");
      }
    }
  }

  /* Terminate Reachable*Addresses with reject *
   */
  for (i=0; i<3; i++) {
    config_line_t **linep =
      (i==0) ? &options->ReachableAddresses :
        (i==1) ? &options->ReachableORAddresses :
                 &options->ReachableDirAddresses;
    if (!*linep)
      continue;
    /* We need to end with a reject *:*, not an implicit accept *:* */
    for (;;) {
      linep = &((*linep)->next);
      if (!*linep) {
        *linep = tor_malloc_zero(sizeof(config_line_t));
        (*linep)->key = tor_strdup(
          (i==0) ?  "ReachableAddresses" :
            (i==1) ? "ReachableORAddresses" :
                     "ReachableDirAddresses");
        (*linep)->value = tor_strdup("reject *:*");
        break;
      }
    }
  }

  if ((options->ReachableAddresses ||
       options->ReachableORAddresses ||
       options->ReachableDirAddresses ||
       options->ClientUseIPv4 == 0) &&
      server_mode(options))
    REJECT("Servers must be able to freely connect to the rest "
           "of the Internet, so they must not set Reachable*Addresses "
           "or FascistFirewall or FirewallPorts or ClientUseIPv4 0.");

  if (options->UseBridges &&
      server_mode(options))
    REJECT("Servers must be able to freely connect to the rest "
           "of the Internet, so they must not set UseBridges.");

  /* If both of these are set, we'll end up with funny behavior where we
   * demand enough entrynodes be up and running else we won't build
   * circuits, yet we never actually use them. */
  if (options->UseBridges && options->EntryNodes)
    REJECT("You cannot set both UseBridges and EntryNodes.");

  /* If we have UseBridges as 1 and UseEntryGuards as 0, we end up bypassing
   * the use of bridges */
  if (options->UseBridges && !options->UseEntryGuards)
    REJECT("Setting UseBridges requires also setting UseEntryGuards.");

  options->MaxMemInQueues =
    compute_real_max_mem_in_queues(options->MaxMemInQueues_raw,
                                   server_mode(options));
  options->MaxMemInQueues_low_threshold = (options->MaxMemInQueues / 4) * 3;

  if (!options->SafeLogging ||
      !strcasecmp(options->SafeLogging, "0")) {
    options->SafeLogging_ = SAFELOG_SCRUB_NONE;
  } else if (!strcasecmp(options->SafeLogging, "relay")) {
    options->SafeLogging_ = SAFELOG_SCRUB_RELAY;
  } else if (!strcasecmp(options->SafeLogging, "1")) {
    options->SafeLogging_ = SAFELOG_SCRUB_ALL;
  } else {
    tor_asprintf(msg,
                     "Unrecognized value '%s' in SafeLogging",
                     escaped(options->SafeLogging));
    return -1;
  }

  if (compute_publishserverdescriptor(options) < 0) {
    tor_asprintf(msg, "Unrecognized value in PublishServerDescriptor");
    return -1;
  }

  if ((options->BridgeRelay
        || options->PublishServerDescriptor_ & BRIDGE_DIRINFO)
      && (options->PublishServerDescriptor_ & V3_DIRINFO)) {
    REJECT("Bridges are not supposed to publish router descriptors to the "
           "directory authorities. Please correct your "
           "PublishServerDescriptor line.");
  }

  if (options->BridgeRelay && options->DirPort_set) {
    log_warn(LD_CONFIG, "Can't set a DirPort on a bridge relay; disabling "
             "DirPort");
    config_free_lines(options->DirPort_lines);
    options->DirPort_lines = NULL;
    options->DirPort_set = 0;
  }

  if (server_mode(options) && options->ConnectionPadding != -1) {
    REJECT("Relays must use 'auto' for the ConnectionPadding setting.");
  }

  if (server_mode(options) && options->ReducedConnectionPadding != 0) {
    REJECT("Relays cannot set ReducedConnectionPadding. ");
  }

  if (options->BridgeDistribution) {
    if (!options->BridgeRelay) {
      REJECT("You set BridgeDistribution, but you didn't set BridgeRelay!");
    }
    if (check_bridge_distribution_setting(options->BridgeDistribution) < 0) {
      REJECT("Invalid BridgeDistribution value.");
    }
  }

  if (options->MinUptimeHidServDirectoryV2 < 0) {
    log_warn(LD_CONFIG, "MinUptimeHidServDirectoryV2 option must be at "
                        "least 0 seconds. Changing to 0.");
    options->MinUptimeHidServDirectoryV2 = 0;
  }

  const int min_rendpostperiod =
    options->TestingTorNetwork ?
    MIN_REND_POST_PERIOD_TESTING : MIN_REND_POST_PERIOD;
  if (options->RendPostPeriod < min_rendpostperiod) {
    log_warn(LD_CONFIG, "RendPostPeriod option is too short; "
             "raising to %d seconds.", min_rendpostperiod);
    options->RendPostPeriod = min_rendpostperiod;
  }

  if (options->RendPostPeriod > MAX_DIR_PERIOD) {
    log_warn(LD_CONFIG, "RendPostPeriod is too large; clipping to %ds.",
             MAX_DIR_PERIOD);
    options->RendPostPeriod = MAX_DIR_PERIOD;
  }

  /* Check the Single Onion Service options */
  if (options_validate_single_onion(options, msg) < 0)
    return -1;

  if (options->CircuitsAvailableTimeout > MAX_CIRCS_AVAILABLE_TIME) {
    // options_t is immutable for new code (the above code is older),
    // so just make the user fix the value themselves rather than
    // silently keep a shadow value lower than what they asked for.
    REJECT("CircuitsAvailableTimeout is too large. Max is 24 hours.");
  }

#ifdef ENABLE_TOR2WEB_MODE
  if (options->Tor2webMode && options->UseEntryGuards) {
    /* tor2web mode clients do not (and should not) use entry guards
     * in any meaningful way.  Further, tor2web mode causes the hidden
     * service client code to do things which break the path bias
     * detector, and it's far easier to turn off entry guards (and
     * thus the path bias detector with it) than to figure out how to
     * make a piece of code which cannot possibly help tor2web mode
     * users compatible with tor2web mode.
     */
    log_notice(LD_CONFIG,
               "Tor2WebMode is enabled; disabling UseEntryGuards.");
    options->UseEntryGuards = 0;
  }
#endif /* defined(ENABLE_TOR2WEB_MODE) */

  if (options->Tor2webRendezvousPoints && !options->Tor2webMode) {
    REJECT("Tor2webRendezvousPoints cannot be set without Tor2webMode.");
  }

  if (options->EntryNodes && !options->UseEntryGuards) {
    REJECT("If EntryNodes is set, UseEntryGuards must be enabled.");
  }

  if (!(options->UseEntryGuards) &&
      (options->RendConfigLines != NULL) &&
      !rend_service_allow_non_anonymous_connection(options)) {
    log_warn(LD_CONFIG,
             "UseEntryGuards is disabled, but you have configured one or more "
             "hidden services on this Tor instance.  Your hidden services "
             "will be very easy to locate using a well-known attack -- see "
             "http://freehaven.net/anonbib/#hs-attack06 for details.");
  }

  if (options->EntryNodes &&
      routerset_is_list(options->EntryNodes) &&
      (routerset_len(options->EntryNodes) == 1) &&
      (options->RendConfigLines != NULL)) {
    tor_asprintf(msg,
             "You have one single EntryNodes and at least one hidden service "
             "configured. This is bad because it's very easy to locate your "
             "entry guard which can then lead to the deanonymization of your "
             "hidden service -- for more details, see "
             "https://trac.torproject.org/projects/tor/ticket/14917. "
             "For this reason, the use of one EntryNodes with an hidden "
             "service is prohibited until a better solution is found.");
    return -1;
  }

  /* Inform the hidden service operator that pinning EntryNodes can possibly
   * be harmful for the service anonymity. */
  if (options->EntryNodes &&
      routerset_is_list(options->EntryNodes) &&
      (options->RendConfigLines != NULL)) {
    log_warn(LD_CONFIG,
             "EntryNodes is set with multiple entries and at least one "
             "hidden service is configured. Pinning entry nodes can possibly "
             "be harmful to the service anonymity. Because of this, we "
             "recommend you either don't do that or make sure you know what "
             "you are doing. For more details, please look at "
             "https://trac.torproject.org/projects/tor/ticket/21155.");
  }

  /* Single Onion Services: non-anonymous hidden services */
  if (rend_service_non_anonymous_mode_enabled(options)) {
    log_warn(LD_CONFIG,
             "HiddenServiceNonAnonymousMode is set. Every hidden service on "
             "this tor instance is NON-ANONYMOUS. If "
             "the HiddenServiceNonAnonymousMode option is changed, Tor will "
             "refuse to launch hidden services from the same directories, to "
             "protect your anonymity against config errors. This setting is "
             "for experimental use only.");
  }

  if (!options->LearnCircuitBuildTimeout && options->CircuitBuildTimeout &&
      options->CircuitBuildTimeout < RECOMMENDED_MIN_CIRCUIT_BUILD_TIMEOUT) {
    log_warn(LD_CONFIG,
        "CircuitBuildTimeout is shorter (%d seconds) than the recommended "
        "minimum (%d seconds), and LearnCircuitBuildTimeout is disabled.  "
        "If tor isn't working, raise this value or enable "
        "LearnCircuitBuildTimeout.",
        options->CircuitBuildTimeout,
        RECOMMENDED_MIN_CIRCUIT_BUILD_TIMEOUT );
  } else if (!options->LearnCircuitBuildTimeout &&
             !options->CircuitBuildTimeout) {
    int severity = LOG_NOTICE;
    /* Be a little quieter if we've deliberately disabled
     * LearnCircuitBuildTimeout. */
    if (circuit_build_times_disabled_(options, 1)) {
      severity = LOG_INFO;
    }
    log_fn(severity, LD_CONFIG, "You disabled LearnCircuitBuildTimeout, but "
           "didn't specify a CircuitBuildTimeout. I'll pick a plausible "
           "default.");
  }

  if (options->PathBiasNoticeRate > 1.0) {
    tor_asprintf(msg,
              "PathBiasNoticeRate is too high. "
              "It must be between 0 and 1.0");
    return -1;
  }
  if (options->PathBiasWarnRate > 1.0) {
    tor_asprintf(msg,
              "PathBiasWarnRate is too high. "
              "It must be between 0 and 1.0");
    return -1;
  }
  if (options->PathBiasExtremeRate > 1.0) {
    tor_asprintf(msg,
              "PathBiasExtremeRate is too high. "
              "It must be between 0 and 1.0");
    return -1;
  }
  if (options->PathBiasNoticeUseRate > 1.0) {
    tor_asprintf(msg,
              "PathBiasNoticeUseRate is too high. "
              "It must be between 0 and 1.0");
    return -1;
  }
  if (options->PathBiasExtremeUseRate > 1.0) {
    tor_asprintf(msg,
              "PathBiasExtremeUseRate is too high. "
              "It must be between 0 and 1.0");
    return -1;
  }

  if (options->MaxCircuitDirtiness < MIN_MAX_CIRCUIT_DIRTINESS) {
    log_warn(LD_CONFIG, "MaxCircuitDirtiness option is too short; "
             "raising to %d seconds.", MIN_MAX_CIRCUIT_DIRTINESS);
    options->MaxCircuitDirtiness = MIN_MAX_CIRCUIT_DIRTINESS;
  }

  if (options->MaxCircuitDirtiness > MAX_MAX_CIRCUIT_DIRTINESS) {
    log_warn(LD_CONFIG, "MaxCircuitDirtiness option is too high; "
             "setting to %d days.", MAX_MAX_CIRCUIT_DIRTINESS/86400);
    options->MaxCircuitDirtiness = MAX_MAX_CIRCUIT_DIRTINESS;
  }

  if (options->CircuitStreamTimeout &&
      options->CircuitStreamTimeout < MIN_CIRCUIT_STREAM_TIMEOUT) {
    log_warn(LD_CONFIG, "CircuitStreamTimeout option is too short; "
             "raising to %d seconds.", MIN_CIRCUIT_STREAM_TIMEOUT);
    options->CircuitStreamTimeout = MIN_CIRCUIT_STREAM_TIMEOUT;
  }

  if (options->HeartbeatPeriod &&
      options->HeartbeatPeriod < MIN_HEARTBEAT_PERIOD) {
    log_warn(LD_CONFIG, "HeartbeatPeriod option is too short; "
             "raising to %d seconds.", MIN_HEARTBEAT_PERIOD);
    options->HeartbeatPeriod = MIN_HEARTBEAT_PERIOD;
  }

  if (options->KeepalivePeriod < 1)
    REJECT("KeepalivePeriod option must be positive.");

  if (options->PortForwarding && options->Sandbox) {
    REJECT("PortForwarding is not compatible with Sandbox; at most one can "
           "be set");
  }
  if (options->PortForwarding && options->NoExec) {
    COMPLAIN("Both PortForwarding and NoExec are set; PortForwarding will "
             "be ignored.");
  }

  if (ensure_bandwidth_cap(&options->BandwidthRate,
                           "BandwidthRate", msg) < 0)
    return -1;
  if (ensure_bandwidth_cap(&options->BandwidthBurst,
                           "BandwidthBurst", msg) < 0)
    return -1;
  if (ensure_bandwidth_cap(&options->MaxAdvertisedBandwidth,
                           "MaxAdvertisedBandwidth", msg) < 0)
    return -1;
  if (ensure_bandwidth_cap(&options->RelayBandwidthRate,
                           "RelayBandwidthRate", msg) < 0)
    return -1;
  if (ensure_bandwidth_cap(&options->RelayBandwidthBurst,
                           "RelayBandwidthBurst", msg) < 0)
    return -1;
  if (ensure_bandwidth_cap(&options->PerConnBWRate,
                           "PerConnBWRate", msg) < 0)
    return -1;
  if (ensure_bandwidth_cap(&options->PerConnBWBurst,
                           "PerConnBWBurst", msg) < 0)
    return -1;
  if (ensure_bandwidth_cap(&options->AuthDirFastGuarantee,
                           "AuthDirFastGuarantee", msg) < 0)
    return -1;
  if (ensure_bandwidth_cap(&options->AuthDirGuardBWGuarantee,
                           "AuthDirGuardBWGuarantee", msg) < 0)
    return -1;

  if (options->RelayBandwidthRate && !options->RelayBandwidthBurst)
    options->RelayBandwidthBurst = options->RelayBandwidthRate;
  if (options->RelayBandwidthBurst && !options->RelayBandwidthRate)
    options->RelayBandwidthRate = options->RelayBandwidthBurst;

  if (server_mode(options)) {
    const unsigned required_min_bw =
      public_server_mode(options) ?
       RELAY_REQUIRED_MIN_BANDWIDTH : BRIDGE_REQUIRED_MIN_BANDWIDTH;
    const char * const optbridge =
      public_server_mode(options) ? "" : "bridge ";
    if (options->BandwidthRate < required_min_bw) {
      tor_asprintf(msg,
                       "BandwidthRate is set to %d bytes/second. "
                       "For %sservers, it must be at least %u.",
                       (int)options->BandwidthRate, optbridge,
                       required_min_bw);
      return -1;
    } else if (options->MaxAdvertisedBandwidth <
               required_min_bw/2) {
      tor_asprintf(msg,
                       "MaxAdvertisedBandwidth is set to %d bytes/second. "
                       "For %sservers, it must be at least %u.",
                       (int)options->MaxAdvertisedBandwidth, optbridge,
                       required_min_bw/2);
      return -1;
    }
    if (options->RelayBandwidthRate &&
      options->RelayBandwidthRate < required_min_bw) {
      tor_asprintf(msg,
                       "RelayBandwidthRate is set to %d bytes/second. "
                       "For %sservers, it must be at least %u.",
                       (int)options->RelayBandwidthRate, optbridge,
                       required_min_bw);
      return -1;
    }
  }

  if (options->RelayBandwidthRate > options->RelayBandwidthBurst)
    REJECT("RelayBandwidthBurst must be at least equal "
           "to RelayBandwidthRate.");

  if (options->BandwidthRate > options->BandwidthBurst)
    REJECT("BandwidthBurst must be at least equal to BandwidthRate.");

  /* if they set relaybandwidth* really high but left bandwidth*
   * at the default, raise the defaults. */
  if (options->RelayBandwidthRate > options->BandwidthRate)
    options->BandwidthRate = options->RelayBandwidthRate;
  if (options->RelayBandwidthBurst > options->BandwidthBurst)
    options->BandwidthBurst = options->RelayBandwidthBurst;

  if (accounting_parse_options(options, 1)<0)
    REJECT("Failed to parse accounting options. See logs for details.");

  if (options->AccountingMax) {
    if (options->RendConfigLines && server_mode(options)) {
      log_warn(LD_CONFIG, "Using accounting with a hidden service and an "
               "ORPort is risky: your hidden service(s) and your public "
               "address will all turn off at the same time, which may alert "
               "observers that they are being run by the same party.");
    } else if (config_count_key(options->RendConfigLines,
                                "HiddenServiceDir") > 1) {
      log_warn(LD_CONFIG, "Using accounting with multiple hidden services is "
               "risky: they will all turn off at the same time, which may "
               "alert observers that they are being run by the same party.");
    }
  }

  options->AccountingRule = ACCT_MAX;
  if (options->AccountingRule_option) {
    if (!strcmp(options->AccountingRule_option, "sum"))
      options->AccountingRule = ACCT_SUM;
    else if (!strcmp(options->AccountingRule_option, "max"))
      options->AccountingRule = ACCT_MAX;
    else if (!strcmp(options->AccountingRule_option, "in"))
      options->AccountingRule = ACCT_IN;
    else if (!strcmp(options->AccountingRule_option, "out"))
      options->AccountingRule = ACCT_OUT;
    else
      REJECT("AccountingRule must be 'sum', 'max', 'in', or 'out'");
  }

  if (options->DirPort_set && !options->DirCache) {
    REJECT("DirPort configured but DirCache disabled. DirPort requires "
           "DirCache.");
  }

  if (options->BridgeRelay && !options->DirCache) {
    REJECT("We're a bridge but DirCache is disabled. BridgeRelay requires "
           "DirCache.");
  }

  if (server_mode(options)) {
    char *dircache_msg = NULL;
    if (have_enough_mem_for_dircache(options, 0, &dircache_msg)) {
      log_warn(LD_CONFIG, "%s", dircache_msg);
      tor_free(dircache_msg);
    }
  }

  if (options->HTTPProxy) { /* parse it now */
    if (tor_addr_port_lookup(options->HTTPProxy,
                        &options->HTTPProxyAddr, &options->HTTPProxyPort) < 0)
      REJECT("HTTPProxy failed to parse or resolve. Please fix.");
    if (options->HTTPProxyPort == 0) { /* give it a default */
      options->HTTPProxyPort = 80;
    }
  }

  if (options->HTTPProxyAuthenticator) {
    if (strlen(options->HTTPProxyAuthenticator) >= 512)
      REJECT("HTTPProxyAuthenticator is too long (>= 512 chars).");
  }

  if (options->HTTPSProxy) { /* parse it now */
    if (tor_addr_port_lookup(options->HTTPSProxy,
                        &options->HTTPSProxyAddr, &options->HTTPSProxyPort) <0)
      REJECT("HTTPSProxy failed to parse or resolve. Please fix.");
    if (options->HTTPSProxyPort == 0) { /* give it a default */
      options->HTTPSProxyPort = 443;
    }
  }

  if (options->HTTPSProxyAuthenticator) {
    if (strlen(options->HTTPSProxyAuthenticator) >= 512)
      REJECT("HTTPSProxyAuthenticator is too long (>= 512 chars).");
  }

  if (options->Socks4Proxy) { /* parse it now */
    if (tor_addr_port_lookup(options->Socks4Proxy,
                        &options->Socks4ProxyAddr,
                        &options->Socks4ProxyPort) <0)
      REJECT("Socks4Proxy failed to parse or resolve. Please fix.");
    if (options->Socks4ProxyPort == 0) { /* give it a default */
      options->Socks4ProxyPort = 1080;
    }
  }

  if (options->Socks5Proxy) { /* parse it now */
    if (tor_addr_port_lookup(options->Socks5Proxy,
                            &options->Socks5ProxyAddr,
                            &options->Socks5ProxyPort) <0)
      REJECT("Socks5Proxy failed to parse or resolve. Please fix.");
    if (options->Socks5ProxyPort == 0) { /* give it a default */
      options->Socks5ProxyPort = 1080;
    }
  }

  /* Check if more than one exclusive proxy type has been enabled. */
  if (!!options->Socks4Proxy + !!options->Socks5Proxy +
      !!options->HTTPSProxy > 1)
    REJECT("You have configured more than one proxy type. "
           "(Socks4Proxy|Socks5Proxy|HTTPSProxy)");

  /* Check if the proxies will give surprising behavior. */
  if (options->HTTPProxy && !(options->Socks4Proxy ||
                              options->Socks5Proxy ||
                              options->HTTPSProxy)) {
    log_warn(LD_CONFIG, "HTTPProxy configured, but no SOCKS proxy or "
             "HTTPS proxy configured. Watch out: this configuration will "
             "proxy unencrypted directory connections only.");
  }

  if (options->Socks5ProxyUsername) {
    size_t len;

    len = strlen(options->Socks5ProxyUsername);
    if (len < 1 || len > MAX_SOCKS5_AUTH_FIELD_SIZE)
      REJECT("Socks5ProxyUsername must be between 1 and 255 characters.");

    if (!options->Socks5ProxyPassword)
      REJECT("Socks5ProxyPassword must be included with Socks5ProxyUsername.");

    len = strlen(options->Socks5ProxyPassword);
    if (len < 1 || len > MAX_SOCKS5_AUTH_FIELD_SIZE)
      REJECT("Socks5ProxyPassword must be between 1 and 255 characters.");
  } else if (options->Socks5ProxyPassword)
    REJECT("Socks5ProxyPassword must be included with Socks5ProxyUsername.");

  if (options->HashedControlPassword) {
    smartlist_t *sl = decode_hashed_passwords(options->HashedControlPassword);
    if (!sl) {
      REJECT("Bad HashedControlPassword: wrong length or bad encoding");
    } else {
      SMARTLIST_FOREACH(sl, char*, cp, tor_free(cp));
      smartlist_free(sl);
    }
  }

  if (options->HashedControlSessionPassword) {
    smartlist_t *sl = decode_hashed_passwords(
                                  options->HashedControlSessionPassword);
    if (!sl) {
      REJECT("Bad HashedControlSessionPassword: wrong length or bad encoding");
    } else {
      SMARTLIST_FOREACH(sl, char*, cp, tor_free(cp));
      smartlist_free(sl);
    }
  }

  if (options->OwningControllerProcess) {
    const char *validate_pspec_msg = NULL;
    if (tor_validate_process_specifier(options->OwningControllerProcess,
                                       &validate_pspec_msg)) {
      tor_asprintf(msg, "Bad OwningControllerProcess: %s",
                   validate_pspec_msg);
      return -1;
    }
  }

  if ((options->ControlPort_set || world_writable_control_socket) &&
      !options->HashedControlPassword &&
      !options->HashedControlSessionPassword &&
      !options->CookieAuthentication) {
    log_warn(LD_CONFIG, "Control%s is %s, but no authentication method "
             "has been configured.  This means that any program on your "
             "computer can reconfigure your Tor.  That's bad!  You should "
             "upgrade your Tor controller as soon as possible.",
             options->ControlPort_set ? "Port" : "Socket",
             options->ControlPort_set ? "open" : "world writable");
  }

  if (options->CookieAuthFileGroupReadable && !options->CookieAuthFile) {
    log_warn(LD_CONFIG, "CookieAuthFileGroupReadable is set, but will have "
             "no effect: you must specify an explicit CookieAuthFile to "
             "have it group-readable.");
  }

  if (options->MyFamily_lines && options->BridgeRelay) {
    log_warn(LD_CONFIG, "Listing a family for a bridge relay is not "
             "supported: it can reveal bridge fingerprints to censors. "
             "You should also make sure you aren't listing this bridge's "
             "fingerprint in any other MyFamily.");
  }
  if (normalize_nickname_list(&options->MyFamily,
                              options->MyFamily_lines, "MyFamily", msg))
    return -1;
  for (cl = options->NodeFamilies; cl; cl = cl->next) {
    routerset_t *rs = routerset_new();
    if (routerset_parse(rs, cl->value, cl->key)) {
      routerset_free(rs);
      return -1;
    }
    routerset_free(rs);
  }

  if (validate_addr_policies(options, msg) < 0)
    return -1;

  /* If FallbackDir is set, we don't UseDefaultFallbackDirs */
  if (options->UseDefaultFallbackDirs && options->FallbackDir) {
    log_info(LD_CONFIG, "You have set UseDefaultFallbackDirs 1 and "
             "FallbackDir(s). Ignoring UseDefaultFallbackDirs, and "
             "using the FallbackDir(s) you have set.");
  }

  if (validate_dir_servers(options, old_options) < 0)
    REJECT("Directory authority/fallback line did not parse. See logs "
           "for details.");

  if (options->UseBridges && !options->Bridges)
    REJECT("If you set UseBridges, you must specify at least one bridge.");

  for (cl = options->Bridges; cl; cl = cl->next) {
      bridge_line_t *bridge_line = parse_bridge_line(cl->value);
      if (!bridge_line)
        REJECT("Bridge line did not parse. See logs for details.");
      bridge_line_free(bridge_line);
  }

  for (cl = options->ClientTransportPlugin; cl; cl = cl->next) {
    if (parse_transport_line(options, cl->value, 1, 0) < 0)
      REJECT("Invalid client transport line. See logs for details.");
  }

  for (cl = options->ServerTransportPlugin; cl; cl = cl->next) {
    if (parse_transport_line(options, cl->value, 1, 1) < 0)
      REJECT("Invalid server transport line. See logs for details.");
  }

  if (options->ServerTransportPlugin && !server_mode(options)) {
    log_notice(LD_GENERAL, "Tor is not configured as a relay but you specified"
               " a ServerTransportPlugin line (%s). The ServerTransportPlugin "
               "line will be ignored.",
               escaped(options->ServerTransportPlugin->value));
  }

  for (cl = options->ServerTransportListenAddr; cl; cl = cl->next) {
    /** If get_bindaddr_from_transport_listen_line() fails with
        'transport' being NULL, it means that something went wrong
        while parsing the ServerTransportListenAddr line. */
    char *bindaddr = get_bindaddr_from_transport_listen_line(cl->value, NULL);
    if (!bindaddr)
      REJECT("ServerTransportListenAddr did not parse. See logs for details.");
    tor_free(bindaddr);
  }

  if (options->ServerTransportListenAddr && !options->ServerTransportPlugin) {
    log_notice(LD_GENERAL, "You need at least a single managed-proxy to "
               "specify a transport listen address. The "
               "ServerTransportListenAddr line will be ignored.");
  }

  for (cl = options->ServerTransportOptions; cl; cl = cl->next) {
    /** If get_options_from_transport_options_line() fails with
        'transport' being NULL, it means that something went wrong
        while parsing the ServerTransportOptions line. */
    smartlist_t *options_sl =
      get_options_from_transport_options_line(cl->value, NULL);
    if (!options_sl)
      REJECT("ServerTransportOptions did not parse. See logs for details.");

    SMARTLIST_FOREACH(options_sl, char *, cp, tor_free(cp));
    smartlist_free(options_sl);
  }

  if (options->ConstrainedSockets) {
    /* If the user wants to constrain socket buffer use, make sure the desired
     * limit is between MIN|MAX_TCPSOCK_BUFFER in k increments. */
    if (options->ConstrainedSockSize < MIN_CONSTRAINED_TCP_BUFFER ||
        options->ConstrainedSockSize > MAX_CONSTRAINED_TCP_BUFFER ||
        options->ConstrainedSockSize % 1024) {
      tor_asprintf(msg,
          "ConstrainedSockSize is invalid.  Must be a value between %d and %d "
          "in 1024 byte increments.",
          MIN_CONSTRAINED_TCP_BUFFER, MAX_CONSTRAINED_TCP_BUFFER);
      return -1;
    }
    if (options->DirPort_set) {
      /* Providing cached directory entries while system TCP buffers are scarce
       * will exacerbate the socket errors.  Suggest that this be disabled. */
      COMPLAIN("You have requested constrained socket buffers while also "
               "serving directory entries via DirPort.  It is strongly "
               "suggested that you disable serving directory requests when "
               "system TCP buffer resources are scarce.");
    }
  }

  if (options->V3AuthVoteDelay + options->V3AuthDistDelay >=
      options->V3AuthVotingInterval/2) {
    /*
    This doesn't work, but it seems like it should:
     what code is preventing the interval being less than twice the lead-up?
    if (options->TestingTorNetwork) {
      if (options->V3AuthVoteDelay + options->V3AuthDistDelay >=
          options->V3AuthVotingInterval) {
        REJECT("V3AuthVoteDelay plus V3AuthDistDelay must be less than "
               "V3AuthVotingInterval");
      } else {
        COMPLAIN("V3AuthVoteDelay plus V3AuthDistDelay is more than half "
                 "V3AuthVotingInterval. This may lead to "
                 "consensus instability, particularly if clocks drift.");
      }
    } else {
     */
      REJECT("V3AuthVoteDelay plus V3AuthDistDelay must be less than half "
             "V3AuthVotingInterval");
    /*
    }
     */
  }

  if (options->V3AuthVoteDelay < MIN_VOTE_SECONDS) {
    if (options->TestingTorNetwork) {
      if (options->V3AuthVoteDelay < MIN_VOTE_SECONDS_TESTING) {
        REJECT("V3AuthVoteDelay is way too low.");
      } else {
        COMPLAIN("V3AuthVoteDelay is very low. "
                 "This may lead to failure to vote for a consensus.");
      }
    } else {
      REJECT("V3AuthVoteDelay is way too low.");
    }
  }

  if (options->V3AuthDistDelay < MIN_DIST_SECONDS) {
    if (options->TestingTorNetwork) {
      if (options->V3AuthDistDelay < MIN_DIST_SECONDS_TESTING) {
        REJECT("V3AuthDistDelay is way too low.");
      } else {
        COMPLAIN("V3AuthDistDelay is very low. "
                 "This may lead to missing votes in a consensus.");
      }
    } else {
      REJECT("V3AuthDistDelay is way too low.");
    }
  }

  if (options->V3AuthNIntervalsValid < 2)
    REJECT("V3AuthNIntervalsValid must be at least 2.");

  if (options->V3AuthVotingInterval < MIN_VOTE_INTERVAL) {
    if (options->TestingTorNetwork) {
      if (options->V3AuthVotingInterval < MIN_VOTE_INTERVAL_TESTING) {
        REJECT("V3AuthVotingInterval is insanely low.");
      } else {
        COMPLAIN("V3AuthVotingInterval is very low. "
                 "This may lead to failure to synchronise for a consensus.");
      }
    } else {
      REJECT("V3AuthVotingInterval is insanely low.");
    }
  } else if (options->V3AuthVotingInterval > 24*60*60) {
    REJECT("V3AuthVotingInterval is insanely high.");
  } else if (((24*60*60) % options->V3AuthVotingInterval) != 0) {
    COMPLAIN("V3AuthVotingInterval does not divide evenly into 24 hours.");
  }

  if (hs_config_service_all(options, 1) < 0)
    REJECT("Failed to configure rendezvous options. See logs for details.");

  /* Parse client-side authorization for hidden services. */
  if (rend_parse_service_authorization(options, 1) < 0)
    REJECT("Failed to configure client authorization for hidden services. "
           "See logs for details.");

  if (parse_virtual_addr_network(options->VirtualAddrNetworkIPv4,
                                 AF_INET, 1, msg)<0)
    return -1;
  if (parse_virtual_addr_network(options->VirtualAddrNetworkIPv6,
                                 AF_INET6, 1, msg)<0)
    return -1;

  if (options->TestingTorNetwork &&
      !(options->DirAuthorities ||
        (options->AlternateDirAuthority &&
         options->AlternateBridgeAuthority))) {
    REJECT("TestingTorNetwork may only be configured in combination with "
           "a non-default set of DirAuthority or both of "
           "AlternateDirAuthority and AlternateBridgeAuthority configured.");
  }

#define CHECK_DEFAULT(arg)                                              \
  STMT_BEGIN                                                            \
    if (!options->TestingTorNetwork &&                                  \
        !options->UsingTestNetworkDefaults_ &&                          \
        !config_is_same(&options_format,options,                        \
                        default_options,#arg)) {                        \
      REJECT(#arg " may only be changed in testing Tor "                \
             "networks!");                                              \
    } STMT_END
  CHECK_DEFAULT(TestingV3AuthInitialVotingInterval);
  CHECK_DEFAULT(TestingV3AuthInitialVoteDelay);
  CHECK_DEFAULT(TestingV3AuthInitialDistDelay);
  CHECK_DEFAULT(TestingV3AuthVotingStartOffset);
  CHECK_DEFAULT(TestingAuthDirTimeToLearnReachability);
  CHECK_DEFAULT(TestingEstimatedDescriptorPropagationTime);
  CHECK_DEFAULT(TestingServerDownloadSchedule);
  CHECK_DEFAULT(TestingClientDownloadSchedule);
  CHECK_DEFAULT(TestingServerConsensusDownloadSchedule);
  CHECK_DEFAULT(TestingClientConsensusDownloadSchedule);
  CHECK_DEFAULT(TestingBridgeDownloadSchedule);
  CHECK_DEFAULT(TestingBridgeBootstrapDownloadSchedule);
  CHECK_DEFAULT(TestingClientMaxIntervalWithoutRequest);
  CHECK_DEFAULT(TestingDirConnectionMaxStall);
  CHECK_DEFAULT(TestingConsensusMaxDownloadTries);
  CHECK_DEFAULT(TestingDescriptorMaxDownloadTries);
  CHECK_DEFAULT(TestingMicrodescMaxDownloadTries);
  CHECK_DEFAULT(TestingCertMaxDownloadTries);
  CHECK_DEFAULT(TestingAuthKeyLifetime);
  CHECK_DEFAULT(TestingLinkCertLifetime);
  CHECK_DEFAULT(TestingSigningKeySlop);
  CHECK_DEFAULT(TestingAuthKeySlop);
  CHECK_DEFAULT(TestingLinkKeySlop);
#undef CHECK_DEFAULT

  if (!options->ClientDNSRejectInternalAddresses &&
      !(options->DirAuthorities ||
        (options->AlternateDirAuthority && options->AlternateBridgeAuthority)))
    REJECT("ClientDNSRejectInternalAddresses used for default network.");
  if (options->SigningKeyLifetime < options->TestingSigningKeySlop*2)
    REJECT("SigningKeyLifetime is too short.");
  if (options->TestingLinkCertLifetime < options->TestingAuthKeySlop*2)
    REJECT("LinkCertLifetime is too short.");
  if (options->TestingAuthKeyLifetime < options->TestingLinkKeySlop*2)
    REJECT("TestingAuthKeyLifetime is too short.");

  if (options->TestingV3AuthInitialVotingInterval
      < MIN_VOTE_INTERVAL_TESTING_INITIAL) {
    REJECT("TestingV3AuthInitialVotingInterval is insanely low.");
  } else if (((30*60) % options->TestingV3AuthInitialVotingInterval) != 0) {
    REJECT("TestingV3AuthInitialVotingInterval does not divide evenly into "
           "30 minutes.");
  }

  if (options->TestingV3AuthInitialVoteDelay < MIN_VOTE_SECONDS_TESTING) {
    REJECT("TestingV3AuthInitialVoteDelay is way too low.");
  }

  if (options->TestingV3AuthInitialDistDelay < MIN_DIST_SECONDS_TESTING) {
    REJECT("TestingV3AuthInitialDistDelay is way too low.");
  }

  if (options->TestingV3AuthInitialVoteDelay +
      options->TestingV3AuthInitialDistDelay >=
      options->TestingV3AuthInitialVotingInterval) {
    REJECT("TestingV3AuthInitialVoteDelay plus TestingV3AuthInitialDistDelay "
           "must be less than TestingV3AuthInitialVotingInterval");
  }

  if (options->TestingV3AuthVotingStartOffset >
      MIN(options->TestingV3AuthInitialVotingInterval,
          options->V3AuthVotingInterval)) {
    REJECT("TestingV3AuthVotingStartOffset is higher than the voting "
           "interval.");
  } else if (options->TestingV3AuthVotingStartOffset < 0) {
    REJECT("TestingV3AuthVotingStartOffset must be non-negative.");
  }

  if (options->TestingAuthDirTimeToLearnReachability < 0) {
    REJECT("TestingAuthDirTimeToLearnReachability must be non-negative.");
  } else if (options->TestingAuthDirTimeToLearnReachability > 2*60*60) {
    COMPLAIN("TestingAuthDirTimeToLearnReachability is insanely high.");
  }

  if (options->TestingEstimatedDescriptorPropagationTime < 0) {
    REJECT("TestingEstimatedDescriptorPropagationTime must be non-negative.");
  } else if (options->TestingEstimatedDescriptorPropagationTime > 60*60) {
    COMPLAIN("TestingEstimatedDescriptorPropagationTime is insanely high.");
  }

  if (options->TestingClientMaxIntervalWithoutRequest < 1) {
    REJECT("TestingClientMaxIntervalWithoutRequest is way too low.");
  } else if (options->TestingClientMaxIntervalWithoutRequest > 3600) {
    COMPLAIN("TestingClientMaxIntervalWithoutRequest is insanely high.");
  }

  if (options->TestingDirConnectionMaxStall < 5) {
    REJECT("TestingDirConnectionMaxStall is way too low.");
  } else if (options->TestingDirConnectionMaxStall > 3600) {
    COMPLAIN("TestingDirConnectionMaxStall is insanely high.");
  }

  if (options->TestingConsensusMaxDownloadTries < 2) {
    REJECT("TestingConsensusMaxDownloadTries must be greater than 2.");
  } else if (options->TestingConsensusMaxDownloadTries > 800) {
    COMPLAIN("TestingConsensusMaxDownloadTries is insanely high.");
  }

  if (options->ClientBootstrapConsensusMaxDownloadTries < 2) {
    REJECT("ClientBootstrapConsensusMaxDownloadTries must be greater "
           "than 2."
           );
  } else if (options->ClientBootstrapConsensusMaxDownloadTries > 800) {
    COMPLAIN("ClientBootstrapConsensusMaxDownloadTries is insanely "
             "high.");
  }

  if (options->ClientBootstrapConsensusAuthorityOnlyMaxDownloadTries
      < 2) {
    REJECT("ClientBootstrapConsensusAuthorityOnlyMaxDownloadTries must "
           "be greater than 2."
           );
  } else if (
        options->ClientBootstrapConsensusAuthorityOnlyMaxDownloadTries
        > 800) {
    COMPLAIN("ClientBootstrapConsensusAuthorityOnlyMaxDownloadTries is "
             "insanely high.");
  }

  if (options->ClientBootstrapConsensusMaxInProgressTries < 1) {
    REJECT("ClientBootstrapConsensusMaxInProgressTries must be greater "
           "than 0.");
  } else if (options->ClientBootstrapConsensusMaxInProgressTries
             > 100) {
    COMPLAIN("ClientBootstrapConsensusMaxInProgressTries is insanely "
             "high.");
  }

  if (options->TestingDescriptorMaxDownloadTries < 2) {
    REJECT("TestingDescriptorMaxDownloadTries must be greater than 1.");
  } else if (options->TestingDescriptorMaxDownloadTries > 800) {
    COMPLAIN("TestingDescriptorMaxDownloadTries is insanely high.");
  }

  if (options->TestingMicrodescMaxDownloadTries < 2) {
    REJECT("TestingMicrodescMaxDownloadTries must be greater than 1.");
  } else if (options->TestingMicrodescMaxDownloadTries > 800) {
    COMPLAIN("TestingMicrodescMaxDownloadTries is insanely high.");
  }

  if (options->TestingCertMaxDownloadTries < 2) {
    REJECT("TestingCertMaxDownloadTries must be greater than 1.");
  } else if (options->TestingCertMaxDownloadTries > 800) {
    COMPLAIN("TestingCertMaxDownloadTries is insanely high.");
  }

  if (options->TestingEnableConnBwEvent &&
      !options->TestingTorNetwork && !options->UsingTestNetworkDefaults_) {
    REJECT("TestingEnableConnBwEvent may only be changed in testing "
           "Tor networks!");
  }

  if (options->TestingEnableCellStatsEvent &&
      !options->TestingTorNetwork && !options->UsingTestNetworkDefaults_) {
    REJECT("TestingEnableCellStatsEvent may only be changed in testing "
           "Tor networks!");
  }

  if (options->TestingEnableTbEmptyEvent &&
      !options->TestingTorNetwork && !options->UsingTestNetworkDefaults_) {
    REJECT("TestingEnableTbEmptyEvent may only be changed in testing "
           "Tor networks!");
  }

  if (options->TestingTorNetwork) {
    log_warn(LD_CONFIG, "TestingTorNetwork is set. This will make your node "
                        "almost unusable in the public Tor network, and is "
                        "therefore only advised if you are building a "
                        "testing Tor network!");
  }

  if (options->AccelName && !options->HardwareAccel)
    options->HardwareAccel = 1;
  if (options->AccelDir && !options->AccelName)
    REJECT("Can't use hardware crypto accelerator dir without engine name.");

  if (options->PublishServerDescriptor)
    SMARTLIST_FOREACH(options->PublishServerDescriptor, const char *, pubdes, {
      if (!strcmp(pubdes, "1") || !strcmp(pubdes, "0"))
        if (smartlist_len(options->PublishServerDescriptor) > 1) {
          COMPLAIN("You have passed a list of multiple arguments to the "
                   "PublishServerDescriptor option that includes 0 or 1. "
                   "0 or 1 should only be used as the sole argument. "
                   "This configuration will be rejected in a future release.");
          break;
        }
    });

  if (options->BridgeRelay == 1 && ! options->ORPort_set)
      REJECT("BridgeRelay is 1, ORPort is not set. This is an invalid "
             "combination.");

<<<<<<< HEAD
  if (options->PrivCountCircuitSampleRate < 0.0 ||
      options->PrivCountCircuitSampleRate > 1.0) {
    REJECT("PrivCountCircuitSampleRate must be between 0.0 and 1.0.");
=======
  if (options_validate_scheduler(options, msg) < 0) {
    return -1;
>>>>>>> 44388757
  }

  return 0;
}

#undef REJECT
#undef COMPLAIN

/* Given the value that the user has set for MaxMemInQueues, compute the
 * actual maximum value.  We clip this value if it's too low, and autodetect
 * it if it's set to 0. */
static uint64_t
compute_real_max_mem_in_queues(const uint64_t val, int log_guess)
{
  uint64_t result;

  if (val == 0) {
#define ONE_GIGABYTE (U64_LITERAL(1) << 30)
#define ONE_MEGABYTE (U64_LITERAL(1) << 20)
#if SIZEOF_VOID_P >= 8
#define MAX_DEFAULT_MAXMEM (8*ONE_GIGABYTE)
#else
#define MAX_DEFAULT_MAXMEM (2*ONE_GIGABYTE)
#endif
    /* The user didn't pick a memory limit.  Choose a very large one
     * that is still smaller than the system memory */
    static int notice_sent = 0;
    size_t ram = 0;
    if (get_total_system_memory(&ram) < 0) {
      /* We couldn't determine our total system memory!  */
#if SIZEOF_VOID_P >= 8
      /* 64-bit system.  Let's hope for 8 GB. */
      result = 8 * ONE_GIGABYTE;
#else
      /* (presumably) 32-bit system. Let's hope for 1 GB. */
      result = ONE_GIGABYTE;
#endif /* SIZEOF_VOID_P >= 8 */
    } else {
      /* We detected it, so let's pick 3/4 of the total RAM as our limit. */
      const uint64_t avail = (ram / 4) * 3;

      /* Make sure it's in range from 0.25 GB to 8 GB. */
      if (avail > MAX_DEFAULT_MAXMEM) {
        /* If you want to use more than this much RAM, you need to configure
           it yourself */
        result = MAX_DEFAULT_MAXMEM;
      } else if (avail < ONE_GIGABYTE / 4) {
        result = ONE_GIGABYTE / 4;
      } else {
        result = avail;
      }
    }
    if (log_guess && ! notice_sent) {
      log_notice(LD_CONFIG, "%sMaxMemInQueues is set to "U64_FORMAT" MB. "
                 "You can override this by setting MaxMemInQueues by hand.",
                 ram ? "Based on detected system memory, " : "",
                 U64_PRINTF_ARG(result / ONE_MEGABYTE));
      notice_sent = 1;
    }
    return result;
  } else if (val < ONE_GIGABYTE / 4) {
    log_warn(LD_CONFIG, "MaxMemInQueues must be at least 256 MB for now. "
             "Ideally, have it as large as you can afford.");
    return ONE_GIGABYTE / 4;
  } else {
    /* The value was fine all along */
    return val;
  }
}

/* If we have less than 300 MB suggest disabling dircache */
#define DIRCACHE_MIN_MEM_MB 300
#define DIRCACHE_MIN_MEM_BYTES (DIRCACHE_MIN_MEM_MB*ONE_MEGABYTE)
#define STRINGIFY(val) #val

/** Create a warning message for emitting if we are a dircache but may not have
 * enough system memory, or if we are not a dircache but probably should be.
 * Return -1 when a message is returned in *msg*, else return 0. */
STATIC int
have_enough_mem_for_dircache(const or_options_t *options, size_t total_mem,
                             char **msg)
{
  *msg = NULL;
  /* XXX We should possibly be looking at MaxMemInQueues here
   * unconditionally.  Or we should believe total_mem unconditionally. */
  if (total_mem == 0) {
    if (get_total_system_memory(&total_mem) < 0) {
      total_mem = options->MaxMemInQueues >= SIZE_MAX ?
        SIZE_MAX : (size_t)options->MaxMemInQueues;
    }
  }
  if (options->DirCache) {
    if (total_mem < DIRCACHE_MIN_MEM_BYTES) {
      if (options->BridgeRelay) {
        *msg = tor_strdup("Running a Bridge with less than "
                      STRINGIFY(DIRCACHE_MIN_MEM_MB) " MB of memory is not "
                      "recommended.");
      } else {
        *msg = tor_strdup("Being a directory cache (default) with less than "
                      STRINGIFY(DIRCACHE_MIN_MEM_MB) " MB of memory is not "
                      "recommended and may consume most of the available "
                      "resources, consider disabling this functionality by "
                      "setting the DirCache option to 0.");
      }
    }
  } else {
    if (total_mem >= DIRCACHE_MIN_MEM_BYTES) {
      *msg = tor_strdup("DirCache is disabled and we are configured as a "
               "relay. This may disqualify us from becoming a guard in the "
               "future.");
    }
  }
  return *msg == NULL ? 0 : -1;
}
#undef STRINGIFY

/** Helper: return true iff s1 and s2 are both NULL, or both non-NULL
 * equal strings. */
static int
opt_streq(const char *s1, const char *s2)
{
  return 0 == strcmp_opt(s1, s2);
}

/** Check if any of the previous options have changed but aren't allowed to. */
static int
options_transition_allowed(const or_options_t *old,
                           const or_options_t *new_val,
                           char **msg)
{
  if (!old)
    return 0;

  if (!opt_streq(old->PidFile, new_val->PidFile)) {
    *msg = tor_strdup("PidFile is not allowed to change.");
    return -1;
  }

  if (old->RunAsDaemon != new_val->RunAsDaemon) {
    *msg = tor_strdup("While Tor is running, changing RunAsDaemon "
                      "is not allowed.");
    return -1;
  }

  if (old->Sandbox != new_val->Sandbox) {
    *msg = tor_strdup("While Tor is running, changing Sandbox "
                      "is not allowed.");
    return -1;
  }

  if (strcmp(old->DataDirectory,new_val->DataDirectory)!=0) {
    tor_asprintf(msg,
               "While Tor is running, changing DataDirectory "
               "(\"%s\"->\"%s\") is not allowed.",
               old->DataDirectory, new_val->DataDirectory);
    return -1;
  }

  if (!opt_streq(old->User, new_val->User)) {
    *msg = tor_strdup("While Tor is running, changing User is not allowed.");
    return -1;
  }

  if (old->KeepBindCapabilities != new_val->KeepBindCapabilities) {
    *msg = tor_strdup("While Tor is running, changing KeepBindCapabilities is "
                      "not allowed.");
    return -1;
  }

  if (!opt_streq(old->SyslogIdentityTag, new_val->SyslogIdentityTag)) {
    *msg = tor_strdup("While Tor is running, changing "
                      "SyslogIdentityTag is not allowed.");
    return -1;
  }

  if ((old->HardwareAccel != new_val->HardwareAccel)
      || !opt_streq(old->AccelName, new_val->AccelName)
      || !opt_streq(old->AccelDir, new_val->AccelDir)) {
    *msg = tor_strdup("While Tor is running, changing OpenSSL hardware "
                      "acceleration engine is not allowed.");
    return -1;
  }

  if (old->TestingTorNetwork != new_val->TestingTorNetwork) {
    *msg = tor_strdup("While Tor is running, changing TestingTorNetwork "
                      "is not allowed.");
    return -1;
  }

  if (old->DisableAllSwap != new_val->DisableAllSwap) {
    *msg = tor_strdup("While Tor is running, changing DisableAllSwap "
                      "is not allowed.");
    return -1;
  }

  if (old->TokenBucketRefillInterval != new_val->TokenBucketRefillInterval) {
    *msg = tor_strdup("While Tor is running, changing TokenBucketRefill"
                      "Interval is not allowed");
    return -1;
  }

  if (old->HiddenServiceSingleHopMode != new_val->HiddenServiceSingleHopMode) {
    *msg = tor_strdup("While Tor is running, changing "
                      "HiddenServiceSingleHopMode is not allowed.");
    return -1;
  }

  if (old->HiddenServiceNonAnonymousMode !=
      new_val->HiddenServiceNonAnonymousMode) {
    *msg = tor_strdup("While Tor is running, changing "
                      "HiddenServiceNonAnonymousMode is not allowed.");
    return -1;
  }

  if (old->DisableDebuggerAttachment &&
      !new_val->DisableDebuggerAttachment) {
    *msg = tor_strdup("While Tor is running, disabling "
                      "DisableDebuggerAttachment is not allowed.");
    return -1;
  }

  if (old->NoExec && !new_val->NoExec) {
    *msg = tor_strdup("While Tor is running, disabling "
                      "NoExec is not allowed.");
    return -1;
  }

  if (sandbox_is_active()) {
#define SB_NOCHANGE_STR(opt)                                            \
    do {                                                                \
      if (! opt_streq(old->opt, new_val->opt)) {                        \
        *msg = tor_strdup("Can't change " #opt " while Sandbox is active"); \
        return -1;                                                      \
      }                                                                 \
    } while (0)

    SB_NOCHANGE_STR(Address);
    SB_NOCHANGE_STR(ServerDNSResolvConfFile);
    SB_NOCHANGE_STR(DirPortFrontPage);
    SB_NOCHANGE_STR(CookieAuthFile);
    SB_NOCHANGE_STR(ExtORPortCookieAuthFile);

#undef SB_NOCHANGE_STR

    if (! config_lines_eq(old->Logs, new_val->Logs)) {
      *msg = tor_strdup("Can't change Logs while Sandbox is active");
      return -1;
    }
    if (old->ConnLimit != new_val->ConnLimit) {
      *msg = tor_strdup("Can't change ConnLimit while Sandbox is active");
      return -1;
    }
    if (server_mode(old) != server_mode(new_val)) {
      *msg = tor_strdup("Can't start/stop being a server while "
                        "Sandbox is active");
      return -1;
    }
  }

  return 0;
}

/** Return 1 if any change from <b>old_options</b> to <b>new_options</b>
 * will require us to rotate the CPU and DNS workers; else return 0. */
static int
options_transition_affects_workers(const or_options_t *old_options,
                                   const or_options_t *new_options)
{
  if (!opt_streq(old_options->DataDirectory, new_options->DataDirectory) ||
      old_options->NumCPUs != new_options->NumCPUs ||
      !config_lines_eq(old_options->ORPort_lines, new_options->ORPort_lines) ||
      old_options->ServerDNSSearchDomains !=
                                       new_options->ServerDNSSearchDomains ||
      old_options->SafeLogging_ != new_options->SafeLogging_ ||
      old_options->ClientOnly != new_options->ClientOnly ||
      server_mode(old_options) != server_mode(new_options) ||
      public_server_mode(old_options) != public_server_mode(new_options) ||
      !config_lines_eq(old_options->Logs, new_options->Logs) ||
      old_options->LogMessageDomains != new_options->LogMessageDomains)
    return 1;

  /* Check whether log options match. */

  /* Nothing that changed matters. */
  return 0;
}

/** Return 1 if any change from <b>old_options</b> to <b>new_options</b>
 * will require us to generate a new descriptor; else return 0. */
static int
options_transition_affects_descriptor(const or_options_t *old_options,
                                      const or_options_t *new_options)
{
  /* XXX We can be smarter here. If your DirPort isn't being
   * published and you just turned it off, no need to republish. Etc. */
  if (!opt_streq(old_options->DataDirectory, new_options->DataDirectory) ||
      !opt_streq(old_options->Nickname,new_options->Nickname) ||
      !opt_streq(old_options->Address,new_options->Address) ||
      !config_lines_eq(old_options->ExitPolicy,new_options->ExitPolicy) ||
      old_options->ExitRelay != new_options->ExitRelay ||
      old_options->ExitPolicyRejectPrivate !=
        new_options->ExitPolicyRejectPrivate ||
      old_options->ExitPolicyRejectLocalInterfaces !=
        new_options->ExitPolicyRejectLocalInterfaces ||
      old_options->IPv6Exit != new_options->IPv6Exit ||
      !config_lines_eq(old_options->ORPort_lines,
                       new_options->ORPort_lines) ||
      !config_lines_eq(old_options->DirPort_lines,
                       new_options->DirPort_lines) ||
      old_options->ClientOnly != new_options->ClientOnly ||
      old_options->DisableNetwork != new_options->DisableNetwork ||
      old_options->PublishServerDescriptor_ !=
        new_options->PublishServerDescriptor_ ||
      get_effective_bwrate(old_options) != get_effective_bwrate(new_options) ||
      get_effective_bwburst(old_options) !=
        get_effective_bwburst(new_options) ||
      !opt_streq(old_options->ContactInfo, new_options->ContactInfo) ||
      !opt_streq(old_options->BridgeDistribution,
                 new_options->BridgeDistribution) ||
      !config_lines_eq(old_options->MyFamily, new_options->MyFamily) ||
      !opt_streq(old_options->AccountingStart, new_options->AccountingStart) ||
      old_options->AccountingMax != new_options->AccountingMax ||
      old_options->AccountingRule != new_options->AccountingRule ||
      public_server_mode(old_options) != public_server_mode(new_options) ||
      old_options->DirCache != new_options->DirCache ||
      old_options->AssumeReachable != new_options->AssumeReachable)
    return 1;

  return 0;
}

#ifdef _WIN32
/** Return the directory on windows where we expect to find our application
 * data. */
static char *
get_windows_conf_root(void)
{
  static int is_set = 0;
  static char path[MAX_PATH*2+1];
  TCHAR tpath[MAX_PATH] = {0};

  LPITEMIDLIST idl;
  IMalloc *m;
  HRESULT result;

  if (is_set)
    return path;

  /* Find X:\documents and settings\username\application data\ .
   * We would use SHGetSpecialFolder path, but that wasn't added until IE4.
   */
#ifdef ENABLE_LOCAL_APPDATA
#define APPDATA_PATH CSIDL_LOCAL_APPDATA
#else
#define APPDATA_PATH CSIDL_APPDATA
#endif
  if (!SUCCEEDED(SHGetSpecialFolderLocation(NULL, APPDATA_PATH, &idl))) {
    getcwd(path,MAX_PATH);
    is_set = 1;
    log_warn(LD_CONFIG,
             "I couldn't find your application data folder: are you "
             "running an ancient version of Windows 95? Defaulting to \"%s\"",
             path);
    return path;
  }
  /* Convert the path from an "ID List" (whatever that is!) to a path. */
  result = SHGetPathFromIDList(idl, tpath);
#ifdef UNICODE
  wcstombs(path,tpath,sizeof(path));
  path[sizeof(path)-1] = '\0';
#else
  strlcpy(path,tpath,sizeof(path));
#endif /* defined(UNICODE) */

  /* Now we need to free the memory that the path-idl was stored in.  In
   * typical Windows fashion, we can't just call 'free()' on it. */
  SHGetMalloc(&m);
  if (m) {
    m->lpVtbl->Free(m, idl);
    m->lpVtbl->Release(m);
  }
  if (!SUCCEEDED(result)) {
    return NULL;
  }
  strlcat(path,"\\tor",MAX_PATH);
  is_set = 1;
  return path;
}
#endif /* defined(_WIN32) */

/** Return the default location for our torrc file (if <b>defaults_file</b> is
 * false), or for the torrc-defaults file (if <b>defaults_file</b> is true). */
static const char *
get_default_conf_file(int defaults_file)
{
#ifdef DISABLE_SYSTEM_TORRC
  (void) defaults_file;
  return NULL;
#elif defined(_WIN32)
  if (defaults_file) {
    static char defaults_path[MAX_PATH+1];
    tor_snprintf(defaults_path, MAX_PATH, "%s\\torrc-defaults",
                 get_windows_conf_root());
    return defaults_path;
  } else {
    static char path[MAX_PATH+1];
    tor_snprintf(path, MAX_PATH, "%s\\torrc",
                 get_windows_conf_root());
    return path;
  }
#else
  return defaults_file ? CONFDIR "/torrc-defaults" : CONFDIR "/torrc";
#endif /* defined(DISABLE_SYSTEM_TORRC) || ... */
}

/** Verify whether lst is a list of strings containing valid-looking
 * comma-separated nicknames, or NULL. Will normalise <b>lst</b> to prefix '$'
 * to any nickname or fingerprint that needs it. Also splits comma-separated
 * list elements into multiple elements. Return 0 on success.
 * Warn and return -1 on failure.
 */
static int
normalize_nickname_list(config_line_t **normalized_out,
                        const config_line_t *lst, const char *name,
                        char **msg)
{
  if (!lst)
    return 0;

  config_line_t *new_nicknames = NULL;
  config_line_t **new_nicknames_next = &new_nicknames;

  const config_line_t *cl;
  for (cl = lst; cl; cl = cl->next) {
    const char *line = cl->value;
    if (!line)
      continue;

    int valid_line = 1;
    smartlist_t *sl = smartlist_new();
    smartlist_split_string(sl, line, ",",
      SPLIT_SKIP_SPACE|SPLIT_IGNORE_BLANK|SPLIT_STRIP_SPACE, 0);
    SMARTLIST_FOREACH_BEGIN(sl, char *, s)
    {
      char *normalized = NULL;
      if (!is_legal_nickname_or_hexdigest(s)) {
        // check if first char is dollar
        if (s[0] != '$') {
          // Try again but with a dollar symbol prepended
          char *prepended;
          tor_asprintf(&prepended, "$%s", s);

          if (is_legal_nickname_or_hexdigest(prepended)) {
            // The nickname is valid when it's prepended, set it as the
            // normalized version
            normalized = prepended;
          } else {
            // Still not valid, free and fallback to error message
            tor_free(prepended);
          }
        }

        if (!normalized) {
          tor_asprintf(msg, "Invalid nickname '%s' in %s line", s, name);
          valid_line = 0;
          break;
        }
      } else {
        normalized = tor_strdup(s);
      }

      config_line_t *next = tor_malloc_zero(sizeof(*next));
      next->key = tor_strdup(cl->key);
      next->value = normalized;
      next->next = NULL;

      *new_nicknames_next = next;
      new_nicknames_next = &next->next;
    } SMARTLIST_FOREACH_END(s);

    SMARTLIST_FOREACH(sl, char *, s, tor_free(s));
    smartlist_free(sl);

    if (!valid_line) {
      config_free_lines(new_nicknames);
      return -1;
    }
  }

  *normalized_out = new_nicknames;

  return 0;
}

/** Learn config file name from command line arguments, or use the default.
 *
 * If <b>defaults_file</b> is true, we're looking for torrc-defaults;
 * otherwise, we're looking for the regular torrc_file.
 *
 * Set *<b>using_default_fname</b> to true if we're using the default
 * configuration file name; or false if we've set it from the command line.
 *
 * Set *<b>ignore_missing_torrc</b> to true if we should ignore the resulting
 * filename if it doesn't exist.
 */
static char *
find_torrc_filename(config_line_t *cmd_arg,
                    int defaults_file,
                    int *using_default_fname, int *ignore_missing_torrc)
{
  char *fname=NULL;
  config_line_t *p_index;
  const char *fname_opt = defaults_file ? "--defaults-torrc" : "-f";
  const char *ignore_opt = defaults_file ? NULL : "--ignore-missing-torrc";

  if (defaults_file)
    *ignore_missing_torrc = 1;

  for (p_index = cmd_arg; p_index; p_index = p_index->next) {
    if (!strcmp(p_index->key, fname_opt)) {
      if (fname) {
        log_warn(LD_CONFIG, "Duplicate %s options on command line.",
            fname_opt);
        tor_free(fname);
      }
      fname = expand_filename(p_index->value);

      {
        char *absfname;
        absfname = make_path_absolute(fname);
        tor_free(fname);
        fname = absfname;
      }

      *using_default_fname = 0;
    } else if (ignore_opt && !strcmp(p_index->key,ignore_opt)) {
      *ignore_missing_torrc = 1;
    }
  }

  if (*using_default_fname) {
    /* didn't find one, try CONFDIR */
    const char *dflt = get_default_conf_file(defaults_file);
    file_status_t st = file_status(dflt);
    if (dflt && (st == FN_FILE || st == FN_EMPTY)) {
      fname = tor_strdup(dflt);
    } else {
#ifndef _WIN32
      char *fn = NULL;
      if (!defaults_file) {
        fn = expand_filename("~/.torrc");
      }
      if (fn) {
        file_status_t hmst = file_status(fn);
        if (hmst == FN_FILE || hmst == FN_EMPTY || dflt == NULL) {
          fname = fn;
        } else {
          tor_free(fn);
          fname = tor_strdup(dflt);
        }
      } else {
        fname = dflt ? tor_strdup(dflt) : NULL;
      }
#else /* !(!defined(_WIN32)) */
      fname = dflt ? tor_strdup(dflt) : NULL;
#endif /* !defined(_WIN32) */
    }
  }
  return fname;
}

/** Read the torrc from standard input and return it as a string.
 * Upon failure, return NULL.
 */
static char *
load_torrc_from_stdin(void)
{
   size_t sz_out;

   return read_file_to_str_until_eof(STDIN_FILENO,SIZE_MAX,&sz_out);
}

/** Load a configuration file from disk, setting torrc_fname or
 * torrc_defaults_fname if successful.
 *
 * If <b>defaults_file</b> is true, load torrc-defaults; otherwise load torrc.
 *
 * Return the contents of the file on success, and NULL on failure.
 */
static char *
load_torrc_from_disk(config_line_t *cmd_arg, int defaults_file)
{
  char *fname=NULL;
  char *cf = NULL;
  int using_default_torrc = 1;
  int ignore_missing_torrc = 0;
  char **fname_var = defaults_file ? &torrc_defaults_fname : &torrc_fname;

  if (*fname_var == NULL) {
    fname = find_torrc_filename(cmd_arg, defaults_file,
                                &using_default_torrc, &ignore_missing_torrc);
    tor_free(*fname_var);
    *fname_var = fname;
  } else {
    fname = *fname_var;
  }
  log_debug(LD_CONFIG, "Opening config file \"%s\"", fname?fname:"<NULL>");

  /* Open config file */
  file_status_t st = fname ? file_status(fname) : FN_EMPTY;
  if (fname == NULL ||
      !(st == FN_FILE || st == FN_EMPTY) ||
      !(cf = read_file_to_str(fname,0,NULL))) {
    if (using_default_torrc == 1 || ignore_missing_torrc) {
      if (!defaults_file)
        log_notice(LD_CONFIG, "Configuration file \"%s\" not present, "
            "using reasonable defaults.", fname);
      tor_free(fname); /* sets fname to NULL */
      *fname_var = NULL;
      cf = tor_strdup("");
    } else {
      log_warn(LD_CONFIG,
          "Unable to open configuration file \"%s\".", fname);
      goto err;
    }
  } else {
    log_notice(LD_CONFIG, "Read configuration file \"%s\".", fname);
  }

  return cf;
 err:
  tor_free(fname);
  *fname_var = NULL;
  return NULL;
}

/** Read a configuration file into <b>options</b>, finding the configuration
 * file location based on the command line.  After loading the file
 * call options_init_from_string() to load the config.
 * Return 0 if success, -1 if failure. */
int
options_init_from_torrc(int argc, char **argv)
{
  char *cf=NULL, *cf_defaults=NULL;
  int command;
  int retval = -1;
  char *command_arg = NULL;
  char *errmsg=NULL;
  config_line_t *p_index = NULL;
  config_line_t *cmdline_only_options = NULL;

  /* Go through command-line variables */
  if (! have_parsed_cmdline) {
    /* Or we could redo the list every time we pass this place.
     * It does not really matter */
    if (config_parse_commandline(argc, argv, 0, &global_cmdline_options,
                                 &global_cmdline_only_options) < 0) {
      goto err;
    }
    have_parsed_cmdline = 1;
  }
  cmdline_only_options = global_cmdline_only_options;

  if (config_line_find(cmdline_only_options, "-h") ||
      config_line_find(cmdline_only_options, "--help")) {
    print_usage();
    exit(0);
  }
  if (config_line_find(cmdline_only_options, "--list-torrc-options")) {
    /* For validating whether we've documented everything. */
    list_torrc_options();
    exit(0);
  }
  if (config_line_find(cmdline_only_options, "--list-deprecated-options")) {
    /* For validating whether what we have deprecated really exists. */
    list_deprecated_options();
    exit(0);
  }

  if (config_line_find(cmdline_only_options, "--version")) {
    printf("Tor version %s.\n",get_version());
    exit(0);
  }

  if (config_line_find(cmdline_only_options, "--library-versions")) {
    printf("Tor version %s. \n", get_version());
    printf("Library versions\tCompiled\t\tRuntime\n");
    printf("Libevent\t\t%-15s\t\t%s\n",
                      tor_libevent_get_header_version_str(),
                      tor_libevent_get_version_str());
    printf("OpenSSL \t\t%-15s\t\t%s\n",
                      crypto_openssl_get_header_version_str(),
                      crypto_openssl_get_version_str());
    if (tor_compress_supports_method(ZLIB_METHOD)) {
      printf("Zlib    \t\t%-15s\t\t%s\n",
                        tor_compress_version_str(ZLIB_METHOD),
                        tor_compress_header_version_str(ZLIB_METHOD));
    }
    if (tor_compress_supports_method(LZMA_METHOD)) {
      printf("Liblzma \t\t%-15s\t\t%s\n",
                        tor_compress_version_str(LZMA_METHOD),
                        tor_compress_header_version_str(LZMA_METHOD));
    }
    if (tor_compress_supports_method(ZSTD_METHOD)) {
      printf("Libzstd \t\t%-15s\t\t%s\n",
                        tor_compress_version_str(ZSTD_METHOD),
                        tor_compress_header_version_str(ZSTD_METHOD));
    }
    //TODO: Hex versions?
    exit(0);
  }

  command = CMD_RUN_TOR;
  for (p_index = cmdline_only_options; p_index; p_index = p_index->next) {
    if (!strcmp(p_index->key,"--keygen")) {
      command = CMD_KEYGEN;
    } else if (!strcmp(p_index->key, "--key-expiration")) {
      command = CMD_KEY_EXPIRATION;
      command_arg = p_index->value;
    } else if (!strcmp(p_index->key,"--list-fingerprint")) {
      command = CMD_LIST_FINGERPRINT;
    } else if (!strcmp(p_index->key, "--hash-password")) {
      command = CMD_HASH_PASSWORD;
      command_arg = p_index->value;
    } else if (!strcmp(p_index->key, "--dump-config")) {
      command = CMD_DUMP_CONFIG;
      command_arg = p_index->value;
    } else if (!strcmp(p_index->key, "--verify-config")) {
      command = CMD_VERIFY_CONFIG;
    }
  }

  if (command == CMD_HASH_PASSWORD) {
    cf_defaults = tor_strdup("");
    cf = tor_strdup("");
  } else {
    cf_defaults = load_torrc_from_disk(cmdline_only_options, 1);

    const config_line_t *f_line = config_line_find(cmdline_only_options,
                                                   "-f");

    const int read_torrc_from_stdin =
    (f_line != NULL && strcmp(f_line->value, "-") == 0);

    if (read_torrc_from_stdin) {
      cf = load_torrc_from_stdin();
    } else {
      cf = load_torrc_from_disk(cmdline_only_options, 0);
    }

    if (!cf) {
      if (config_line_find(cmdline_only_options, "--allow-missing-torrc")) {
        cf = tor_strdup("");
      } else {
        goto err;
      }
    }
  }

  retval = options_init_from_string(cf_defaults, cf, command, command_arg,
                                    &errmsg);

  if (retval < 0)
    goto err;

  if (config_line_find(cmdline_only_options, "--no-passphrase")) {
    if (command == CMD_KEYGEN) {
      get_options_mutable()->keygen_force_passphrase = FORCE_PASSPHRASE_OFF;
    } else {
      log_err(LD_CONFIG, "--no-passphrase specified without --keygen!");
      exit(1);
    }
  }

  if (config_line_find(cmdline_only_options, "--newpass")) {
    if (command == CMD_KEYGEN) {
      get_options_mutable()->change_key_passphrase = 1;
    } else {
      log_err(LD_CONFIG, "--newpass specified without --keygen!");
      exit(1);
    }
  }

  {
    const config_line_t *fd_line = config_line_find(cmdline_only_options,
                                                    "--passphrase-fd");
    if (fd_line) {
      if (get_options()->keygen_force_passphrase == FORCE_PASSPHRASE_OFF) {
        log_err(LD_CONFIG, "--no-passphrase specified with --passphrase-fd!");
        exit(1);
      } else if (command != CMD_KEYGEN) {
        log_err(LD_CONFIG, "--passphrase-fd specified without --keygen!");
        exit(1);
      } else {
        const char *v = fd_line->value;
        int ok = 1;
        long fd = tor_parse_long(v, 10, 0, INT_MAX, &ok, NULL);
        if (fd < 0 || ok == 0) {
          log_err(LD_CONFIG, "Invalid --passphrase-fd value %s", escaped(v));
          exit(1);
        }
        get_options_mutable()->keygen_passphrase_fd = (int)fd;
        get_options_mutable()->use_keygen_passphrase_fd = 1;
        get_options_mutable()->keygen_force_passphrase = FORCE_PASSPHRASE_ON;
      }
    }
  }

  {
    const config_line_t *key_line = config_line_find(cmdline_only_options,
                                                     "--master-key");
    if (key_line) {
      if (command != CMD_KEYGEN) {
        log_err(LD_CONFIG, "--master-key without --keygen!");
        exit(1);
      } else {
        get_options_mutable()->master_key_fname = tor_strdup(key_line->value);
      }
    }
  }

 err:

  tor_free(cf);
  tor_free(cf_defaults);
  if (errmsg) {
    log_warn(LD_CONFIG,"%s", errmsg);
    tor_free(errmsg);
  }
  return retval < 0 ? -1 : 0;
}

/** Load the options from the configuration in <b>cf</b>, validate
 * them for consistency and take actions based on them.
 *
 * Return 0 if success, negative on error:
 *  * -1 for general errors.
 *  * -2 for failure to parse/validate,
 *  * -3 for transition not allowed
 *  * -4 for error while setting the new options
 */
setopt_err_t
options_init_from_string(const char *cf_defaults, const char *cf,
                         int command, const char *command_arg,
                         char **msg)
{
  or_options_t *oldoptions, *newoptions, *newdefaultoptions=NULL;
  config_line_t *cl;
  int retval;
  setopt_err_t err = SETOPT_ERR_MISC;
  int cf_has_include = 0;
  tor_assert(msg);

  oldoptions = global_options; /* get_options unfortunately asserts if
                                  this is the first time we run*/

  newoptions = tor_malloc_zero(sizeof(or_options_t));
  newoptions->magic_ = OR_OPTIONS_MAGIC;
  options_init(newoptions);
  newoptions->command = command;
  newoptions->command_arg = command_arg ? tor_strdup(command_arg) : NULL;

  for (int i = 0; i < 2; ++i) {
    const char *body = i==0 ? cf_defaults : cf;
    if (!body)
      continue;
    /* get config lines, assign them */
    retval = config_get_lines_include(body, &cl, 1,
                                      body == cf ? &cf_has_include : NULL);
    if (retval < 0) {
      err = SETOPT_ERR_PARSE;
      goto err;
    }
    retval = config_assign(&options_format, newoptions, cl,
                           CAL_WARN_DEPRECATIONS, msg);
    config_free_lines(cl);
    if (retval < 0) {
      err = SETOPT_ERR_PARSE;
      goto err;
    }
    if (i==0)
      newdefaultoptions = config_dup(&options_format, newoptions);
  }

  if (newdefaultoptions == NULL) {
    newdefaultoptions = config_dup(&options_format, global_default_options);
  }

  /* Go through command-line variables too */
  retval = config_assign(&options_format, newoptions,
                         global_cmdline_options, CAL_WARN_DEPRECATIONS, msg);
  if (retval < 0) {
    err = SETOPT_ERR_PARSE;
    goto err;
  }

  newoptions->IncludeUsed = cf_has_include;

  /* If this is a testing network configuration, change defaults
   * for a list of dependent config options, re-initialize newoptions
   * with the new defaults, and assign all options to it second time. */
  if (newoptions->TestingTorNetwork) {
    /* XXXX this is a bit of a kludge.  perhaps there's a better way to do
     * this?  We could, for example, make the parsing algorithm do two passes
     * over the configuration.  If it finds any "suite" options like
     * TestingTorNetwork, it could change the defaults before its second pass.
     * Not urgent so long as this seems to work, but at any sign of trouble,
     * let's clean it up.  -NM */

    /* Change defaults. */
    for (int i = 0; testing_tor_network_defaults[i].name; ++i) {
      const config_var_t *new_var = &testing_tor_network_defaults[i];
      config_var_t *old_var =
          config_find_option_mutable(&options_format, new_var->name);
      tor_assert(new_var);
      tor_assert(old_var);
      old_var->initvalue = new_var->initvalue;

      if ((config_find_deprecation(&options_format, new_var->name))) {
        log_warn(LD_GENERAL, "Testing options override the deprecated "
                 "option %s. Is that intentional?",
                 new_var->name);
      }
    }

    /* Clear newoptions and re-initialize them with new defaults. */
    or_options_free(newoptions);
    or_options_free(newdefaultoptions);
    newdefaultoptions = NULL;
    newoptions = tor_malloc_zero(sizeof(or_options_t));
    newoptions->magic_ = OR_OPTIONS_MAGIC;
    options_init(newoptions);
    newoptions->command = command;
    newoptions->command_arg = command_arg ? tor_strdup(command_arg) : NULL;

    /* Assign all options a second time. */
    for (int i = 0; i < 2; ++i) {
      const char *body = i==0 ? cf_defaults : cf;
      if (!body)
        continue;
      /* get config lines, assign them */
      retval = config_get_lines_include(body, &cl, 1,
                                        body == cf ? &cf_has_include : NULL);
      if (retval < 0) {
        err = SETOPT_ERR_PARSE;
        goto err;
      }
      retval = config_assign(&options_format, newoptions, cl, 0, msg);
      config_free_lines(cl);
      if (retval < 0) {
        err = SETOPT_ERR_PARSE;
        goto err;
      }
      if (i==0)
        newdefaultoptions = config_dup(&options_format, newoptions);
    }
    /* Assign command-line variables a second time too */
    retval = config_assign(&options_format, newoptions,
                           global_cmdline_options, 0, msg);
    if (retval < 0) {
      err = SETOPT_ERR_PARSE;
      goto err;
    }
  }

  newoptions->IncludeUsed = cf_has_include;
  in_option_validation = 1;

  /* Validate newoptions */
  if (options_validate(oldoptions, newoptions, newdefaultoptions,
                       0, msg) < 0) {
    err = SETOPT_ERR_PARSE; /*XXX make this a separate return value.*/
    goto err;
  }

  if (options_transition_allowed(oldoptions, newoptions, msg) < 0) {
    err = SETOPT_ERR_TRANSITION;
    goto err;
  }
  in_option_validation = 0;

  if (set_options(newoptions, msg)) {
    err = SETOPT_ERR_SETTING;
    goto err; /* frees and replaces old options */
  }

  or_options_free(global_default_options);
  global_default_options = newdefaultoptions;

  return SETOPT_OK;

 err:
  in_option_validation = 0;
  or_options_free(newoptions);
  or_options_free(newdefaultoptions);
  if (*msg) {
    char *old_msg = *msg;
    tor_asprintf(msg, "Failed to parse/validate config: %s", old_msg);
    tor_free(old_msg);
  }
  return err;
}

/** Return the location for our configuration file.  May return NULL.
 */
const char *
get_torrc_fname(int defaults_fname)
{
  const char *fname = defaults_fname ? torrc_defaults_fname : torrc_fname;

  if (fname)
    return fname;
  else
    return get_default_conf_file(defaults_fname);
}

/** Adjust the address map based on the MapAddress elements in the
 * configuration <b>options</b>
 */
void
config_register_addressmaps(const or_options_t *options)
{
  smartlist_t *elts;
  config_line_t *opt;
  const char *from, *to, *msg;

  addressmap_clear_configured();
  elts = smartlist_new();
  for (opt = options->AddressMap; opt; opt = opt->next) {
    smartlist_split_string(elts, opt->value, NULL,
                           SPLIT_SKIP_SPACE|SPLIT_IGNORE_BLANK, 2);
    if (smartlist_len(elts) < 2) {
      log_warn(LD_CONFIG,"MapAddress '%s' has too few arguments. Ignoring.",
               opt->value);
      goto cleanup;
    }

    from = smartlist_get(elts,0);
    to = smartlist_get(elts,1);

    if (to[0] == '.' || from[0] == '.') {
      log_warn(LD_CONFIG,"MapAddress '%s' is ambiguous - address starts with a"
              "'.'. Ignoring.",opt->value);
      goto cleanup;
    }

    if (addressmap_register_auto(from, to, 0, ADDRMAPSRC_TORRC, &msg) < 0) {
      log_warn(LD_CONFIG,"MapAddress '%s' failed: %s. Ignoring.", opt->value,
               msg);
      goto cleanup;
    }

    if (smartlist_len(elts) > 2)
      log_warn(LD_CONFIG,"Ignoring extra arguments to MapAddress.");

  cleanup:
    SMARTLIST_FOREACH(elts, char*, cp, tor_free(cp));
    smartlist_clear(elts);
  }
  smartlist_free(elts);
}

/** As addressmap_register(), but detect the wildcarded status of "from" and
 * "to", and do not steal a reference to <b>to</b>. */
/* XXXX move to connection_edge.c */
int
addressmap_register_auto(const char *from, const char *to,
                         time_t expires,
                         addressmap_entry_source_t addrmap_source,
                         const char **msg)
{
  int from_wildcard = 0, to_wildcard = 0;

  *msg = "whoops, forgot the error message";

  if (!strcmp(to, "*") || !strcmp(from, "*")) {
    *msg = "can't remap from or to *";
    return -1;
  }
  /* Detect asterisks in expressions of type: '*.example.com' */
  if (!strncmp(from,"*.",2)) {
    from += 2;
    from_wildcard = 1;
  }
  if (!strncmp(to,"*.",2)) {
    to += 2;
    to_wildcard = 1;
  }

  if (to_wildcard && !from_wildcard) {
    *msg =  "can only use wildcard (i.e. '*.') if 'from' address "
      "uses wildcard also";
    return -1;
  }

  if (address_is_invalid_destination(to, 1)) {
    *msg = "destination is invalid";
    return -1;
  }

  addressmap_register(from, tor_strdup(to), expires, addrmap_source,
                      from_wildcard, to_wildcard);

  return 0;
}

/**
 * Initialize the logs based on the configuration file.
 */
static int
options_init_logs(const or_options_t *old_options, or_options_t *options,
                  int validate_only)
{
  config_line_t *opt;
  int ok;
  smartlist_t *elts;
  int run_as_daemon =
#ifdef _WIN32
               0;
#else
               options->RunAsDaemon;
#endif

  if (options->LogTimeGranularity <= 0) {
    log_warn(LD_CONFIG, "Log time granularity '%d' has to be positive.",
             options->LogTimeGranularity);
    return -1;
  } else if (1000 % options->LogTimeGranularity != 0 &&
             options->LogTimeGranularity % 1000 != 0) {
    int granularity = options->LogTimeGranularity;
    if (granularity < 40) {
      do granularity++;
      while (1000 % granularity != 0);
    } else if (granularity < 1000) {
      granularity = 1000 / granularity;
      while (1000 % granularity != 0)
        granularity--;
      granularity = 1000 / granularity;
    } else {
      granularity = 1000 * ((granularity / 1000) + 1);
    }
    log_warn(LD_CONFIG, "Log time granularity '%d' has to be either a "
                        "divisor or a multiple of 1 second. Changing to "
                        "'%d'.",
             options->LogTimeGranularity, granularity);
    if (!validate_only)
      set_log_time_granularity(granularity);
  } else {
    if (!validate_only)
      set_log_time_granularity(options->LogTimeGranularity);
  }

  ok = 1;
  elts = smartlist_new();

  for (opt = options->Logs; opt; opt = opt->next) {
    log_severity_list_t *severity;
    const char *cfg = opt->value;
    severity = tor_malloc_zero(sizeof(log_severity_list_t));
    if (parse_log_severity_config(&cfg, severity) < 0) {
      log_warn(LD_CONFIG, "Couldn't parse log levels in Log option 'Log %s'",
               opt->value);
      ok = 0; goto cleanup;
    }

    smartlist_split_string(elts, cfg, NULL,
                           SPLIT_SKIP_SPACE|SPLIT_IGNORE_BLANK, 2);

    if (smartlist_len(elts) == 0)
      smartlist_add_strdup(elts, "stdout");

    if (smartlist_len(elts) == 1 &&
        (!strcasecmp(smartlist_get(elts,0), "stdout") ||
         !strcasecmp(smartlist_get(elts,0), "stderr"))) {
      int err = smartlist_len(elts) &&
        !strcasecmp(smartlist_get(elts,0), "stderr");
      if (!validate_only) {
        if (run_as_daemon) {
          log_warn(LD_CONFIG,
                   "Can't log to %s with RunAsDaemon set; skipping stdout",
                   err?"stderr":"stdout");
        } else {
          add_stream_log(severity, err?"<stderr>":"<stdout>",
                         fileno(err?stderr:stdout));
        }
      }
      goto cleanup;
    }
    if (smartlist_len(elts) == 1 &&
        !strcasecmp(smartlist_get(elts,0), "syslog")) {
#ifdef HAVE_SYSLOG_H
      if (!validate_only) {
        add_syslog_log(severity, options->SyslogIdentityTag);
      }
#else
      log_warn(LD_CONFIG, "Syslog is not supported on this system. Sorry.");
#endif /* defined(HAVE_SYSLOG_H) */
      goto cleanup;
    }

    if (smartlist_len(elts) == 2 &&
        !strcasecmp(smartlist_get(elts,0), "file")) {
      if (!validate_only) {
        char *fname = expand_filename(smartlist_get(elts, 1));
        /* Truncate if TruncateLogFile is set and we haven't seen this option
           line before. */
        int truncate_log = 0;
        if (options->TruncateLogFile) {
          truncate_log = 1;
          if (old_options) {
            config_line_t *opt2;
            for (opt2 = old_options->Logs; opt2; opt2 = opt2->next)
              if (!strcmp(opt->value, opt2->value)) {
                truncate_log = 0;
                break;
              }
          }
        }
        if (add_file_log(severity, fname, truncate_log) < 0) {
          log_warn(LD_CONFIG, "Couldn't open file for 'Log %s': %s",
                   opt->value, strerror(errno));
          ok = 0;
        }
        tor_free(fname);
      }
      goto cleanup;
    }

    log_warn(LD_CONFIG, "Bad syntax on file Log option 'Log %s'",
             opt->value);
    ok = 0; goto cleanup;

  cleanup:
    SMARTLIST_FOREACH(elts, char*, cp, tor_free(cp));
    smartlist_clear(elts);
    tor_free(severity);
  }
  smartlist_free(elts);

  if (ok && !validate_only)
    logs_set_domain_logging(options->LogMessageDomains);

  return ok?0:-1;
}

/** Given a smartlist of SOCKS arguments to be passed to a transport
 *  proxy in <b>args</b>, validate them and return -1 if they are
 *  corrupted. Return 0 if they seem OK. */
static int
validate_transport_socks_arguments(const smartlist_t *args)
{
  char *socks_string = NULL;
  size_t socks_string_len;

  tor_assert(args);
  tor_assert(smartlist_len(args) > 0);

  SMARTLIST_FOREACH_BEGIN(args, const char *, s) {
    if (!string_is_key_value(LOG_WARN, s)) { /* items should be k=v items */
      log_warn(LD_CONFIG, "'%s' is not a k=v item.", s);
      return -1;
    }
  } SMARTLIST_FOREACH_END(s);

  socks_string = pt_stringify_socks_args(args);
  if (!socks_string)
    return -1;

  socks_string_len = strlen(socks_string);
  tor_free(socks_string);

  if (socks_string_len > MAX_SOCKS5_AUTH_SIZE_TOTAL) {
    log_warn(LD_CONFIG, "SOCKS arguments can't be more than %u bytes (%lu).",
             MAX_SOCKS5_AUTH_SIZE_TOTAL,
             (unsigned long) socks_string_len);
    return -1;
  }

  return 0;
}

/** Deallocate a bridge_line_t structure. */
/* private */ void
bridge_line_free(bridge_line_t *bridge_line)
{
  if (!bridge_line)
    return;

  if (bridge_line->socks_args) {
    SMARTLIST_FOREACH(bridge_line->socks_args, char*, s, tor_free(s));
    smartlist_free(bridge_line->socks_args);
  }
  tor_free(bridge_line->transport_name);
  tor_free(bridge_line);
}

/** Parse the contents of a string, <b>line</b>, containing a Bridge line,
 * into a bridge_line_t.
 *
 * Validates that the IP:PORT, fingerprint, and SOCKS arguments (given to the
 * Pluggable Transport, if a one was specified) are well-formed.
 *
 * Returns NULL If the Bridge line could not be validated, and returns a
 * bridge_line_t containing the parsed information otherwise.
 *
 * Bridge line format:
 * Bridge [transport] IP:PORT [id-fingerprint] [k=v] [k=v] ...
 */
/* private */ bridge_line_t *
parse_bridge_line(const char *line)
{
  smartlist_t *items = NULL;
  char *addrport=NULL, *fingerprint=NULL;
  char *field=NULL;
  bridge_line_t *bridge_line = tor_malloc_zero(sizeof(bridge_line_t));

  items = smartlist_new();
  smartlist_split_string(items, line, NULL,
                         SPLIT_SKIP_SPACE|SPLIT_IGNORE_BLANK, -1);
  if (smartlist_len(items) < 1) {
    log_warn(LD_CONFIG, "Too few arguments to Bridge line.");
    goto err;
  }

  /* first field is either a transport name or addrport */
  field = smartlist_get(items, 0);
  smartlist_del_keeporder(items, 0);

  if (string_is_C_identifier(field)) {
    /* It's a transport name. */
    bridge_line->transport_name = field;
    if (smartlist_len(items) < 1) {
      log_warn(LD_CONFIG, "Too few items to Bridge line.");
      goto err;
    }
    addrport = smartlist_get(items, 0); /* Next field is addrport then. */
    smartlist_del_keeporder(items, 0);
  } else {
    addrport = field;
  }

  if (tor_addr_port_parse(LOG_INFO, addrport,
                          &bridge_line->addr, &bridge_line->port, 443)<0) {
    log_warn(LD_CONFIG, "Error parsing Bridge address '%s'", addrport);
    goto err;
  }

  /* If transports are enabled, next field could be a fingerprint or a
     socks argument. If transports are disabled, next field must be
     a fingerprint. */
  if (smartlist_len(items)) {
    if (bridge_line->transport_name) { /* transports enabled: */
      field = smartlist_get(items, 0);
      smartlist_del_keeporder(items, 0);

      /* If it's a key=value pair, then it's a SOCKS argument for the
         transport proxy... */
      if (string_is_key_value(LOG_DEBUG, field)) {
        bridge_line->socks_args = smartlist_new();
        smartlist_add(bridge_line->socks_args, field);
      } else { /* ...otherwise, it's the bridge fingerprint. */
        fingerprint = field;
      }

    } else { /* transports disabled: */
      fingerprint = smartlist_join_strings(items, "", 0, NULL);
    }
  }

  /* Handle fingerprint, if it was provided. */
  if (fingerprint) {
    if (strlen(fingerprint) != HEX_DIGEST_LEN) {
      log_warn(LD_CONFIG, "Key digest for Bridge is wrong length.");
      goto err;
    }
    if (base16_decode(bridge_line->digest, DIGEST_LEN,
                      fingerprint, HEX_DIGEST_LEN) != DIGEST_LEN) {
      log_warn(LD_CONFIG, "Unable to decode Bridge key digest.");
      goto err;
    }
  }

  /* If we are using transports, any remaining items in the smartlist
     should be k=v values. */
  if (bridge_line->transport_name && smartlist_len(items)) {
    if (!bridge_line->socks_args)
      bridge_line->socks_args = smartlist_new();

    /* append remaining items of 'items' to 'socks_args' */
    smartlist_add_all(bridge_line->socks_args, items);
    smartlist_clear(items);

    tor_assert(smartlist_len(bridge_line->socks_args) > 0);
  }

  if (bridge_line->socks_args) {
    if (validate_transport_socks_arguments(bridge_line->socks_args) < 0)
      goto err;
  }

  goto done;

 err:
  bridge_line_free(bridge_line);
  bridge_line = NULL;

 done:
  SMARTLIST_FOREACH(items, char*, s, tor_free(s));
  smartlist_free(items);
  tor_free(addrport);
  tor_free(fingerprint);

  return bridge_line;
}

/** Read the contents of a ClientTransportPlugin or ServerTransportPlugin
 * line from <b>line</b>, depending on the value of <b>server</b>. Return 0
 * if the line is well-formed, and -1 if it isn't.
 *
 * If <b>validate_only</b> is 0, the line is well-formed, and the transport is
 * needed by some bridge:
 * - If it's an external proxy line, add the transport described in the line to
 * our internal transport list.
 * - If it's a managed proxy line, launch the managed proxy.
 */

STATIC int
parse_transport_line(const or_options_t *options,
                     const char *line, int validate_only,
                     int server)
{

  smartlist_t *items = NULL;
  int r;
  const char *transports = NULL;
  smartlist_t *transport_list = NULL;
  char *type = NULL;
  char *addrport = NULL;
  tor_addr_t addr;
  uint16_t port = 0;
  int socks_ver = PROXY_NONE;

  /* managed proxy options */
  int is_managed = 0;
  char **proxy_argv = NULL;
  char **tmp = NULL;
  int proxy_argc, i;
  int is_useless_proxy = 1;

  int line_length;

  /* Split the line into space-separated tokens */
  items = smartlist_new();
  smartlist_split_string(items, line, NULL,
                         SPLIT_SKIP_SPACE|SPLIT_IGNORE_BLANK, -1);
  line_length = smartlist_len(items);

  if (line_length < 3) {
    log_warn(LD_CONFIG,
             "Too few arguments on %sTransportPlugin line.",
             server ? "Server" : "Client");
    goto err;
  }

  /* Get the first line element, split it to commas into
     transport_list (in case it's multiple transports) and validate
     the transport names. */
  transports = smartlist_get(items, 0);
  transport_list = smartlist_new();
  smartlist_split_string(transport_list, transports, ",",
                         SPLIT_SKIP_SPACE|SPLIT_IGNORE_BLANK, 0);
  SMARTLIST_FOREACH_BEGIN(transport_list, const char *, transport_name) {
    /* validate transport names */
    if (!string_is_C_identifier(transport_name)) {
      log_warn(LD_CONFIG, "Transport name is not a C identifier (%s).",
               transport_name);
      goto err;
    }

    /* see if we actually need the transports provided by this proxy */
    if (!validate_only && transport_is_needed(transport_name))
      is_useless_proxy = 0;
  } SMARTLIST_FOREACH_END(transport_name);

  type = smartlist_get(items, 1);
  if (!strcmp(type, "exec")) {
    is_managed = 1;
  } else if (server && !strcmp(type, "proxy")) {
    /* 'proxy' syntax only with ServerTransportPlugin */
    is_managed = 0;
  } else if (!server && !strcmp(type, "socks4")) {
    /* 'socks4' syntax only with ClientTransportPlugin */
    is_managed = 0;
    socks_ver = PROXY_SOCKS4;
  } else if (!server && !strcmp(type, "socks5")) {
    /* 'socks5' syntax only with ClientTransportPlugin */
    is_managed = 0;
    socks_ver = PROXY_SOCKS5;
  } else {
    log_warn(LD_CONFIG,
             "Strange %sTransportPlugin type '%s'",
             server ? "Server" : "Client", type);
    goto err;
  }

  if (is_managed && options->Sandbox) {
    log_warn(LD_CONFIG,
             "Managed proxies are not compatible with Sandbox mode."
             "(%sTransportPlugin line was %s)",
             server ? "Server" : "Client", escaped(line));
    goto err;
  }

  if (is_managed && options->NoExec) {
    log_warn(LD_CONFIG,
             "Managed proxies are not compatible with NoExec mode; ignoring."
             "(%sTransportPlugin line was %s)",
             server ? "Server" : "Client", escaped(line));
    r = 0;
    goto done;
  }

  if (is_managed) {
    /* managed */

    if (!server && !validate_only && is_useless_proxy) {
      log_info(LD_GENERAL,
               "Pluggable transport proxy (%s) does not provide "
               "any needed transports and will not be launched.",
               line);
    }

    /*
     * If we are not just validating, use the rest of the line as the
     * argv of the proxy to be launched. Also, make sure that we are
     * only launching proxies that contribute useful transports.
     */

    if (!validate_only && (server || !is_useless_proxy)) {
      proxy_argc = line_length - 2;
      tor_assert(proxy_argc > 0);
      proxy_argv = tor_calloc((proxy_argc + 1), sizeof(char *));
      tmp = proxy_argv;

      for (i = 0; i < proxy_argc; i++) {
        /* store arguments */
        *tmp++ = smartlist_get(items, 2);
        smartlist_del_keeporder(items, 2);
      }
      *tmp = NULL; /* terminated with NULL, just like execve() likes it */

      /* kickstart the thing */
      if (server) {
        pt_kickstart_server_proxy(transport_list, proxy_argv);
      } else {
        pt_kickstart_client_proxy(transport_list, proxy_argv);
      }
    }
  } else {
    /* external */

    /* ClientTransportPlugins connecting through a proxy is managed only. */
    if (!server && (options->Socks4Proxy || options->Socks5Proxy ||
                    options->HTTPSProxy)) {
      log_warn(LD_CONFIG, "You have configured an external proxy with another "
                          "proxy type. (Socks4Proxy|Socks5Proxy|HTTPSProxy)");
      goto err;
    }

    if (smartlist_len(transport_list) != 1) {
      log_warn(LD_CONFIG,
               "You can't have an external proxy with more than "
               "one transport.");
      goto err;
    }

    addrport = smartlist_get(items, 2);

    if (tor_addr_port_lookup(addrport, &addr, &port) < 0) {
      log_warn(LD_CONFIG,
               "Error parsing transport address '%s'", addrport);
      goto err;
    }

    if (!port) {
      log_warn(LD_CONFIG,
               "Transport address '%s' has no port.", addrport);
      goto err;
    }

    if (!validate_only) {
      log_info(LD_DIR, "%s '%s' at %s.",
               server ? "Server transport" : "Transport",
               transports, fmt_addrport(&addr, port));

      if (!server) {
        transport_add_from_config(&addr, port,
                                  smartlist_get(transport_list, 0),
                                  socks_ver);
      }
    }
  }

  r = 0;
  goto done;

 err:
  r = -1;

 done:
  SMARTLIST_FOREACH(items, char*, s, tor_free(s));
  smartlist_free(items);
  if (transport_list) {
    SMARTLIST_FOREACH(transport_list, char*, s, tor_free(s));
    smartlist_free(transport_list);
  }

  return r;
}

/** Given a ServerTransportListenAddr <b>line</b>, return its
 *  <address:port> string. Return NULL if the line was not
 *  well-formed.
 *
 *  If <b>transport</b> is set, return NULL if the line is not
 *  referring to <b>transport</b>.
 *
 *  The returned string is allocated on the heap and it's the
 *  responsibility of the caller to free it. */
static char *
get_bindaddr_from_transport_listen_line(const char *line,const char *transport)
{
  smartlist_t *items = NULL;
  const char *parsed_transport = NULL;
  char *addrport = NULL;
  tor_addr_t addr;
  uint16_t port = 0;

  items = smartlist_new();
  smartlist_split_string(items, line, NULL,
                         SPLIT_SKIP_SPACE|SPLIT_IGNORE_BLANK, -1);

  if (smartlist_len(items) < 2) {
    log_warn(LD_CONFIG,"Too few arguments on ServerTransportListenAddr line.");
    goto err;
  }

  parsed_transport = smartlist_get(items, 0);
  addrport = tor_strdup(smartlist_get(items, 1));

  /* If 'transport' is given, check if it matches the one on the line */
  if (transport && strcmp(transport, parsed_transport))
    goto err;

  /* Validate addrport */
  if (tor_addr_port_parse(LOG_WARN, addrport, &addr, &port, -1)<0) {
    log_warn(LD_CONFIG, "Error parsing ServerTransportListenAddr "
             "address '%s'", addrport);
    goto err;
  }

  goto done;

 err:
  tor_free(addrport);
  addrport = NULL;

 done:
  SMARTLIST_FOREACH(items, char*, s, tor_free(s));
  smartlist_free(items);

  return addrport;
}

/** Given a ServerTransportOptions <b>line</b>, return a smartlist
 *  with the options. Return NULL if the line was not well-formed.
 *
 *  If <b>transport</b> is set, return NULL if the line is not
 *  referring to <b>transport</b>.
 *
 *  The returned smartlist and its strings are allocated on the heap
 *  and it's the responsibility of the caller to free it. */
smartlist_t *
get_options_from_transport_options_line(const char *line,const char *transport)
{
  smartlist_t *items = smartlist_new();
  smartlist_t *options = smartlist_new();
  const char *parsed_transport = NULL;

  smartlist_split_string(items, line, NULL,
                         SPLIT_SKIP_SPACE|SPLIT_IGNORE_BLANK, -1);

  if (smartlist_len(items) < 2) {
    log_warn(LD_CONFIG,"Too few arguments on ServerTransportOptions line.");
    goto err;
  }

  parsed_transport = smartlist_get(items, 0);
  /* If 'transport' is given, check if it matches the one on the line */
  if (transport && strcmp(transport, parsed_transport))
    goto err;

  SMARTLIST_FOREACH_BEGIN(items, const char *, option) {
    if (option_sl_idx == 0) /* skip the transport field (first field)*/
      continue;

    /* validate that it's a k=v value */
    if (!string_is_key_value(LOG_WARN, option)) {
      log_warn(LD_CONFIG, "%s is not a k=v value.", escaped(option));
      goto err;
    }

    /* add it to the options smartlist */
    smartlist_add_strdup(options, option);
    log_debug(LD_CONFIG, "Added %s to the list of options", escaped(option));
  } SMARTLIST_FOREACH_END(option);

  goto done;

 err:
  SMARTLIST_FOREACH(options, char*, s, tor_free(s));
  smartlist_free(options);
  options = NULL;

 done:
  SMARTLIST_FOREACH(items, char*, s, tor_free(s));
  smartlist_free(items);

  return options;
}

/** Given the name of a pluggable transport in <b>transport</b>, check
 *  the configuration file to see if the user has explicitly asked for
 *  it to listen on a specific port. Return a <address:port> string if
 *  so, otherwise NULL. */
char *
get_transport_bindaddr_from_config(const char *transport)
{
  config_line_t *cl;
  const or_options_t *options = get_options();

  for (cl = options->ServerTransportListenAddr; cl; cl = cl->next) {
    char *bindaddr =
      get_bindaddr_from_transport_listen_line(cl->value, transport);
    if (bindaddr)
      return bindaddr;
  }

  return NULL;
}

/** Given the name of a pluggable transport in <b>transport</b>, check
 *  the configuration file to see if the user has asked us to pass any
 *  parameters to the pluggable transport. Return a smartlist
 *  containing the parameters, otherwise NULL. */
smartlist_t *
get_options_for_server_transport(const char *transport)
{
  config_line_t *cl;
  const or_options_t *options = get_options();

  for (cl = options->ServerTransportOptions; cl; cl = cl->next) {
    smartlist_t *options_sl =
      get_options_from_transport_options_line(cl->value, transport);
    if (options_sl)
      return options_sl;
  }

  return NULL;
}

/** Read the contents of a DirAuthority line from <b>line</b>. If
 * <b>validate_only</b> is 0, and the line is well-formed, and it
 * shares any bits with <b>required_type</b> or <b>required_type</b>
 * is NO_DIRINFO (zero), then add the dirserver described in the line
 * (minus whatever bits it's missing) as a valid authority.
 * Return 0 on success or filtering out by type,
 * or -1 if the line isn't well-formed or if we can't add it. */
STATIC int
parse_dir_authority_line(const char *line, dirinfo_type_t required_type,
                         int validate_only)
{
  smartlist_t *items = NULL;
  int r;
  char *addrport=NULL, *address=NULL, *nickname=NULL, *fingerprint=NULL;
  tor_addr_port_t ipv6_addrport, *ipv6_addrport_ptr = NULL;
  uint16_t dir_port = 0, or_port = 0;
  char digest[DIGEST_LEN];
  char v3_digest[DIGEST_LEN];
  dirinfo_type_t type = 0;
  double weight = 1.0;

  memset(v3_digest, 0, sizeof(v3_digest));

  items = smartlist_new();
  smartlist_split_string(items, line, NULL,
                         SPLIT_SKIP_SPACE|SPLIT_IGNORE_BLANK, -1);
  if (smartlist_len(items) < 1) {
    log_warn(LD_CONFIG, "No arguments on DirAuthority line.");
    goto err;
  }

  if (is_legal_nickname(smartlist_get(items, 0))) {
    nickname = smartlist_get(items, 0);
    smartlist_del_keeporder(items, 0);
  }

  while (smartlist_len(items)) {
    char *flag = smartlist_get(items, 0);
    if (TOR_ISDIGIT(flag[0]))
      break;
    if (!strcasecmp(flag, "hs") ||
               !strcasecmp(flag, "no-hs")) {
      log_warn(LD_CONFIG, "The DirAuthority options 'hs' and 'no-hs' are "
               "obsolete; you don't need them any more.");
    } else if (!strcasecmp(flag, "bridge")) {
      type |= BRIDGE_DIRINFO;
    } else if (!strcasecmp(flag, "no-v2")) {
      /* obsolete, but may still be contained in DirAuthority lines generated
         by various tools */;
    } else if (!strcasecmpstart(flag, "orport=")) {
      int ok;
      char *portstring = flag + strlen("orport=");
      or_port = (uint16_t) tor_parse_long(portstring, 10, 1, 65535, &ok, NULL);
      if (!ok)
        log_warn(LD_CONFIG, "Invalid orport '%s' on DirAuthority line.",
                 portstring);
    } else if (!strcmpstart(flag, "weight=")) {
      int ok;
      const char *wstring = flag + strlen("weight=");
      weight = tor_parse_double(wstring, 0, (double)UINT64_MAX, &ok, NULL);
      if (!ok) {
        log_warn(LD_CONFIG, "Invalid weight '%s' on DirAuthority line.",flag);
        weight=1.0;
      }
    } else if (!strcasecmpstart(flag, "v3ident=")) {
      char *idstr = flag + strlen("v3ident=");
      if (strlen(idstr) != HEX_DIGEST_LEN ||
          base16_decode(v3_digest, DIGEST_LEN,
                        idstr, HEX_DIGEST_LEN) != DIGEST_LEN) {
        log_warn(LD_CONFIG, "Bad v3 identity digest '%s' on DirAuthority line",
                 flag);
      } else {
        type |= V3_DIRINFO|EXTRAINFO_DIRINFO|MICRODESC_DIRINFO;
      }
    } else if (!strcasecmpstart(flag, "ipv6=")) {
      if (ipv6_addrport_ptr) {
        log_warn(LD_CONFIG, "Redundant ipv6 addr/port on DirAuthority line");
      } else {
        if (tor_addr_port_parse(LOG_WARN, flag+strlen("ipv6="),
                                &ipv6_addrport.addr, &ipv6_addrport.port,
                                -1) < 0
            || tor_addr_family(&ipv6_addrport.addr) != AF_INET6) {
          log_warn(LD_CONFIG, "Bad ipv6 addr/port %s on DirAuthority line",
                   escaped(flag));
          goto err;
        }
        ipv6_addrport_ptr = &ipv6_addrport;
      }
    } else {
      log_warn(LD_CONFIG, "Unrecognized flag '%s' on DirAuthority line",
               flag);
    }
    tor_free(flag);
    smartlist_del_keeporder(items, 0);
  }

  if (smartlist_len(items) < 2) {
    log_warn(LD_CONFIG, "Too few arguments to DirAuthority line.");
    goto err;
  }
  addrport = smartlist_get(items, 0);
  smartlist_del_keeporder(items, 0);
  if (addr_port_lookup(LOG_WARN, addrport, &address, NULL, &dir_port)<0) {
    log_warn(LD_CONFIG, "Error parsing DirAuthority address '%s'", addrport);
    goto err;
  }
  if (!dir_port) {
    log_warn(LD_CONFIG, "Missing port in DirAuthority address '%s'",addrport);
    goto err;
  }

  fingerprint = smartlist_join_strings(items, "", 0, NULL);
  if (strlen(fingerprint) != HEX_DIGEST_LEN) {
    log_warn(LD_CONFIG, "Key digest '%s' for DirAuthority is wrong length %d.",
             fingerprint, (int)strlen(fingerprint));
    goto err;
  }
  if (base16_decode(digest, DIGEST_LEN,
                    fingerprint, HEX_DIGEST_LEN) != DIGEST_LEN) {
    log_warn(LD_CONFIG, "Unable to decode DirAuthority key digest.");
    goto err;
  }

  if (!validate_only && (!required_type || required_type & type)) {
    dir_server_t *ds;
    if (required_type)
      type &= required_type; /* pare down what we think of them as an
                              * authority for. */
    log_debug(LD_DIR, "Trusted %d dirserver at %s:%d (%s)", (int)type,
              address, (int)dir_port, (char*)smartlist_get(items,0));
    if (!(ds = trusted_dir_server_new(nickname, address, dir_port, or_port,
                                      ipv6_addrport_ptr,
                                      digest, v3_digest, type, weight)))
      goto err;
    dir_server_add(ds);
  }

  r = 0;
  goto done;

  err:
  r = -1;

  done:
  SMARTLIST_FOREACH(items, char*, s, tor_free(s));
  smartlist_free(items);
  tor_free(addrport);
  tor_free(address);
  tor_free(nickname);
  tor_free(fingerprint);
  return r;
}

/** Read the contents of a FallbackDir line from <b>line</b>. If
 * <b>validate_only</b> is 0, and the line is well-formed, then add the
 * dirserver described in the line as a fallback directory. Return 0 on
 * success, or -1 if the line isn't well-formed or if we can't add it. */
int
parse_dir_fallback_line(const char *line,
                        int validate_only)
{
  int r = -1;
  smartlist_t *items = smartlist_new(), *positional = smartlist_new();
  int orport = -1;
  uint16_t dirport;
  tor_addr_t addr;
  int ok;
  char id[DIGEST_LEN];
  char *address=NULL;
  tor_addr_port_t ipv6_addrport, *ipv6_addrport_ptr = NULL;
  double weight=1.0;

  memset(id, 0, sizeof(id));
  smartlist_split_string(items, line, NULL,
                         SPLIT_SKIP_SPACE|SPLIT_IGNORE_BLANK, -1);
  SMARTLIST_FOREACH_BEGIN(items, const char *, cp) {
    const char *eq = strchr(cp, '=');
    ok = 1;
    if (! eq) {
      smartlist_add(positional, (char*)cp);
      continue;
    }
    if (!strcmpstart(cp, "orport=")) {
      orport = (int)tor_parse_long(cp+strlen("orport="), 10,
                                   1, 65535, &ok, NULL);
    } else if (!strcmpstart(cp, "id=")) {
      ok = base16_decode(id, DIGEST_LEN, cp+strlen("id="),
                         strlen(cp)-strlen("id=")) == DIGEST_LEN;
    } else if (!strcasecmpstart(cp, "ipv6=")) {
      if (ipv6_addrport_ptr) {
        log_warn(LD_CONFIG, "Redundant ipv6 addr/port on FallbackDir line");
      } else {
        if (tor_addr_port_parse(LOG_WARN, cp+strlen("ipv6="),
                                &ipv6_addrport.addr, &ipv6_addrport.port,
                                -1) < 0
            || tor_addr_family(&ipv6_addrport.addr) != AF_INET6) {
          log_warn(LD_CONFIG, "Bad ipv6 addr/port %s on FallbackDir line",
                   escaped(cp));
          goto end;
        }
        ipv6_addrport_ptr = &ipv6_addrport;
      }
    } else if (!strcmpstart(cp, "weight=")) {
      int num_ok;
      const char *wstring = cp + strlen("weight=");
      weight = tor_parse_double(wstring, 0, (double)UINT64_MAX, &num_ok, NULL);
      if (!num_ok) {
        log_warn(LD_CONFIG, "Invalid weight '%s' on FallbackDir line.", cp);
        weight=1.0;
      }
    }

    if (!ok) {
      log_warn(LD_CONFIG, "Bad FallbackDir option %s", escaped(cp));
      goto end;
    }
  } SMARTLIST_FOREACH_END(cp);

  if (smartlist_len(positional) != 1) {
    log_warn(LD_CONFIG, "Couldn't parse FallbackDir line %s", escaped(line));
    goto end;
  }

  if (tor_digest_is_zero(id)) {
    log_warn(LD_CONFIG, "Missing identity on FallbackDir line");
    goto end;
  }

  if (orport <= 0) {
    log_warn(LD_CONFIG, "Missing orport on FallbackDir line");
    goto end;
  }

  if (tor_addr_port_split(LOG_INFO, smartlist_get(positional, 0),
                          &address, &dirport) < 0 ||
      tor_addr_parse(&addr, address)<0) {
    log_warn(LD_CONFIG, "Couldn't parse address:port %s on FallbackDir line",
             (const char*)smartlist_get(positional, 0));
    goto end;
  }

  if (!validate_only) {
    dir_server_t *ds;
    ds = fallback_dir_server_new(&addr, dirport, orport, ipv6_addrport_ptr,
                                 id, weight);
    if (!ds) {
      log_warn(LD_CONFIG, "Couldn't create FallbackDir %s", escaped(line));
      goto end;
    }
    dir_server_add(ds);
  }

  r = 0;

 end:
  SMARTLIST_FOREACH(items, char *, cp, tor_free(cp));
  smartlist_free(items);
  smartlist_free(positional);
  tor_free(address);
  return r;
}

/** Allocate and return a new port_cfg_t with reasonable defaults. */
STATIC port_cfg_t *
port_cfg_new(size_t namelen)
{
  tor_assert(namelen <= SIZE_T_CEILING - sizeof(port_cfg_t) - 1);
  port_cfg_t *cfg = tor_malloc_zero(sizeof(port_cfg_t) + namelen + 1);
  cfg->entry_cfg.ipv4_traffic = 1;
  cfg->entry_cfg.ipv6_traffic = 1;
  cfg->entry_cfg.dns_request = 1;
  cfg->entry_cfg.onion_traffic = 1;
  cfg->entry_cfg.prefer_ipv6_virtaddr = 1;
  return cfg;
}

/** Free all storage held in <b>port</b> */
STATIC void
port_cfg_free(port_cfg_t *port)
{
  tor_free(port);
}

/** Warn for every port in <b>ports</b> of type <b>listener_type</b> that is
 * on a publicly routable address. */
static void
warn_nonlocal_client_ports(const smartlist_t *ports,
                           const char *portname,
                           const int listener_type)
{
  SMARTLIST_FOREACH_BEGIN(ports, const port_cfg_t *, port) {
    if (port->type != listener_type)
      continue;
    if (port->is_unix_addr) {
      /* Unix sockets aren't accessible over a network. */
    } else if (!tor_addr_is_internal(&port->addr, 1)) {
      log_warn(LD_CONFIG, "You specified a public address '%s' for %sPort. "
               "Other people on the Internet might find your computer and "
               "use it as an open proxy. Please don't allow this unless you "
               "have a good reason.",
               fmt_addrport(&port->addr, port->port), portname);
    } else if (!tor_addr_is_loopback(&port->addr)) {
      log_notice(LD_CONFIG, "You configured a non-loopback address '%s' "
                 "for %sPort. This allows everybody on your local network to "
                 "use your machine as a proxy. Make sure this is what you "
                 "wanted.",
                 fmt_addrport(&port->addr, port->port), portname);
    }
  } SMARTLIST_FOREACH_END(port);
}

/** Warn for every Extended ORPort port in <b>ports</b> that is on a
 *  publicly routable address. */
static void
warn_nonlocal_ext_orports(const smartlist_t *ports, const char *portname)
{
  SMARTLIST_FOREACH_BEGIN(ports, const port_cfg_t *, port) {
    if (port->type != CONN_TYPE_EXT_OR_LISTENER)
      continue;
    if (port->is_unix_addr)
      continue;
    /* XXX maybe warn even if address is RFC1918? */
    if (!tor_addr_is_internal(&port->addr, 1)) {
      log_warn(LD_CONFIG, "You specified a public address '%s' for %sPort. "
               "This is not advised; this address is supposed to only be "
               "exposed on localhost so that your pluggable transport "
               "proxies can connect to it.",
               fmt_addrport(&port->addr, port->port), portname);
    }
  } SMARTLIST_FOREACH_END(port);
}

/** Given a list of port_cfg_t in <b>ports</b>, warn if any controller port
 * there is listening on any non-loopback address.  If <b>forbid_nonlocal</b>
 * is true, then emit a stronger warning and remove the port from the list.
 */
static void
warn_nonlocal_controller_ports(smartlist_t *ports, unsigned forbid_nonlocal)
{
  int warned = 0;
  SMARTLIST_FOREACH_BEGIN(ports, port_cfg_t *, port) {
    if (port->type != CONN_TYPE_CONTROL_LISTENER)
      continue;
    if (port->is_unix_addr)
      continue;
    if (!tor_addr_is_loopback(&port->addr)) {
      if (forbid_nonlocal) {
        if (!warned)
          log_warn(LD_CONFIG,
                 "You have a ControlPort set to accept "
                 "unauthenticated connections from a non-local address.  "
                 "This means that programs not running on your computer "
                 "can reconfigure your Tor, without even having to guess a "
                 "password.  That's so bad that I'm closing your ControlPort "
                 "for you.  If you need to control your Tor remotely, try "
                 "enabling authentication and using a tool like stunnel or "
                 "ssh to encrypt remote access.");
        warned = 1;
        port_cfg_free(port);
        SMARTLIST_DEL_CURRENT(ports, port);
      } else {
        log_warn(LD_CONFIG, "You have a ControlPort set to accept "
                 "connections from a non-local address.  This means that "
                 "programs not running on your computer can reconfigure your "
                 "Tor.  That's pretty bad, since the controller "
                 "protocol isn't encrypted!  Maybe you should just listen on "
                 "127.0.0.1 and use a tool like stunnel or ssh to encrypt "
                 "remote connections to your control port.");
        return; /* No point in checking the rest */
      }
    }
  } SMARTLIST_FOREACH_END(port);
}

/**
 * Take a string (<b>line</b>) that begins with either an address:port, a
 * port, or an AF_UNIX address, optionally quoted, prefixed with
 * "unix:". Parse that line, and on success, set <b>addrport_out</b> to a new
 * string containing the beginning portion (without prefix).  Iff there was a
 * unix: prefix, set <b>is_unix_out</b> to true.  On success, also set
 * <b>rest_out</b> to point to the part of the line after the address portion.
 *
 * Return 0 on success, -1 on failure.
 */
int
port_cfg_line_extract_addrport(const char *line,
                               char **addrport_out,
                               int *is_unix_out,
                               const char **rest_out)
{
  tor_assert(line);
  tor_assert(addrport_out);
  tor_assert(is_unix_out);
  tor_assert(rest_out);

  line = eat_whitespace(line);

  if (!strcmpstart(line, unix_q_socket_prefix)) {
    // It starts with unix:"
    size_t sz;
    *is_unix_out = 1;
    *addrport_out = NULL;
    line += strlen(unix_socket_prefix); /*No q: Keep the quote */
    *rest_out = unescape_string(line, addrport_out, &sz);
    if (!*rest_out || (*addrport_out && sz != strlen(*addrport_out))) {
      tor_free(*addrport_out);
      return -1;
    }
    *rest_out = eat_whitespace(*rest_out);
    return 0;
  } else {
    // Is there a unix: prefix?
    if (!strcmpstart(line, unix_socket_prefix)) {
      line += strlen(unix_socket_prefix);
      *is_unix_out = 1;
    } else {
      *is_unix_out = 0;
    }

    const char *end = find_whitespace(line);
    if (BUG(!end)) {
      end = strchr(line, '\0'); // LCOV_EXCL_LINE -- this can't be NULL
    }
    tor_assert(end && end >= line);
    *addrport_out = tor_strndup(line, end - line);
    *rest_out = eat_whitespace(end);
    return 0;
  }
}

static void
warn_client_dns_cache(const char *option, int disabling)
{
  if (disabling)
    return;

  warn_deprecated_option(option,
      "Client-side DNS cacheing enables a wide variety of route-"
      "capture attacks. If a single bad exit node lies to you about "
      "an IP address, cacheing that address would make you visit "
      "an address of the attacker's choice every time you connected "
      "to your destination.");
}

/**
 * Validate the configured bridge distribution method from a BridgeDistribution
 * config line.
 *
 * The input <b>bd</b>, is a string taken from the BridgeDistribution config
 * line (if present).  If the option wasn't set, return 0 immediately.  The
 * BridgeDistribution option is then validated.  Currently valid, recognised
 * options are:
 *
 * - "none"
 * - "any"
 * - "https"
 * - "email"
 * - "moat"
 * - "hyphae"
 *
 * If the option string is unrecognised, a warning will be logged and 0 is
 * returned.  If the option string contains an invalid character, -1 is
 * returned.
 **/
STATIC int
check_bridge_distribution_setting(const char *bd)
{
  if (bd == NULL)
    return 0;

  const char *RECOGNIZED[] = {
    "none", "any", "https", "email", "moat", "hyphae"
  };
  unsigned i;
  for (i = 0; i < ARRAY_LENGTH(RECOGNIZED); ++i) {
    if (!strcmp(bd, RECOGNIZED[i]))
      return 0;
  }

  const char *cp = bd;
  //  Method = (KeywordChar | "_") +
  while (TOR_ISALNUM(*cp) || *cp == '-' || *cp == '_')
    ++cp;

  if (*cp == 0) {
    log_warn(LD_CONFIG, "Unrecognized BridgeDistribution value %s. I'll "
           "assume you know what you are doing...", escaped(bd));
    return 0; // we reached the end of the string; all is well
  } else {
    return -1; // we found a bad character in the string.
  }
}

/**
 * Parse port configuration for a single port type.
 *
 * Read entries of the "FooPort" type from the list <b>ports</b>.  Syntax is
 * that FooPort can have any number of entries of the format
 *  "[Address:][Port] IsolationOptions".
 *
 * In log messages, describe the port type as <b>portname</b>.
 *
 * If no address is specified, default to <b>defaultaddr</b>.  If no
 * FooPort is given, default to defaultport (if 0, there is no default).
 *
 * If CL_PORT_NO_STREAM_OPTIONS is set in <b>flags</b>, do not allow stream
 * isolation options in the FooPort entries.
 *
 * If CL_PORT_WARN_NONLOCAL is set in <b>flags</b>, warn if any of the
 * ports are not on a local address.  If CL_PORT_FORBID_NONLOCAL is set,
 * this is a control port with no password set: don't even allow it.
 *
 * If CL_PORT_SERVER_OPTIONS is set in <b>flags</b>, do not allow stream
 * isolation options in the FooPort entries; instead allow the
 * server-port option set.
 *
 * If CL_PORT_TAKES_HOSTNAMES is set in <b>flags</b>, allow the options
 * {No,}IPv{4,6}Traffic.
 *
 * On success, if <b>out</b> is given, add a new port_cfg_t entry to
 * <b>out</b> for every port that the client should listen on.  Return 0
 * on success, -1 on failure.
 */
STATIC int
parse_port_config(smartlist_t *out,
                  const config_line_t *ports,
                  const char *portname,
                  int listener_type,
                  const char *defaultaddr,
                  int defaultport,
                  const unsigned flags)
{
  smartlist_t *elts;
  int retval = -1;
  const unsigned is_control = (listener_type == CONN_TYPE_CONTROL_LISTENER);
  const unsigned is_ext_orport = (listener_type == CONN_TYPE_EXT_OR_LISTENER);
  const unsigned allow_no_stream_options = flags & CL_PORT_NO_STREAM_OPTIONS;
  const unsigned use_server_options = flags & CL_PORT_SERVER_OPTIONS;
  const unsigned warn_nonlocal = flags & CL_PORT_WARN_NONLOCAL;
  const unsigned forbid_nonlocal = flags & CL_PORT_FORBID_NONLOCAL;
  const unsigned default_to_group_writable =
    flags & CL_PORT_DFLT_GROUP_WRITABLE;
  const unsigned takes_hostnames = flags & CL_PORT_TAKES_HOSTNAMES;
  const unsigned is_unix_socket = flags & CL_PORT_IS_UNIXSOCKET;
  int got_zero_port=0, got_nonzero_port=0;
  char *unix_socket_path = NULL;

  /* If there's no FooPort, then maybe make a default one. */
  if (! ports) {
    if (defaultport && defaultaddr && out) {
      port_cfg_t *cfg = port_cfg_new(is_unix_socket ? strlen(defaultaddr) : 0);
       cfg->type = listener_type;
       if (is_unix_socket) {
         tor_addr_make_unspec(&cfg->addr);
         memcpy(cfg->unix_addr, defaultaddr, strlen(defaultaddr) + 1);
         cfg->is_unix_addr = 1;
       } else {
         cfg->port = defaultport;
         tor_addr_parse(&cfg->addr, defaultaddr);
       }
       cfg->entry_cfg.session_group = SESSION_GROUP_UNSET;
       cfg->entry_cfg.isolation_flags = ISO_DEFAULT;
       smartlist_add(out, cfg);
    }
    return 0;
  }

  /* At last we can actually parse the FooPort lines.  The syntax is:
   * [Addr:](Port|auto) [Options].*/
  elts = smartlist_new();
  char *addrport = NULL;

  for (; ports; ports = ports->next) {
    tor_addr_t addr;
    int port;
    int sessiongroup = SESSION_GROUP_UNSET;
    unsigned isolation = ISO_DEFAULT;
    int prefer_no_auth = 0;
    int socks_iso_keep_alive = 0;

    uint16_t ptmp=0;
    int ok;
    /* This must be kept in sync with port_cfg_new's defaults */
    int no_listen = 0, no_advertise = 0, all_addrs = 0,
      bind_ipv4_only = 0, bind_ipv6_only = 0,
      ipv4_traffic = 1, ipv6_traffic = 1, prefer_ipv6 = 0, dns_request = 1,
      onion_traffic = 1,
      cache_ipv4 = 0, use_cached_ipv4 = 0,
      cache_ipv6 = 0, use_cached_ipv6 = 0,
      prefer_ipv6_automap = 1, world_writable = 0, group_writable = 0,
      relax_dirmode_check = 0,
      has_used_unix_socket_only_option = 0;

    int is_unix_tagged_addr = 0;
    const char *rest_of_line = NULL;
    if (port_cfg_line_extract_addrport(ports->value,
                          &addrport, &is_unix_tagged_addr, &rest_of_line)<0) {
      log_warn(LD_CONFIG, "Invalid %sPort line with unparsable address",
               portname);
      goto err;
    }
    if (strlen(addrport) == 0) {
      log_warn(LD_CONFIG, "Invalid %sPort line with no address", portname);
      goto err;
    }

    /* Split the remainder... */
    smartlist_split_string(elts, rest_of_line, NULL,
                           SPLIT_SKIP_SPACE|SPLIT_IGNORE_BLANK, 0);

    /* Let's start to check if it's a Unix socket path. */
    if (is_unix_tagged_addr) {
#ifndef HAVE_SYS_UN_H
      log_warn(LD_CONFIG, "Unix sockets not supported on this system.");
      goto err;
#endif
      unix_socket_path = addrport;
      addrport = NULL;
    }

    if (unix_socket_path &&
        ! conn_listener_type_supports_af_unix(listener_type)) {
      log_warn(LD_CONFIG, "%sPort does not support unix sockets", portname);
      goto err;
    }

    if (unix_socket_path) {
      port = 1;
    } else if (is_unix_socket) {
      if (BUG(!addrport))
        goto err; // LCOV_EXCL_LINE unreachable, but coverity can't tell that
      unix_socket_path = tor_strdup(addrport);
      if (!strcmp(addrport, "0"))
        port = 0;
      else
        port = 1;
    } else if (!strcmp(addrport, "auto")) {
      port = CFG_AUTO_PORT;
      int af = tor_addr_parse(&addr, defaultaddr);
      tor_assert(af >= 0);
    } else if (!strcasecmpend(addrport, ":auto")) {
      char *addrtmp = tor_strndup(addrport, strlen(addrport)-5);
      port = CFG_AUTO_PORT;
      if (tor_addr_port_lookup(addrtmp, &addr, &ptmp)<0 || ptmp) {
        log_warn(LD_CONFIG, "Invalid address '%s' for %sPort",
                 escaped(addrport), portname);
        tor_free(addrtmp);
        goto err;
      }
      tor_free(addrtmp);
    } else {
      /* Try parsing integer port before address, because, who knows?
         "9050" might be a valid address. */
      port = (int) tor_parse_long(addrport, 10, 0, 65535, &ok, NULL);
      if (ok) {
        int af = tor_addr_parse(&addr, defaultaddr);
        tor_assert(af >= 0);
      } else if (tor_addr_port_lookup(addrport, &addr, &ptmp) == 0) {
        if (ptmp == 0) {
          log_warn(LD_CONFIG, "%sPort line has address but no port", portname);
          goto err;
        }
        port = ptmp;
      } else {
        log_warn(LD_CONFIG, "Couldn't parse address %s for %sPort",
                 escaped(addrport), portname);
        goto err;
      }
    }

    if (unix_socket_path && default_to_group_writable)
      group_writable = 1;

    /* Now parse the rest of the options, if any. */
    if (use_server_options) {
      /* This is a server port; parse advertising options */
      SMARTLIST_FOREACH_BEGIN(elts, char *, elt) {
        if (!strcasecmp(elt, "NoAdvertise")) {
          no_advertise = 1;
        } else if (!strcasecmp(elt, "NoListen")) {
          no_listen = 1;
#if 0
        /* not implemented yet. */
        } else if (!strcasecmp(elt, "AllAddrs")) {

          all_addrs = 1;
#endif /* 0 */
        } else if (!strcasecmp(elt, "IPv4Only")) {
          bind_ipv4_only = 1;
        } else if (!strcasecmp(elt, "IPv6Only")) {
          bind_ipv6_only = 1;
        } else {
          log_warn(LD_CONFIG, "Unrecognized %sPort option '%s'",
                   portname, escaped(elt));
        }
      } SMARTLIST_FOREACH_END(elt);

      if (no_advertise && no_listen) {
        log_warn(LD_CONFIG, "Tried to set both NoListen and NoAdvertise "
                 "on %sPort line '%s'",
                 portname, escaped(ports->value));
        goto err;
      }
      if (bind_ipv4_only && bind_ipv6_only) {
        log_warn(LD_CONFIG, "Tried to set both IPv4Only and IPv6Only "
                 "on %sPort line '%s'",
                 portname, escaped(ports->value));
        goto err;
      }
      if (bind_ipv4_only && tor_addr_family(&addr) == AF_INET6) {
        log_warn(LD_CONFIG, "Could not interpret %sPort address as IPv6",
                 portname);
        goto err;
      }
      if (bind_ipv6_only && tor_addr_family(&addr) == AF_INET) {
        log_warn(LD_CONFIG, "Could not interpret %sPort address as IPv4",
                 portname);
        goto err;
      }
    } else {
      /* This is a client port; parse isolation options */
      SMARTLIST_FOREACH_BEGIN(elts, char *, elt) {
        int no = 0, isoflag = 0;
        const char *elt_orig = elt;

        if (!strcasecmpstart(elt, "SessionGroup=")) {
          int group = (int)tor_parse_long(elt+strlen("SessionGroup="),
                                          10, 0, INT_MAX, &ok, NULL);
          if (!ok || !allow_no_stream_options) {
            log_warn(LD_CONFIG, "Invalid %sPort option '%s'",
                     portname, escaped(elt));
            goto err;
          }
          if (sessiongroup >= 0) {
            log_warn(LD_CONFIG, "Multiple SessionGroup options on %sPort",
                     portname);
            goto err;
          }
          sessiongroup = group;
          continue;
        }

        if (!strcasecmpstart(elt, "No")) {
          no = 1;
          elt += 2;
        }

        if (!strcasecmp(elt, "GroupWritable")) {
          group_writable = !no;
          has_used_unix_socket_only_option = 1;
          continue;
        } else if (!strcasecmp(elt, "WorldWritable")) {
          world_writable = !no;
          has_used_unix_socket_only_option = 1;
          continue;
        } else if (!strcasecmp(elt, "RelaxDirModeCheck")) {
          relax_dirmode_check = !no;
          has_used_unix_socket_only_option = 1;
          continue;
        }

        if (allow_no_stream_options) {
          log_warn(LD_CONFIG, "Unrecognized %sPort option '%s'",
                   portname, escaped(elt));
          continue;
        }

        if (takes_hostnames) {
          if (!strcasecmp(elt, "IPv4Traffic")) {
            ipv4_traffic = ! no;
            continue;
          } else if (!strcasecmp(elt, "IPv6Traffic")) {
            ipv6_traffic = ! no;
            continue;
          } else if (!strcasecmp(elt, "PreferIPv6")) {
            prefer_ipv6 = ! no;
            continue;
          } else if (!strcasecmp(elt, "DNSRequest")) {
            dns_request = ! no;
            continue;
          } else if (!strcasecmp(elt, "OnionTraffic")) {
            onion_traffic = ! no;
            continue;
          } else if (!strcasecmp(elt, "OnionTrafficOnly")) {
            /* Only connect to .onion addresses.  Equivalent to
             * NoDNSRequest, NoIPv4Traffic, NoIPv6Traffic. The option
             * NoOnionTrafficOnly is not supported, it's too confusing. */
            if (no) {
              log_warn(LD_CONFIG, "Unsupported %sPort option 'No%s'. Use "
                       "DNSRequest, IPv4Traffic, and/or IPv6Traffic instead.",
                       portname, escaped(elt));
            } else {
              ipv4_traffic = ipv6_traffic = dns_request = 0;
            }
            continue;
          }
        }
        if (!strcasecmp(elt, "CacheIPv4DNS")) {
          warn_client_dns_cache(elt, no); // since 0.2.9.2-alpha
          cache_ipv4 = ! no;
          continue;
        } else if (!strcasecmp(elt, "CacheIPv6DNS")) {
          warn_client_dns_cache(elt, no); // since 0.2.9.2-alpha
          cache_ipv6 = ! no;
          continue;
        } else if (!strcasecmp(elt, "CacheDNS")) {
          warn_client_dns_cache(elt, no); // since 0.2.9.2-alpha
          cache_ipv4 = cache_ipv6 = ! no;
          continue;
        } else if (!strcasecmp(elt, "UseIPv4Cache")) {
          warn_client_dns_cache(elt, no); // since 0.2.9.2-alpha
          use_cached_ipv4 = ! no;
          continue;
        } else if (!strcasecmp(elt, "UseIPv6Cache")) {
          warn_client_dns_cache(elt, no); // since 0.2.9.2-alpha
          use_cached_ipv6 = ! no;
          continue;
        } else if (!strcasecmp(elt, "UseDNSCache")) {
          warn_client_dns_cache(elt, no); // since 0.2.9.2-alpha
          use_cached_ipv4 = use_cached_ipv6 = ! no;
          continue;
        } else if (!strcasecmp(elt, "PreferIPv6Automap")) {
          prefer_ipv6_automap = ! no;
          continue;
        } else if (!strcasecmp(elt, "PreferSOCKSNoAuth")) {
          prefer_no_auth = ! no;
          continue;
        } else if (!strcasecmp(elt, "KeepAliveIsolateSOCKSAuth")) {
          socks_iso_keep_alive = ! no;
          continue;
        }

        if (!strcasecmpend(elt, "s"))
          elt[strlen(elt)-1] = '\0'; /* kill plurals. */

        if (!strcasecmp(elt, "IsolateDestPort")) {
          isoflag = ISO_DESTPORT;
        } else if (!strcasecmp(elt, "IsolateDestAddr")) {
          isoflag = ISO_DESTADDR;
        } else if (!strcasecmp(elt, "IsolateSOCKSAuth")) {
          isoflag = ISO_SOCKSAUTH;
        } else if (!strcasecmp(elt, "IsolateClientProtocol")) {
          isoflag = ISO_CLIENTPROTO;
        } else if (!strcasecmp(elt, "IsolateClientAddr")) {
          isoflag = ISO_CLIENTADDR;
        } else {
          log_warn(LD_CONFIG, "Unrecognized %sPort option '%s'",
                   portname, escaped(elt_orig));
        }

        if (no) {
          isolation &= ~isoflag;
        } else {
          isolation |= isoflag;
        }
      } SMARTLIST_FOREACH_END(elt);
    }

    if (port)
      got_nonzero_port = 1;
    else
      got_zero_port = 1;

    if (dns_request == 0 && listener_type == CONN_TYPE_AP_DNS_LISTENER) {
      log_warn(LD_CONFIG, "You have a %sPort entry with DNS disabled; that "
               "won't work.", portname);
      goto err;
    }

    if (ipv4_traffic == 0 && ipv6_traffic == 0 && onion_traffic == 0
        && listener_type != CONN_TYPE_AP_DNS_LISTENER) {
      log_warn(LD_CONFIG, "You have a %sPort entry with all of IPv4 and "
               "IPv6 and .onion disabled; that won't work.", portname);
      goto err;
    }

    if (dns_request == 1 && ipv4_traffic == 0 && ipv6_traffic == 0
        && listener_type != CONN_TYPE_AP_DNS_LISTENER) {
      log_warn(LD_CONFIG, "You have a %sPort entry with DNSRequest enabled, "
               "but IPv4 and IPv6 disabled; DNS-based sites won't work.",
               portname);
      goto err;
    }

    if ( has_used_unix_socket_only_option && ! unix_socket_path) {
      log_warn(LD_CONFIG, "You have a %sPort entry with GroupWritable, "
               "WorldWritable, or RelaxDirModeCheck, but it is not a "
               "unix socket.", portname);
      goto err;
    }

    if (!(isolation & ISO_SOCKSAUTH) && socks_iso_keep_alive) {
      log_warn(LD_CONFIG, "You have a %sPort entry with both "
               "NoIsolateSOCKSAuth and KeepAliveIsolateSOCKSAuth set.",
               portname);
      goto err;
    }

    if (unix_socket_path && (isolation & ISO_CLIENTADDR)) {
      /* `IsolateClientAddr` is nonsensical in the context of AF_LOCAL.
       * just silently remove the isolation flag.
       */
      isolation &= ~ISO_CLIENTADDR;
    }

    if (out && port) {
      size_t namelen = unix_socket_path ? strlen(unix_socket_path) : 0;
      port_cfg_t *cfg = port_cfg_new(namelen);
      if (unix_socket_path) {
        tor_addr_make_unspec(&cfg->addr);
        memcpy(cfg->unix_addr, unix_socket_path, namelen + 1);
        cfg->is_unix_addr = 1;
        tor_free(unix_socket_path);
      } else {
        tor_addr_copy(&cfg->addr, &addr);
        cfg->port = port;
      }
      cfg->type = listener_type;
      cfg->is_world_writable = world_writable;
      cfg->is_group_writable = group_writable;
      cfg->relax_dirmode_check = relax_dirmode_check;
      cfg->entry_cfg.isolation_flags = isolation;
      cfg->entry_cfg.session_group = sessiongroup;
      cfg->server_cfg.no_advertise = no_advertise;
      cfg->server_cfg.no_listen = no_listen;
      cfg->server_cfg.all_addrs = all_addrs;
      cfg->server_cfg.bind_ipv4_only = bind_ipv4_only;
      cfg->server_cfg.bind_ipv6_only = bind_ipv6_only;
      cfg->entry_cfg.ipv4_traffic = ipv4_traffic;
      cfg->entry_cfg.ipv6_traffic = ipv6_traffic;
      cfg->entry_cfg.prefer_ipv6 = prefer_ipv6;
      cfg->entry_cfg.dns_request = dns_request;
      cfg->entry_cfg.onion_traffic = onion_traffic;
      cfg->entry_cfg.cache_ipv4_answers = cache_ipv4;
      cfg->entry_cfg.cache_ipv6_answers = cache_ipv6;
      cfg->entry_cfg.use_cached_ipv4_answers = use_cached_ipv4;
      cfg->entry_cfg.use_cached_ipv6_answers = use_cached_ipv6;
      cfg->entry_cfg.prefer_ipv6_virtaddr = prefer_ipv6_automap;
      cfg->entry_cfg.socks_prefer_no_auth = prefer_no_auth;
      if (! (isolation & ISO_SOCKSAUTH))
        cfg->entry_cfg.socks_prefer_no_auth = 1;
      cfg->entry_cfg.socks_iso_keep_alive = socks_iso_keep_alive;

      smartlist_add(out, cfg);
    }
    SMARTLIST_FOREACH(elts, char *, cp, tor_free(cp));
    smartlist_clear(elts);
    tor_free(addrport);
    tor_free(unix_socket_path);
  }

  if (warn_nonlocal && out) {
    if (is_control)
      warn_nonlocal_controller_ports(out, forbid_nonlocal);
    else if (is_ext_orport)
      warn_nonlocal_ext_orports(out, portname);
    else
      warn_nonlocal_client_ports(out, portname, listener_type);
  }

  if (got_zero_port && got_nonzero_port) {
    log_warn(LD_CONFIG, "You specified a nonzero %sPort along with '%sPort 0' "
             "in the same configuration. Did you mean to disable %sPort or "
             "not?", portname, portname, portname);
    goto err;
  }

  retval = 0;
 err:
  SMARTLIST_FOREACH(elts, char *, cp, tor_free(cp));
  smartlist_free(elts);
  tor_free(unix_socket_path);
  tor_free(addrport);
  return retval;
}

/** Return the number of ports which are actually going to listen with type
 * <b>listenertype</b>.  Do not count no_listen ports.  Only count unix
 * sockets if count_sockets is true. */
static int
count_real_listeners(const smartlist_t *ports, int listenertype,
                     int count_sockets)
{
  int n = 0;
  SMARTLIST_FOREACH_BEGIN(ports, port_cfg_t *, port) {
    if (port->server_cfg.no_listen)
      continue;
    if (!count_sockets && port->is_unix_addr)
      continue;
    if (port->type != listenertype)
      continue;
    ++n;
  } SMARTLIST_FOREACH_END(port);
  return n;
}

/** Parse all ports from <b>options</b>. On success, set *<b>n_ports_out</b>
 * to the number of ports that are listed, update the *Port_set values in
 * <b>options</b>, and return 0.  On failure, set *<b>msg</b> to a
 * description of the problem and return -1.
 *
 * If <b>validate_only</b> is false, set configured_client_ports to the
 * new list of ports parsed from <b>options</b>.
 **/
static int
parse_ports(or_options_t *options, int validate_only,
            char **msg, int *n_ports_out,
            int *world_writable_control_socket)
{
  smartlist_t *ports;
  int retval = -1;

  ports = smartlist_new();

  *n_ports_out = 0;

  const unsigned gw_flag = options->SocksSocketsGroupWritable ?
    CL_PORT_DFLT_GROUP_WRITABLE : 0;
  if (parse_port_config(ports,
             options->SocksPort_lines,
             "Socks", CONN_TYPE_AP_LISTENER,
             "127.0.0.1", 9050,
             ((validate_only ? 0 : CL_PORT_WARN_NONLOCAL)
              | CL_PORT_TAKES_HOSTNAMES | gw_flag)) < 0) {
    *msg = tor_strdup("Invalid SocksPort configuration");
    goto err;
  }
  if (parse_port_config(ports,
                        options->DNSPort_lines,
                        "DNS", CONN_TYPE_AP_DNS_LISTENER,
                        "127.0.0.1", 0,
                        CL_PORT_WARN_NONLOCAL|CL_PORT_TAKES_HOSTNAMES) < 0) {
    *msg = tor_strdup("Invalid DNSPort configuration");
    goto err;
  }
  if (parse_port_config(ports,
                        options->TransPort_lines,
                        "Trans", CONN_TYPE_AP_TRANS_LISTENER,
                        "127.0.0.1", 0,
                        CL_PORT_WARN_NONLOCAL) < 0) {
    *msg = tor_strdup("Invalid TransPort configuration");
    goto err;
  }
  if (parse_port_config(ports,
                        options->NATDPort_lines,
                        "NATD", CONN_TYPE_AP_NATD_LISTENER,
                        "127.0.0.1", 0,
                        CL_PORT_WARN_NONLOCAL) < 0) {
    *msg = tor_strdup("Invalid NatdPort configuration");
    goto err;
  }
  if (parse_port_config(ports,
                        options->HTTPTunnelPort_lines,
                        "HTTP Tunnel", CONN_TYPE_AP_HTTP_CONNECT_LISTENER,
                        "127.0.0.1", 0,
                        ((validate_only ? 0 : CL_PORT_WARN_NONLOCAL)
                         | CL_PORT_TAKES_HOSTNAMES | gw_flag)) < 0) {
    *msg = tor_strdup("Invalid HTTPTunnelPort configuration");
    goto err;
  }
  {
    unsigned control_port_flags = CL_PORT_NO_STREAM_OPTIONS |
      CL_PORT_WARN_NONLOCAL;
    const int any_passwords = (options->HashedControlPassword ||
                               options->HashedControlSessionPassword ||
                               options->CookieAuthentication);
    if (! any_passwords)
      control_port_flags |= CL_PORT_FORBID_NONLOCAL;
    if (options->ControlSocketsGroupWritable)
      control_port_flags |= CL_PORT_DFLT_GROUP_WRITABLE;

    if (parse_port_config(ports,
                          options->ControlPort_lines,
                          "Control", CONN_TYPE_CONTROL_LISTENER,
                          "127.0.0.1", 0,
                          control_port_flags) < 0) {
      *msg = tor_strdup("Invalid ControlPort configuration");
      goto err;
    }

    if (parse_port_config(ports, options->ControlSocket,
                          "ControlSocket",
                          CONN_TYPE_CONTROL_LISTENER, NULL, 0,
                          control_port_flags | CL_PORT_IS_UNIXSOCKET) < 0) {
      *msg = tor_strdup("Invalid ControlSocket configuration");
      goto err;
    }
  }
  if (! options->ClientOnly) {
    if (parse_port_config(ports,
                          options->ORPort_lines,
                          "OR", CONN_TYPE_OR_LISTENER,
                          "0.0.0.0", 0,
                          CL_PORT_SERVER_OPTIONS) < 0) {
      *msg = tor_strdup("Invalid ORPort configuration");
      goto err;
    }
    if (parse_port_config(ports,
                          options->ExtORPort_lines,
                          "ExtOR", CONN_TYPE_EXT_OR_LISTENER,
                          "127.0.0.1", 0,
                          CL_PORT_SERVER_OPTIONS|CL_PORT_WARN_NONLOCAL) < 0) {
      *msg = tor_strdup("Invalid ExtORPort configuration");
      goto err;
    }
    if (parse_port_config(ports,
                          options->DirPort_lines,
                          "Dir", CONN_TYPE_DIR_LISTENER,
                          "0.0.0.0", 0,
                          CL_PORT_SERVER_OPTIONS) < 0) {
      *msg = tor_strdup("Invalid DirPort configuration");
      goto err;
    }
  }

  int n_low_ports = 0;
  if (check_server_ports(ports, options, &n_low_ports) < 0) {
    *msg = tor_strdup("Misconfigured server ports");
    goto err;
  }
  if (have_low_ports < 0)
    have_low_ports = (n_low_ports > 0);

  *n_ports_out = smartlist_len(ports);

  retval = 0;

  /* Update the *Port_set options.  The !! here is to force a boolean out of
     an integer. */
  options->ORPort_set =
    !! count_real_listeners(ports, CONN_TYPE_OR_LISTENER, 0);
  options->SocksPort_set =
    !! count_real_listeners(ports, CONN_TYPE_AP_LISTENER, 1);
  options->TransPort_set =
    !! count_real_listeners(ports, CONN_TYPE_AP_TRANS_LISTENER, 1);
  options->NATDPort_set =
    !! count_real_listeners(ports, CONN_TYPE_AP_NATD_LISTENER, 1);
  options->HTTPTunnelPort_set =
    !! count_real_listeners(ports, CONN_TYPE_AP_HTTP_CONNECT_LISTENER, 1);
  /* Use options->ControlSocket to test if a control socket is set */
  options->ControlPort_set =
    !! count_real_listeners(ports, CONN_TYPE_CONTROL_LISTENER, 0);
  options->DirPort_set =
    !! count_real_listeners(ports, CONN_TYPE_DIR_LISTENER, 0);
  options->DNSPort_set =
    !! count_real_listeners(ports, CONN_TYPE_AP_DNS_LISTENER, 1);
  options->ExtORPort_set =
    !! count_real_listeners(ports, CONN_TYPE_EXT_OR_LISTENER, 0);

  if (world_writable_control_socket) {
    SMARTLIST_FOREACH(ports, port_cfg_t *, p,
      if (p->type == CONN_TYPE_CONTROL_LISTENER &&
          p->is_unix_addr &&
          p->is_world_writable) {
        *world_writable_control_socket = 1;
        break;
      });
  }

  if (!validate_only) {
    if (configured_ports) {
      SMARTLIST_FOREACH(configured_ports,
                        port_cfg_t *, p, port_cfg_free(p));
      smartlist_free(configured_ports);
    }
    configured_ports = ports;
    ports = NULL; /* prevent free below. */
  }

 err:
  if (ports) {
    SMARTLIST_FOREACH(ports, port_cfg_t *, p, port_cfg_free(p));
    smartlist_free(ports);
  }
  return retval;
}

/* Does port bind to IPv4? */
static int
port_binds_ipv4(const port_cfg_t *port)
{
  return tor_addr_family(&port->addr) == AF_INET ||
         (tor_addr_family(&port->addr) == AF_UNSPEC
          && !port->server_cfg.bind_ipv6_only);
}

/* Does port bind to IPv6? */
static int
port_binds_ipv6(const port_cfg_t *port)
{
  return tor_addr_family(&port->addr) == AF_INET6 ||
         (tor_addr_family(&port->addr) == AF_UNSPEC
          && !port->server_cfg.bind_ipv4_only);
}

/** Given a list of <b>port_cfg_t</b> in <b>ports</b>, check them for internal
 * consistency and warn as appropriate.  Set *<b>n_low_ports_out</b> to the
 * number of sub-1024 ports we will be binding. */
static int
check_server_ports(const smartlist_t *ports,
                   const or_options_t *options,
                   int *n_low_ports_out)
{
  int n_orport_advertised = 0;
  int n_orport_advertised_ipv4 = 0;
  int n_orport_listeners = 0;
  int n_dirport_advertised = 0;
  int n_dirport_listeners = 0;
  int n_low_port = 0;
  int r = 0;

  SMARTLIST_FOREACH_BEGIN(ports, const port_cfg_t *, port) {
    if (port->type == CONN_TYPE_DIR_LISTENER) {
      if (! port->server_cfg.no_advertise)
        ++n_dirport_advertised;
      if (! port->server_cfg.no_listen)
        ++n_dirport_listeners;
    } else if (port->type == CONN_TYPE_OR_LISTENER) {
      if (! port->server_cfg.no_advertise) {
        ++n_orport_advertised;
        if (port_binds_ipv4(port))
          ++n_orport_advertised_ipv4;
      }
      if (! port->server_cfg.no_listen)
        ++n_orport_listeners;
    } else {
      continue;
    }
#ifndef _WIN32
    if (!port->server_cfg.no_listen && port->port < 1024)
      ++n_low_port;
#endif
  } SMARTLIST_FOREACH_END(port);

  if (n_orport_advertised && !n_orport_listeners) {
    log_warn(LD_CONFIG, "We are advertising an ORPort, but not actually "
             "listening on one.");
    r = -1;
  }
  if (n_orport_listeners && !n_orport_advertised) {
    log_warn(LD_CONFIG, "We are listening on an ORPort, but not advertising "
             "any ORPorts. This will keep us from building a %s "
             "descriptor, and make us impossible to use.",
             options->BridgeRelay ? "bridge" : "router");
    r = -1;
  }
  if (n_dirport_advertised && !n_dirport_listeners) {
    log_warn(LD_CONFIG, "We are advertising a DirPort, but not actually "
             "listening on one.");
    r = -1;
  }
  if (n_dirport_advertised > 1) {
    log_warn(LD_CONFIG, "Can't advertise more than one DirPort.");
    r = -1;
  }
  if (n_orport_advertised && !n_orport_advertised_ipv4 &&
      !options->BridgeRelay) {
    log_warn(LD_CONFIG, "Configured non-bridge only to listen on an IPv6 "
             "address.");
    r = -1;
  }

  if (n_low_port && options->AccountingMax &&
      (!have_capability_support() || options->KeepBindCapabilities == 0)) {
    const char *extra = "";
    if (options->KeepBindCapabilities == 0 && have_capability_support())
      extra = ", and you have disabled KeepBindCapabilities.";
    log_warn(LD_CONFIG,
          "You have set AccountingMax to use hibernation. You have also "
          "chosen a low DirPort or OrPort%s."
          "This combination can make Tor stop "
          "working when it tries to re-attach the port after a period of "
          "hibernation. Please choose a different port or turn off "
          "hibernation unless you know this combination will work on your "
          "platform.", extra);
  }

  if (n_low_ports_out)
    *n_low_ports_out = n_low_port;

  return r;
}

/** Return a list of port_cfg_t for client ports parsed from the
 * options. */
MOCK_IMPL(const smartlist_t *,
get_configured_ports,(void))
{
  if (!configured_ports)
    configured_ports = smartlist_new();
  return configured_ports;
}

/** Return an address:port string representation of the address
 *  where the first <b>listener_type</b> listener waits for
 *  connections. Return NULL if we couldn't find a listener. The
 *  string is allocated on the heap and it's the responsibility of the
 *  caller to free it after use.
 *
 *  This function is meant to be used by the pluggable transport proxy
 *  spawning code, please make sure that it fits your purposes before
 *  using it. */
char *
get_first_listener_addrport_string(int listener_type)
{
  static const char *ipv4_localhost = "127.0.0.1";
  static const char *ipv6_localhost = "[::1]";
  const char *address;
  uint16_t port;
  char *string = NULL;

  if (!configured_ports)
    return NULL;

  SMARTLIST_FOREACH_BEGIN(configured_ports, const port_cfg_t *, cfg) {
    if (cfg->server_cfg.no_listen)
      continue;

    if (cfg->type == listener_type &&
        tor_addr_family(&cfg->addr) != AF_UNSPEC) {

      /* We found the first listener of the type we are interested in! */

      /* If a listener is listening on INADDR_ANY, assume that it's
         also listening on 127.0.0.1, and point the transport proxy
         there: */
      if (tor_addr_is_null(&cfg->addr))
        address = tor_addr_is_v4(&cfg->addr) ? ipv4_localhost : ipv6_localhost;
      else
        address = fmt_and_decorate_addr(&cfg->addr);

      /* If a listener is configured with port 'auto', we are forced
         to iterate all listener connections and find out in which
         port it ended up listening: */
      if (cfg->port == CFG_AUTO_PORT) {
        port = router_get_active_listener_port_by_type_af(listener_type,
                                                  tor_addr_family(&cfg->addr));
        if (!port)
          return NULL;
      } else {
        port = cfg->port;
      }

      tor_asprintf(&string, "%s:%u", address, port);

      return string;
    }

  } SMARTLIST_FOREACH_END(cfg);

  return NULL;
}

/** Return the first advertised port of type <b>listener_type</b> in
 * <b>address_family</b>. Returns 0 when no port is found, and when passed
 * AF_UNSPEC. */
int
get_first_advertised_port_by_type_af(int listener_type, int address_family)
{
  if (address_family == AF_UNSPEC)
    return 0;

  const smartlist_t *conf_ports = get_configured_ports();
  SMARTLIST_FOREACH_BEGIN(conf_ports, const port_cfg_t *, cfg) {
    if (cfg->type == listener_type &&
        !cfg->server_cfg.no_advertise) {
      if ((address_family == AF_INET && port_binds_ipv4(cfg)) ||
          (address_family == AF_INET6 && port_binds_ipv6(cfg))) {
        return cfg->port;
      }
    }
  } SMARTLIST_FOREACH_END(cfg);
  return 0;
}

/** Return the first advertised address of type <b>listener_type</b> in
 * <b>address_family</b>. Returns NULL if there is no advertised address,
 * and when passed AF_UNSPEC. */
const tor_addr_t *
get_first_advertised_addr_by_type_af(int listener_type, int address_family)
{
  if (address_family == AF_UNSPEC)
    return NULL;
  if (!configured_ports)
    return NULL;
  SMARTLIST_FOREACH_BEGIN(configured_ports, const port_cfg_t *, cfg) {
    if (cfg->type == listener_type &&
        !cfg->server_cfg.no_advertise) {
      if ((address_family == AF_INET && port_binds_ipv4(cfg)) ||
          (address_family == AF_INET6 && port_binds_ipv6(cfg))) {
        return &cfg->addr;
      }
    }
  } SMARTLIST_FOREACH_END(cfg);
  return NULL;
}

/** Return 1 if a port exists of type <b>listener_type</b> on <b>addr</b> and
 * <b>port</b>. If <b>check_wildcard</b> is true, INADDR[6]_ANY and AF_UNSPEC
 * addresses match any address of the appropriate family; and port -1 matches
 * any port.
 * To match auto ports, pass CFG_PORT_AUTO. (Does not match on the actual
 * automatically chosen listener ports.) */
int
port_exists_by_type_addr_port(int listener_type, const tor_addr_t *addr,
                              int port, int check_wildcard)
{
  if (!configured_ports || !addr)
    return 0;
  SMARTLIST_FOREACH_BEGIN(configured_ports, const port_cfg_t *, cfg) {
    if (cfg->type == listener_type) {
      if (cfg->port == port || (check_wildcard && port == -1)) {
        /* Exact match */
        if (tor_addr_eq(&cfg->addr, addr)) {
          return 1;
        }
        /* Skip wildcard matches if we're not doing them */
        if (!check_wildcard) {
          continue;
        }
        /* Wildcard matches IPv4 */
        const int cfg_v4 = port_binds_ipv4(cfg);
        const int cfg_any_v4 = tor_addr_is_null(&cfg->addr) && cfg_v4;
        const int addr_v4 = tor_addr_family(addr) == AF_INET ||
                            tor_addr_family(addr) == AF_UNSPEC;
        const int addr_any_v4 = tor_addr_is_null(&cfg->addr) && addr_v4;
        if ((cfg_any_v4 && addr_v4) || (cfg_v4 && addr_any_v4)) {
          return 1;
        }
        /* Wildcard matches IPv6 */
        const int cfg_v6 = port_binds_ipv6(cfg);
        const int cfg_any_v6 = tor_addr_is_null(&cfg->addr) && cfg_v6;
        const int addr_v6 = tor_addr_family(addr) == AF_INET6 ||
                            tor_addr_family(addr) == AF_UNSPEC;
        const int addr_any_v6 = tor_addr_is_null(&cfg->addr) && addr_v6;
        if ((cfg_any_v6 && addr_v6) || (cfg_v6 && addr_any_v6)) {
          return 1;
        }
      }
    }
  } SMARTLIST_FOREACH_END(cfg);
  return 0;
}

/* Like port_exists_by_type_addr_port, but accepts a host-order IPv4 address
 * instead. */
int
port_exists_by_type_addr32h_port(int listener_type, uint32_t addr_ipv4h,
                                 int port, int check_wildcard)
{
  tor_addr_t ipv4;
  tor_addr_from_ipv4h(&ipv4, addr_ipv4h);
  return port_exists_by_type_addr_port(listener_type, &ipv4, port,
                                       check_wildcard);
}

/** Adjust the value of options->DataDirectory, or fill it in if it's
 * absent. Return 0 on success, -1 on failure. */
static int
normalize_data_directory(or_options_t *options)
{
#ifdef _WIN32
  char *p;
  if (options->DataDirectory)
    return 0; /* all set */
  p = tor_malloc(MAX_PATH);
  strlcpy(p,get_windows_conf_root(),MAX_PATH);
  options->DataDirectory = p;
  return 0;
#else /* !(defined(_WIN32)) */
  const char *d = options->DataDirectory;
  if (!d)
    d = "~/.tor";

 if (strncmp(d,"~/",2) == 0) {
   char *fn = expand_filename(d);
   if (!fn) {
     log_warn(LD_CONFIG,"Failed to expand filename \"%s\".", d);
     return -1;
   }
   if (!options->DataDirectory && !strcmp(fn,"/.tor")) {
     /* If our homedir is /, we probably don't want to use it. */
     /* Default to LOCALSTATEDIR/tor which is probably closer to what we
      * want. */
     log_warn(LD_CONFIG,
              "Default DataDirectory is \"~/.tor\".  This expands to "
              "\"%s\", which is probably not what you want.  Using "
              "\"%s"PATH_SEPARATOR"tor\" instead", fn, LOCALSTATEDIR);
     tor_free(fn);
     fn = tor_strdup(LOCALSTATEDIR PATH_SEPARATOR "tor");
   }
   tor_free(options->DataDirectory);
   options->DataDirectory = fn;
 }
 return 0;
#endif /* defined(_WIN32) */
}

/** Check and normalize the value of options->DataDirectory; return 0 if it
 * is sane, -1 otherwise. */
static int
validate_data_directory(or_options_t *options)
{
  if (normalize_data_directory(options) < 0)
    return -1;
  tor_assert(options->DataDirectory);
  if (strlen(options->DataDirectory) > (512-128)) {
    log_warn(LD_CONFIG, "DataDirectory is too long.");
    return -1;
  }
  return 0;
}

/** This string must remain the same forevermore. It is how we
 * recognize that the torrc file doesn't need to be backed up. */
#define GENERATED_FILE_PREFIX "# This file was generated by Tor; " \
  "if you edit it, comments will not be preserved"
/** This string can change; it tries to give the reader an idea
 * that editing this file by hand is not a good plan. */
#define GENERATED_FILE_COMMENT "# The old torrc file was renamed " \
  "to torrc.orig.1 or similar, and Tor will ignore it"

/** Save a configuration file for the configuration in <b>options</b>
 * into the file <b>fname</b>.  If the file already exists, and
 * doesn't begin with GENERATED_FILE_PREFIX, rename it.  Otherwise
 * replace it.  Return 0 on success, -1 on failure. */
static int
write_configuration_file(const char *fname, const or_options_t *options)
{
  char *old_val=NULL, *new_val=NULL, *new_conf=NULL;
  int rename_old = 0, r;

  if (!fname)
    return -1;

  switch (file_status(fname)) {
    /* create backups of old config files, even if they're empty */
    case FN_FILE:
    case FN_EMPTY:
      old_val = read_file_to_str(fname, 0, NULL);
      if (!old_val || strcmpstart(old_val, GENERATED_FILE_PREFIX)) {
        rename_old = 1;
      }
      tor_free(old_val);
      break;
    case FN_NOENT:
      break;
    case FN_ERROR:
    case FN_DIR:
    default:
      log_warn(LD_CONFIG,
               "Config file \"%s\" is not a file? Failing.", fname);
      return -1;
  }

  if (!(new_conf = options_dump(options, OPTIONS_DUMP_MINIMAL))) {
    log_warn(LD_BUG, "Couldn't get configuration string");
    goto err;
  }

  tor_asprintf(&new_val, "%s\n%s\n\n%s",
               GENERATED_FILE_PREFIX, GENERATED_FILE_COMMENT, new_conf);

  if (rename_old) {
    int i = 1;
    char *fn_tmp = NULL;
    while (1) {
      tor_asprintf(&fn_tmp, "%s.orig.%d", fname, i);
      if (file_status(fn_tmp) == FN_NOENT)
        break;
      tor_free(fn_tmp);
      ++i;
    }
    log_notice(LD_CONFIG, "Renaming old configuration file to \"%s\"", fn_tmp);
    if (tor_rename(fname, fn_tmp) < 0) {//XXXX sandbox doesn't allow
      log_warn(LD_FS,
               "Couldn't rename configuration file \"%s\" to \"%s\": %s",
               fname, fn_tmp, strerror(errno));
      tor_free(fn_tmp);
      goto err;
    }
    tor_free(fn_tmp);
  }

  if (write_str_to_file(fname, new_val, 0) < 0)
    goto err;

  r = 0;
  goto done;
 err:
  r = -1;
 done:
  tor_free(new_val);
  tor_free(new_conf);
  return r;
}

/**
 * Save the current configuration file value to disk.  Return 0 on
 * success, -1 on failure.
 **/
int
options_save_current(void)
{
  /* This fails if we can't write to our configuration file.
   *
   * If we try falling back to datadirectory or something, we have a better
   * chance of saving the configuration, but a better chance of doing
   * something the user never expected. */
  return write_configuration_file(get_torrc_fname(0), get_options());
}

/** Return the number of cpus configured in <b>options</b>.  If we are
 * told to auto-detect the number of cpus, return the auto-detected number. */
int
get_num_cpus(const or_options_t *options)
{
  if (options->NumCPUs == 0) {
    int n = compute_num_cpus();
    return (n >= 1) ? n : 1;
  } else {
    return options->NumCPUs;
  }
}

/**
 * Initialize the libevent library.
 */
static void
init_libevent(const or_options_t *options)
{
  tor_libevent_cfg cfg;

  tor_assert(options);

  configure_libevent_logging();
  /* If the kernel complains that some method (say, epoll) doesn't
   * exist, we don't care about it, since libevent will cope.
   */
  suppress_libevent_log_msg("Function not implemented");

  memset(&cfg, 0, sizeof(cfg));
  cfg.num_cpus = get_num_cpus(options);
  cfg.msec_per_tick = options->TokenBucketRefillInterval;

  tor_libevent_initialize(&cfg);

  suppress_libevent_log_msg(NULL);
}

/** Return a newly allocated string holding a filename relative to the data
 * directory.  If <b>sub1</b> is present, it is the first path component after
 * the data directory.  If <b>sub2</b> is also present, it is the second path
 * component after the data directory.  If <b>suffix</b> is present, it
 * is appended to the filename.
 *
 * Examples:
 *    get_datadir_fname2_suffix("a", NULL, NULL) -> $DATADIR/a
 *    get_datadir_fname2_suffix("a", NULL, ".tmp") -> $DATADIR/a.tmp
 *    get_datadir_fname2_suffix("a", "b", ".tmp") -> $DATADIR/a/b/.tmp
 *    get_datadir_fname2_suffix("a", "b", NULL) -> $DATADIR/a/b
 *
 * Note: Consider using the get_datadir_fname* macros in or.h.
 */
MOCK_IMPL(char *,
options_get_datadir_fname2_suffix,(const or_options_t *options,
                                   const char *sub1, const char *sub2,
                                   const char *suffix))
{
  char *fname = NULL;
  size_t len;
  tor_assert(options);
  tor_assert(options->DataDirectory);
  tor_assert(sub1 || !sub2); /* If sub2 is present, sub1 must be present. */
  len = strlen(options->DataDirectory);
  if (sub1) {
    len += strlen(sub1)+1;
    if (sub2)
      len += strlen(sub2)+1;
  }
  if (suffix)
    len += strlen(suffix);
  len++;
  fname = tor_malloc(len);
  if (sub1) {
    if (sub2) {
      tor_snprintf(fname, len, "%s"PATH_SEPARATOR"%s"PATH_SEPARATOR"%s",
                   options->DataDirectory, sub1, sub2);
    } else {
      tor_snprintf(fname, len, "%s"PATH_SEPARATOR"%s",
                   options->DataDirectory, sub1);
    }
  } else {
    strlcpy(fname, options->DataDirectory, len);
  }
  if (suffix)
    strlcat(fname, suffix, len);
  return fname;
}

/** Check wether the data directory has a private subdirectory
 * <b>subdir</b>. If not, try to create it. Return 0 on success,
 * -1 otherwise. */
int
check_or_create_data_subdir(const char *subdir)
{
  char *statsdir = get_datadir_fname(subdir);
  int return_val = 0;

  if (check_private_dir(statsdir, CPD_CREATE, get_options()->User) < 0) {
    log_warn(LD_HIST, "Unable to create %s/ directory!", subdir);
    return_val = -1;
  }
  tor_free(statsdir);
  return return_val;
}

/** Create a file named <b>fname</b> with contents <b>str</b> in the
 * subdirectory <b>subdir</b> of the data directory. <b>descr</b>
 * should be a short description of the file's content and will be
 * used for the warning message, if it's present and the write process
 * fails. Return 0 on success, -1 otherwise.*/
int
write_to_data_subdir(const char* subdir, const char* fname,
                     const char* str, const char* descr)
{
  char *filename = get_datadir_fname2(subdir, fname);
  int return_val = 0;

  if (write_str_to_file(filename, str, 0) < 0) {
    log_warn(LD_HIST, "Unable to write %s to disk!", descr ? descr : fname);
    return_val = -1;
  }
  tor_free(filename);
  return return_val;
}

/** Given a file name check to see whether the file exists but has not been
 * modified for a very long time.  If so, remove it. */
void
remove_file_if_very_old(const char *fname, time_t now)
{
#define VERY_OLD_FILE_AGE (28*24*60*60)
  struct stat st;

  log_debug(LD_FS, "stat()ing %s", fname);
  if (stat(sandbox_intern_string(fname), &st)==0 &&
      st.st_mtime < now-VERY_OLD_FILE_AGE) {
    char buf[ISO_TIME_LEN+1];
    format_local_iso_time(buf, st.st_mtime);
    log_notice(LD_GENERAL, "Obsolete file %s hasn't been modified since %s. "
               "Removing it.", fname, buf);
    if (unlink(fname) != 0) {
      log_warn(LD_FS, "Failed to unlink %s: %s",
               fname, strerror(errno));
    }
  }
}

/** Return a smartlist of ports that must be forwarded by
 *  tor-fw-helper. The smartlist contains the ports in a string format
 *  that is understandable by tor-fw-helper. */
smartlist_t *
get_list_of_ports_to_forward(void)
{
  smartlist_t *ports_to_forward = smartlist_new();
  int port = 0;

  /** XXX TODO tor-fw-helper does not support forwarding ports to
      other hosts than the local one. If the user is binding to a
      different IP address, tor-fw-helper won't work.  */
  port = router_get_advertised_or_port(get_options());  /* Get ORPort */
  if (port)
    smartlist_add_asprintf(ports_to_forward, "%d:%d", port, port);

  port = router_get_advertised_dir_port(get_options(), 0); /* Get DirPort */
  if (port)
    smartlist_add_asprintf(ports_to_forward, "%d:%d", port, port);

  /* Get ports of transport proxies */
  {
    smartlist_t *transport_ports = get_transport_proxy_ports();
    if (transport_ports) {
      smartlist_add_all(ports_to_forward, transport_ports);
      smartlist_free(transport_ports);
    }
  }

  if (!smartlist_len(ports_to_forward)) {
    smartlist_free(ports_to_forward);
    ports_to_forward = NULL;
  }

  return ports_to_forward;
}

/** Helper to implement GETINFO functions about configuration variables (not
 * their values).  Given a "config/names" question, set *<b>answer</b> to a
 * new string describing the supported configuration variables and their
 * types. */
int
getinfo_helper_config(control_connection_t *conn,
                      const char *question, char **answer,
                      const char **errmsg)
{
  (void) conn;
  (void) errmsg;
  if (!strcmp(question, "config/names")) {
    smartlist_t *sl = smartlist_new();
    int i;
    for (i = 0; option_vars_[i].name; ++i) {
      const config_var_t *var = &option_vars_[i];
      const char *type;
      /* don't tell controller about triple-underscore options */
      if (!strncmp(option_vars_[i].name, "___", 3))
        continue;
      switch (var->type) {
        case CONFIG_TYPE_STRING: type = "String"; break;
        case CONFIG_TYPE_FILENAME: type = "Filename"; break;
        case CONFIG_TYPE_UINT: type = "Integer"; break;
        case CONFIG_TYPE_INT: type = "SignedInteger"; break;
        case CONFIG_TYPE_PORT: type = "Port"; break;
        case CONFIG_TYPE_INTERVAL: type = "TimeInterval"; break;
        case CONFIG_TYPE_MSEC_INTERVAL: type = "TimeMsecInterval"; break;
        case CONFIG_TYPE_MEMUNIT: type = "DataSize"; break;
        case CONFIG_TYPE_DOUBLE: type = "Float"; break;
        case CONFIG_TYPE_BOOL: type = "Boolean"; break;
        case CONFIG_TYPE_AUTOBOOL: type = "Boolean+Auto"; break;
        case CONFIG_TYPE_ISOTIME: type = "Time"; break;
        case CONFIG_TYPE_ROUTERSET: type = "RouterList"; break;
        case CONFIG_TYPE_CSV: type = "CommaList"; break;
        case CONFIG_TYPE_CSV_INTERVAL: type = "TimeIntervalCommaList"; break;
        case CONFIG_TYPE_LINELIST: type = "LineList"; break;
        case CONFIG_TYPE_LINELIST_S: type = "Dependent"; break;
        case CONFIG_TYPE_LINELIST_V: type = "Virtual"; break;
        default:
        case CONFIG_TYPE_OBSOLETE:
          type = NULL; break;
      }
      if (!type)
        continue;
      smartlist_add_asprintf(sl, "%s %s\n",var->name,type);
    }
    *answer = smartlist_join_strings(sl, "", 0, NULL);
    SMARTLIST_FOREACH(sl, char *, c, tor_free(c));
    smartlist_free(sl);
  } else if (!strcmp(question, "config/defaults")) {
    smartlist_t *sl = smartlist_new();
    int dirauth_lines_seen = 0, fallback_lines_seen = 0;
    for (int i = 0; option_vars_[i].name; ++i) {
      const config_var_t *var = &option_vars_[i];
      if (var->initvalue != NULL) {
        if (strcmp(option_vars_[i].name, "DirAuthority") == 0) {
          /*
           * Count dirauth lines we have a default for; we'll use the
           * count later to decide whether to add the defaults manually
           */
          ++dirauth_lines_seen;
        }
        if (strcmp(option_vars_[i].name, "FallbackDir") == 0) {
          /*
           * Similarly count fallback lines, so that we can decided later
           * to add the defaults manually.
           */
          ++fallback_lines_seen;
        }
        char *val = esc_for_log(var->initvalue);
        smartlist_add_asprintf(sl, "%s %s\n",var->name,val);
        tor_free(val);
      }
    }

    if (dirauth_lines_seen == 0) {
      /*
       * We didn't see any directory authorities with default values,
       * so add the list of default authorities manually.
       */

      /*
       * default_authorities is defined earlier in this file and
       * is a const char ** NULL-terminated array of dirauth config
       * lines.
       */
      for (const char **i = default_authorities; *i != NULL; ++i) {
        char *val = esc_for_log(*i);
        smartlist_add_asprintf(sl, "DirAuthority %s\n", val);
        tor_free(val);
      }
    }

    if (fallback_lines_seen == 0 &&
        get_options()->UseDefaultFallbackDirs == 1) {
      /*
       * We didn't see any explicitly configured fallback mirrors,
       * so add the defaults to the list manually.
       *
       * default_fallbacks is included earlier in this file and
       * is a const char ** NULL-terminated array of fallback config lines.
       */
      const char **i;

      for (i = default_fallbacks; *i != NULL; ++i) {
        char *val = esc_for_log(*i);
        smartlist_add_asprintf(sl, "FallbackDir %s\n", val);
        tor_free(val);
      }
    }

    *answer = smartlist_join_strings(sl, "", 0, NULL);
    SMARTLIST_FOREACH(sl, char *, c, tor_free(c));
    smartlist_free(sl);
  }
  return 0;
}

/* Check whether an address has already been set against the options
 * depending on address family and destination type. Any exsting
 * value will lead to a fail, even if it is the same value. If not
 * set and not only validating, copy it into this location too.
 * Returns 0 on success or -1 if this address is already set.
 */
static int
verify_and_store_outbound_address(sa_family_t family, tor_addr_t *addr,
       outbound_addr_t type, or_options_t *options, int validate_only)
{
  if (type>=OUTBOUND_ADDR_MAX || (family!=AF_INET && family!=AF_INET6)) {
    return -1;
  }
  int fam_index=0;
  if (family==AF_INET6) {
    fam_index=1;
  }
  tor_addr_t *dest=&options->OutboundBindAddresses[type][fam_index];
  if (!tor_addr_is_null(dest)) {
    return -1;
  }
  if (!validate_only) {
    tor_addr_copy(dest, addr);
  }
  return 0;
}

/* Parse a list of address lines for a specific destination type.
 * Will store them into the options if not validate_only. If a
 * problem occurs, a suitable error message is store in msg.
 * Returns 0 on success or -1 if any address is already set.
 */
static int
parse_outbound_address_lines(const config_line_t *lines, outbound_addr_t type,
           or_options_t *options, int validate_only, char **msg)
{
  tor_addr_t addr;
  sa_family_t family;
  while (lines) {
    family = tor_addr_parse(&addr, lines->value);
    if (verify_and_store_outbound_address(family, &addr, type,
                                 options, validate_only)) {
      if (msg)
        tor_asprintf(msg, "Multiple%s%s outbound bind addresses "
                     "configured: %s",
                     family==AF_INET?" IPv4":(family==AF_INET6?" IPv6":""),
                     type==OUTBOUND_ADDR_OR?" OR":
                     (type==OUTBOUND_ADDR_EXIT?" exit":""), lines->value);
      return -1;
    }
    lines = lines->next;
  }
  return 0;
}

/** Parse outbound bind address option lines. If <b>validate_only</b>
 * is not 0 update OutboundBindAddresses in <b>options</b>.
 * Only one address can be set for any of these values.
 * On failure, set <b>msg</b> (if provided) to a newly allocated string
 * containing a description of the problem and return -1.
 */
static int
parse_outbound_addresses(or_options_t *options, int validate_only, char **msg)
{
  if (!validate_only) {
    memset(&options->OutboundBindAddresses, 0,
           sizeof(options->OutboundBindAddresses));
  }

  if (parse_outbound_address_lines(options->OutboundBindAddress,
                                   OUTBOUND_ADDR_EXIT_AND_OR, options,
                                   validate_only, msg) < 0) {
    goto err;
  }

  if (parse_outbound_address_lines(options->OutboundBindAddressOR,
                                   OUTBOUND_ADDR_OR, options, validate_only,
                                   msg) < 0) {
    goto err;
  }

  if (parse_outbound_address_lines(options->OutboundBindAddressExit,
                                   OUTBOUND_ADDR_EXIT, options, validate_only,
                                   msg)  < 0) {
    goto err;
  }

  return 0;
 err:
  return -1;
}

/** Load one of the geoip files, <a>family</a> determining which
 * one. <a>default_fname</a> is used if on Windows and
 * <a>fname</a> equals "<default>". */
static void
config_load_geoip_file_(sa_family_t family,
                        const char *fname,
                        const char *default_fname)
{
#ifdef _WIN32
  char *free_fname = NULL; /* Used to hold any temporary-allocated value */
  /* XXXX Don't use this "<default>" junk; make our filename options
   * understand prefixes somehow. -NM */
  if (!strcmp(fname, "<default>")) {
    const char *conf_root = get_windows_conf_root();
    tor_asprintf(&free_fname, "%s\\%s", conf_root, default_fname);
    fname = free_fname;
  }
  geoip_load_file(family, fname);
  tor_free(free_fname);
#else /* !(defined(_WIN32)) */
  (void)default_fname;
  geoip_load_file(family, fname);
#endif /* defined(_WIN32) */
}

/** Load geoip files for IPv4 and IPv6 if <a>options</a> and
 * <a>old_options</a> indicate we should. */
static void
config_maybe_load_geoip_files_(const or_options_t *options,
                               const or_options_t *old_options)
{
  /* XXXX Reload GeoIPFile on SIGHUP. -NM */

  if (options->GeoIPFile &&
      ((!old_options || !opt_streq(old_options->GeoIPFile,
                                   options->GeoIPFile))
       || !geoip_is_loaded(AF_INET)))
    config_load_geoip_file_(AF_INET, options->GeoIPFile, "geoip");
  if (options->GeoIPv6File &&
      ((!old_options || !opt_streq(old_options->GeoIPv6File,
                                   options->GeoIPv6File))
       || !geoip_is_loaded(AF_INET6)))
    config_load_geoip_file_(AF_INET6, options->GeoIPv6File, "geoip6");
}

/** Initialize cookie authentication (used so far by the ControlPort
 *  and Extended ORPort).
 *
 *  Allocate memory and create a cookie (of length <b>cookie_len</b>)
 *  in <b>cookie_out</b>.
 *  Then write it down to <b>fname</b> and prepend it with <b>header</b>.
 *
 *  If <b>group_readable</b> is set, set <b>fname</b> to be readable
 *  by the default GID.
 *
 *  If the whole procedure was successful, set
 *  <b>cookie_is_set_out</b> to True. */
int
init_cookie_authentication(const char *fname, const char *header,
                           int cookie_len, int group_readable,
                           uint8_t **cookie_out, int *cookie_is_set_out)
{
  char cookie_file_str_len = strlen(header) + cookie_len;
  char *cookie_file_str = tor_malloc(cookie_file_str_len);
  int retval = -1;

  /* We don't want to generate a new cookie every time we call
   * options_act(). One should be enough. */
  if (*cookie_is_set_out) {
    retval = 0; /* we are all set */
    goto done;
  }

  /* If we've already set the cookie, free it before re-setting
     it. This can happen if we previously generated a cookie, but
     couldn't write it to a disk. */
  if (*cookie_out)
    tor_free(*cookie_out);

  /* Generate the cookie */
  *cookie_out = tor_malloc(cookie_len);
  crypto_rand((char *)*cookie_out, cookie_len);

  /* Create the string that should be written on the file. */
  memcpy(cookie_file_str, header, strlen(header));
  memcpy(cookie_file_str+strlen(header), *cookie_out, cookie_len);
  if (write_bytes_to_file(fname, cookie_file_str, cookie_file_str_len, 1)) {
    log_warn(LD_FS,"Error writing auth cookie to %s.", escaped(fname));
    goto done;
  }

#ifndef _WIN32
  if (group_readable) {
    if (chmod(fname, 0640)) {
      log_warn(LD_FS,"Unable to make %s group-readable.", escaped(fname));
    }
  }
#else /* !(!defined(_WIN32)) */
  (void) group_readable;
#endif /* !defined(_WIN32) */

  /* Success! */
  log_info(LD_GENERAL, "Generated auth cookie file in '%s'.", escaped(fname));
  *cookie_is_set_out = 1;
  retval = 0;

 done:
  memwipe(cookie_file_str, 0, cookie_file_str_len);
  tor_free(cookie_file_str);
  return retval;
}
<|MERGE_RESOLUTION|>--- conflicted
+++ resolved
@@ -4467,14 +4467,13 @@
       REJECT("BridgeRelay is 1, ORPort is not set. This is an invalid "
              "combination.");
 
-<<<<<<< HEAD
   if (options->PrivCountCircuitSampleRate < 0.0 ||
       options->PrivCountCircuitSampleRate > 1.0) {
     REJECT("PrivCountCircuitSampleRate must be between 0.0 and 1.0.");
-=======
+  }
+
   if (options_validate_scheduler(options, msg) < 0) {
     return -1;
->>>>>>> 44388757
   }
 
   return 0;
