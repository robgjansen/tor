--- conflicted
+++ resolved
@@ -1414,21 +1414,6 @@
   if (accounting_is_enabled(options))
     configure_accounting(time(NULL));
 
-<<<<<<< HEAD
-  /* check for the adaptive throttling algorithm settings */
-  pc_throttle_globals_t* pct = get_pc_throttle_globals();
-
-  if(options->PerConnBWThreshold > 0.0) {
-	  pct->threshold_throttling_enabled = 1;
-	  log_notice(LD_CONFIG,"enabled adaptive throttling using threshold %f "
-			  "and refresh every %i seconds",
-			  options->PerConnBWThreshold, options->PerConnBWRefresh);
-  } else {
-	  pct->threshold_throttling_enabled = 0;
-  }
-
-  /* Change the cell and per-conn EWMA settings */
-=======
 #ifdef USE_BUFFEREVENTS
   /* If we're using the bufferevents implementation and our rate limits
    * changed, we need to tell the rate-limiting system about it. */
@@ -1440,8 +1425,19 @@
     connection_bucket_init();
 #endif
 
-  /* Change the cell EWMA settings */
->>>>>>> 68475fc5
+  /* check for the adaptive throttling algorithm settings */
+  pc_throttle_globals_t* pct = get_pc_throttle_globals();
+
+  if(options->PerConnBWThreshold > 0.0) {
+	  pct->threshold_throttling_enabled = 1;
+	  log_notice(LD_CONFIG,"enabled adaptive throttling using threshold %f "
+			  "and refresh every %i seconds",
+			  options->PerConnBWThreshold, options->PerConnBWRefresh);
+  } else {
+	  pct->threshold_throttling_enabled = 0;
+  }
+
+  /* Change the cell and per-conn EWMA settings */
   cell_ewma_set_scale_factor(options, networkstatus_get_latest_consensus());
 
   /* Check for transitions that need action. */
@@ -3568,7 +3564,6 @@
   if (ensure_bandwidth_cap(&options->PerConnBWBurst,
                            "PerConnBWBurst", msg) < 0)
     return -1;
-<<<<<<< HEAD
   if (options->PerConnBWThreshold < 0.0 || options->PerConnBWThreshold > 1.0) {
       tor_asprintf(msg,
                        "PerConnBWThreshold is set to %f, but must range between"
@@ -3577,7 +3572,6 @@
                        0.0, 1.0);
       return -1;
   }
-=======
   if (ensure_bandwidth_cap(&options->AuthDirFastGuarantee,
                            "AuthDirFastGuarantee", msg) < 0)
     return -1;
@@ -3589,7 +3583,6 @@
     options->RelayBandwidthBurst = options->RelayBandwidthRate;
   if (options->RelayBandwidthBurst && !options->RelayBandwidthRate)
     options->RelayBandwidthRate = options->RelayBandwidthBurst;
->>>>>>> 68475fc5
 
   if (server_mode(options)) {
     if (options->BandwidthRate < ROUTER_REQUIRED_MIN_BANDWIDTH) {
