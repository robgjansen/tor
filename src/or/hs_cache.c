--- conflicted
+++ resolved
@@ -18,16 +18,15 @@
 #include "networkstatus.h"
 #include "rendcache.h"
 
-<<<<<<< HEAD
+/* PrivCount */
 #include "control.h"
-=======
+
 #include "hs_cache.h"
 
 static int cached_client_descriptor_has_expired(time_t now,
            const hs_cache_client_descriptor_t *cached_desc);
 
 /********************** Directory HS cache ******************/
->>>>>>> 44388757
 
 /* Directory descriptor cache. Map indexed by blinded key. */
 static digest256map_t *hs_cache_v3_dir;
@@ -133,7 +132,7 @@
 
   if (options->EnablePrivCount) {
     /* Find the size of the descriptor */
-    tor_assert(desc->plaintext_data->encrypted_blob_size <= SSIZE_MAX);
+    tor_assert(desc->plaintext_data->superencrypted_blob_size <= SSIZE_MAX);
     encoded_size = strlen(desc->encoded_desc);
     tor_assert(encoded_size <= SSIZE_MAX);
   }
@@ -152,9 +151,10 @@
     if (cache_entry->plaintext_data->revision_counter >=
         desc->plaintext_data->revision_counter) {
       log_info(LD_REND, "Descriptor revision counter in our cache is "
-<<<<<<< HEAD
-                        "greater or equal than the one we received. "
-                        "Rejecting!");
+               "greater or equal than the one we received (%d/%d). "
+               "Rejecting!",
+               (int)cache_entry->plaintext_data->revision_counter,
+               (int)desc->plaintext_data->revision_counter);
 
       if (options->EnablePrivCount) {
         /* A list of fields in the v3 descriptor is available at:
@@ -171,27 +171,21 @@
          * The list of introduction points is encrypted in v3, so we can't
          * count them. */
         control_event_privcount_hsdir_cache_store(
-                                    HS_VERSION_THREE,
-                                    /* cache info */
-                                    has_existing_cache_entry,
-                                    0, /* not added to cache */
-                                    "obsolete",
-                                    /* descriptor info */
-                                    NULL, /* don't know desc id */
-                                    NULL, /* not v2 */
-                                    NULL, /* not v2 */
-                                    desc,
-                                    encoded_size,
-                                    desc->plaintext_data->encrypted_blob_size
-                                    );
+                                HS_VERSION_THREE,
+                                /* cache info */
+                                has_existing_cache_entry,
+                                0, /* not added to cache */
+                                "obsolete",
+                                /* descriptor info */
+                                NULL, /* haven't implemented desc id */
+                                NULL, /* not v2 */
+                                NULL, /* not v2 */
+                                desc,
+                                encoded_size,
+                                desc->plaintext_data->superencrypted_blob_size
+                                );
       }
 
-=======
-               "greater or equal than the one we received (%d/%d). "
-               "Rejecting!",
-               (int)cache_entry->plaintext_data->revision_counter,
-               (int)desc->plaintext_data->revision_counter);
->>>>>>> 44388757
       goto err;
     }
     /* We now know that the descriptor we just received is a new one so
@@ -214,21 +208,21 @@
 
   if (options->EnablePrivCount) {
     control_event_privcount_hsdir_cache_store(
-                                    HS_VERSION_THREE,
-                                    /* cache info */
-                                    has_existing_cache_entry,
-                                    1, /* added to cache */
-                                    (has_existing_cache_entry
-                                     ? "updated"
-                                     : "new"),
-                                    /* descriptor info */
-                                    NULL, /* don't know desc id */
-                                    NULL, /* not v2 */
-                                    NULL, /* not v2 */
-                                    desc,
-                                    encoded_size,
-                                    desc->plaintext_data->encrypted_blob_size
-                                    );
+                                HS_VERSION_THREE,
+                                /* cache info */
+                                has_existing_cache_entry,
+                                1, /* added to cache */
+                                (has_existing_cache_entry
+                                 ? "updated"
+                                 : "new"),
+                                /* descriptor info */
+                                NULL, /* haven't implemented desc id */
+                                NULL, /* not v2 */
+                                NULL, /* not v2 */
+                                desc,
+                                encoded_size,
+                                desc->plaintext_data->superencrypted_blob_size
+                                );
   }
 
   return 0;
