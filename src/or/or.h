--- conflicted
+++ resolved
@@ -3121,7 +3121,6 @@
                                  * use in a second for all relayed conns? */
   uint64_t PerConnBWRate; /**< Long-term bw on a single TLS conn, if set. */
   uint64_t PerConnBWBurst; /**< Allowed burst on a single TLS conn, if set. */
-<<<<<<< HEAD
 
   /* keep per connection ewma cell counters using this halflife */
   double PerConnHalflife;
@@ -3135,14 +3134,9 @@
   int PerConnBWRefresh;
   /* never adaptively throttle below this rate */
   uint64_t PerConnBWFloor;
-  int NumCpus; /**< How many CPUs should we try to use? */
-  int RunTesting; /**< If true, create testing circuits to measure how well the
-                   * other ORs are running. */
-=======
   int NumCPUs; /**< How many CPUs should we try to use? */
 //int RunTesting; /**< If true, create testing circuits to measure how well the
 //                 * other ORs are running. */
->>>>>>> 68475fc5
   config_line_t *RendConfigLines; /**< List of configuration lines
                                           * for rendezvous services. */
   config_line_t *HidServAuth; /**< List of configuration lines for client-side
