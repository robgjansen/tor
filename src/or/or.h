/* Copyright (c) 2001 Matej Pfajfar.
 * Copyright (c) 2001-2004, Roger Dingledine.
 * Copyright (c) 2004-2006, Roger Dingledine, Nick Mathewson.
 * Copyright (c) 2007-2017, The Tor Project, Inc. */
/* See LICENSE for licensing information */

/**
 * \file or.h
 * \brief Master header file for Tor-specific functionality.
 **/

#ifndef TOR_OR_H
#define TOR_OR_H

#include "orconfig.h"

#ifdef HAVE_UNISTD_H
#include <unistd.h>
#endif
#ifdef HAVE_SIGNAL_H
#include <signal.h>
#endif
#ifdef HAVE_NETDB_H
#include <netdb.h>
#endif
#ifdef HAVE_SYS_PARAM_H
#include <sys/param.h> /* FreeBSD needs this to know what version it is */
#endif
#include "torint.h"
#ifdef HAVE_SYS_FCNTL_H
#include <sys/fcntl.h>
#endif
#ifdef HAVE_FCNTL_H
#include <fcntl.h>
#endif
#ifdef HAVE_SYS_IOCTL_H
#include <sys/ioctl.h>
#endif
#ifdef HAVE_SYS_UN_H
#include <sys/un.h>
#endif
#ifdef HAVE_SYS_STAT_H
#include <sys/stat.h>
#endif
#ifdef HAVE_NETINET_IN_H
#include <netinet/in.h>
#endif
#ifdef HAVE_ARPA_INET_H
#include <arpa/inet.h>
#endif
#ifdef HAVE_ERRNO_H
#include <errno.h>
#endif
#ifdef HAVE_ASSERT_H
#include <assert.h>
#endif
#ifdef HAVE_TIME_H
#include <time.h>
#endif

#ifdef _WIN32
#include <winsock2.h>
#include <io.h>
#include <process.h>
#include <direct.h>
#include <windows.h>
#endif /* defined(_WIN32) */

#include "crypto.h"
#include "crypto_format.h"
#include "tortls.h"
#include "torlog.h"
#include "container.h"
#include "compress.h"
#include "address.h"
#include "compat_libevent.h"
#include "ht.h"
#include "confline.h"
#include "replaycache.h"
#include "crypto_curve25519.h"
#include "crypto_ed25519.h"
#include "tor_queue.h"
#include "util_format.h"
#include "hs_circuitmap.h"

/* These signals are defined to help handle_control_signal work.
 */
#ifndef SIGHUP
#define SIGHUP 1
#endif
#ifndef SIGINT
#define SIGINT 2
#endif
#ifndef SIGUSR1
#define SIGUSR1 10
#endif
#ifndef SIGUSR2
#define SIGUSR2 12
#endif
#ifndef SIGTERM
#define SIGTERM 15
#endif
/* Controller signals start at a high number so we don't
 * conflict with system-defined signals. */
#define SIGNEWNYM 129
#define SIGCLEARDNSCACHE 130
#define SIGHEARTBEAT 131

#if (SIZEOF_CELL_T != 0)
/* On Irix, stdlib.h defines a cell_t type, so we need to make sure
 * that our stuff always calls cell_t something different. */
#define cell_t tor_cell_t
#endif

#ifdef ENABLE_TOR2WEB_MODE
#define NON_ANONYMOUS_MODE_ENABLED 1
#endif

/** Helper macro: Given a pointer to to.base_, of type from*, return &to. */
#define DOWNCAST(to, ptr) ((to*)SUBTYPE_P(ptr, to, base_))

/** Length of longest allowable configured nickname. */
#define MAX_NICKNAME_LEN 19
/** Length of a router identity encoded as a hexadecimal digest, plus
 * possible dollar sign. */
#define MAX_HEX_NICKNAME_LEN (HEX_DIGEST_LEN+1)
/** Maximum length of verbose router identifier: dollar sign, hex ID digest,
 * equal sign or tilde, nickname. */
#define MAX_VERBOSE_NICKNAME_LEN (1+HEX_DIGEST_LEN+1+MAX_NICKNAME_LEN)

/** Maximum size, in bytes, for resized buffers. */
#define MAX_BUF_SIZE ((1<<24)-1) /* 16MB-1 */
/** Maximum size, in bytes, for any directory object that we've downloaded. */
#define MAX_DIR_DL_SIZE MAX_BUF_SIZE

/** For HTTP parsing: Maximum number of bytes we'll accept in the headers
 * of an HTTP request or response. */
#define MAX_HEADERS_SIZE 50000
/** Maximum size, in bytes, for any directory object that we're accepting
 * as an upload. */
#define MAX_DIR_UL_SIZE MAX_BUF_SIZE

/** Maximum size, in bytes, of a single router descriptor uploaded to us
 * as a directory authority. Caches and clients fetch whatever descriptors
 * the authorities tell them to fetch, and don't care about size. */
#define MAX_DESCRIPTOR_UPLOAD_SIZE 20000

/** Maximum size of a single extrainfo document, as above. */
#define MAX_EXTRAINFO_UPLOAD_SIZE 50000

/** Minimum lifetime for an onion key in days. */
#define MIN_ONION_KEY_LIFETIME_DAYS (1)

/** Maximum lifetime for an onion key in days. */
#define MAX_ONION_KEY_LIFETIME_DAYS (90)

/** Default lifetime for an onion key in days. */
#define DEFAULT_ONION_KEY_LIFETIME_DAYS (28)

/** Minimum grace period for acceptance of an onion key in days.
 * The maximum value is defined in proposal #274 as being the current network
 * consensus parameter for "onion-key-rotation-days". */
#define MIN_ONION_KEY_GRACE_PERIOD_DAYS (1)

/** Default grace period for acceptance of an onion key in days. */
#define DEFAULT_ONION_KEY_GRACE_PERIOD_DAYS (7)

/** How often we should check the network consensus if it is time to rotate or
 * expire onion keys. */
#define ONION_KEY_CONSENSUS_CHECK_INTERVAL (60*60)

/** How often do we rotate TLS contexts? */
#define MAX_SSL_KEY_LIFETIME_INTERNAL (2*60*60)

/** How old do we allow a router to get before removing it
 * from the router list? In seconds. */
#define ROUTER_MAX_AGE (60*60*48)
/** How old can a router get before we (as a server) will no longer
 * consider it live? In seconds. */
#define ROUTER_MAX_AGE_TO_PUBLISH (60*60*24)
/** How old do we let a saved descriptor get before force-removing it? */
#define OLD_ROUTER_DESC_MAX_AGE (60*60*24*5)

/** Possible rules for generating circuit IDs on an OR connection. */
typedef enum {
  CIRC_ID_TYPE_LOWER=0, /**< Pick from 0..1<<15-1. */
  CIRC_ID_TYPE_HIGHER=1, /**< Pick from 1<<15..1<<16-1. */
  /** The other side of a connection is an OP: never create circuits to it,
   * and let it use any circuit ID it wants. */
  CIRC_ID_TYPE_NEITHER=2
} circ_id_type_t;
#define circ_id_type_bitfield_t ENUM_BF(circ_id_type_t)

#define CONN_TYPE_MIN_ 3
/** Type for sockets listening for OR connections. */
#define CONN_TYPE_OR_LISTENER 3
/** A bidirectional TLS connection transmitting a sequence of cells.
 * May be from an OR to an OR, or from an OP to an OR. */
#define CONN_TYPE_OR 4
/** A TCP connection from an onion router to a stream's destination. */
#define CONN_TYPE_EXIT 5
/** Type for sockets listening for SOCKS connections. */
#define CONN_TYPE_AP_LISTENER 6
/** A SOCKS proxy connection from the user application to the onion
 * proxy. */
#define CONN_TYPE_AP 7
/** Type for sockets listening for HTTP connections to the directory server. */
#define CONN_TYPE_DIR_LISTENER 8
/** Type for HTTP connections to the directory server. */
#define CONN_TYPE_DIR 9
/* Type 10 is unused. */
/** Type for listening for connections from user interface process. */
#define CONN_TYPE_CONTROL_LISTENER 11
/** Type for connections from user interface process. */
#define CONN_TYPE_CONTROL 12
/** Type for sockets listening for transparent connections redirected by pf or
 * netfilter. */
#define CONN_TYPE_AP_TRANS_LISTENER 13
/** Type for sockets listening for transparent connections redirected by
 * natd. */
#define CONN_TYPE_AP_NATD_LISTENER 14
/** Type for sockets listening for DNS requests. */
#define CONN_TYPE_AP_DNS_LISTENER 15

/** Type for connections from the Extended ORPort. */
#define CONN_TYPE_EXT_OR 16
/** Type for sockets listening for Extended ORPort connections. */
#define CONN_TYPE_EXT_OR_LISTENER 17
/** Type for sockets listening for HTTP CONNECT tunnel connections. */
#define CONN_TYPE_AP_HTTP_CONNECT_LISTENER 18

#define CONN_TYPE_MAX_ 19
/* !!!! If _CONN_TYPE_MAX is ever over 31, we must grow the type field in
 * connection_t. */

/* Proxy client types */
#define PROXY_NONE 0
#define PROXY_CONNECT 1
#define PROXY_SOCKS4 2
#define PROXY_SOCKS5 3
/* !!!! If there is ever a PROXY_* type over 3, we must grow the proxy_type
 * field in or_connection_t */

/* Pluggable transport proxy type. Don't use this in or_connection_t,
 * instead use the actual underlying proxy type (see above).  */
#define PROXY_PLUGGABLE 4

/* Proxy client handshake states */
/* We use a proxy but we haven't even connected to it yet. */
#define PROXY_INFANT 1
/* We use an HTTP proxy and we've sent the CONNECT command. */
#define PROXY_HTTPS_WANT_CONNECT_OK 2
/* We use a SOCKS4 proxy and we've sent the CONNECT command. */
#define PROXY_SOCKS4_WANT_CONNECT_OK 3
/* We use a SOCKS5 proxy and we try to negotiate without
   any authentication . */
#define PROXY_SOCKS5_WANT_AUTH_METHOD_NONE 4
/* We use a SOCKS5 proxy and we try to negotiate with
   Username/Password authentication . */
#define PROXY_SOCKS5_WANT_AUTH_METHOD_RFC1929 5
/* We use a SOCKS5 proxy and we just sent our credentials. */
#define PROXY_SOCKS5_WANT_AUTH_RFC1929_OK 6
/* We use a SOCKS5 proxy and we just sent our CONNECT command. */
#define PROXY_SOCKS5_WANT_CONNECT_OK 7
/* We use a proxy and we CONNECTed successfully!. */
#define PROXY_CONNECTED 8

/** True iff <b>x</b> is an edge connection. */
#define CONN_IS_EDGE(x) \
  ((x)->type == CONN_TYPE_EXIT || (x)->type == CONN_TYPE_AP)

/** State for any listener connection. */
#define LISTENER_STATE_READY 0

#define OR_CONN_STATE_MIN_ 1
/** State for a connection to an OR: waiting for connect() to finish. */
#define OR_CONN_STATE_CONNECTING 1
/** State for a connection to an OR: waiting for proxy handshake to complete */
#define OR_CONN_STATE_PROXY_HANDSHAKING 2
/** State for an OR connection client: SSL is handshaking, not done
 * yet. */
#define OR_CONN_STATE_TLS_HANDSHAKING 3
/** State for a connection to an OR: We're doing a second SSL handshake for
 * renegotiation purposes. (V2 handshake only.) */
#define OR_CONN_STATE_TLS_CLIENT_RENEGOTIATING 4
/** State for a connection at an OR: We're waiting for the client to
 * renegotiate (to indicate a v2 handshake) or send a versions cell (to
 * indicate a v3 handshake) */
#define OR_CONN_STATE_TLS_SERVER_RENEGOTIATING 5
/** State for an OR connection: We're done with our SSL handshake, we've done
 * renegotiation, but we haven't yet negotiated link protocol versions and
 * sent a netinfo cell. */
#define OR_CONN_STATE_OR_HANDSHAKING_V2 6
/** State for an OR connection: We're done with our SSL handshake, but we
 * haven't yet negotiated link protocol versions, done a V3 handshake, and
 * sent a netinfo cell. */
#define OR_CONN_STATE_OR_HANDSHAKING_V3 7
/** State for an OR connection: Ready to send/receive cells. */
#define OR_CONN_STATE_OPEN 8
#define OR_CONN_STATE_MAX_ 8

/** States of the Extended ORPort protocol. Be careful before changing
 *  the numbers: they matter. */
#define EXT_OR_CONN_STATE_MIN_ 1
/** Extended ORPort authentication is waiting for the authentication
 *  type selected by the client. */
#define EXT_OR_CONN_STATE_AUTH_WAIT_AUTH_TYPE 1
/** Extended ORPort authentication is waiting for the client nonce. */
#define EXT_OR_CONN_STATE_AUTH_WAIT_CLIENT_NONCE 2
/** Extended ORPort authentication is waiting for the client hash. */
#define EXT_OR_CONN_STATE_AUTH_WAIT_CLIENT_HASH 3
#define EXT_OR_CONN_STATE_AUTH_MAX 3
/** Authentication finished and the Extended ORPort is now accepting
 *  traffic. */
#define EXT_OR_CONN_STATE_OPEN 4
/** Extended ORPort is flushing its last messages and preparing to
 *  start accepting OR connections. */
#define EXT_OR_CONN_STATE_FLUSHING 5
#define EXT_OR_CONN_STATE_MAX_ 5

#define EXIT_CONN_STATE_MIN_ 1
/** State for an exit connection: waiting for response from DNS farm. */
#define EXIT_CONN_STATE_RESOLVING 1
/** State for an exit connection: waiting for connect() to finish. */
#define EXIT_CONN_STATE_CONNECTING 2
/** State for an exit connection: open and ready to transmit data. */
#define EXIT_CONN_STATE_OPEN 3
/** State for an exit connection: waiting to be removed. */
#define EXIT_CONN_STATE_RESOLVEFAILED 4
#define EXIT_CONN_STATE_MAX_ 4

/* The AP state values must be disjoint from the EXIT state values. */
#define AP_CONN_STATE_MIN_ 5
/** State for a SOCKS connection: waiting for SOCKS request. */
#define AP_CONN_STATE_SOCKS_WAIT 5
/** State for a SOCKS connection: got a y.onion URL; waiting to receive
 * rendezvous descriptor. */
#define AP_CONN_STATE_RENDDESC_WAIT 6
/** The controller will attach this connection to a circuit; it isn't our
 * job to do so. */
#define AP_CONN_STATE_CONTROLLER_WAIT 7
/** State for a SOCKS connection: waiting for a completed circuit. */
#define AP_CONN_STATE_CIRCUIT_WAIT 8
/** State for a SOCKS connection: sent BEGIN, waiting for CONNECTED. */
#define AP_CONN_STATE_CONNECT_WAIT 9
/** State for a SOCKS connection: sent RESOLVE, waiting for RESOLVED. */
#define AP_CONN_STATE_RESOLVE_WAIT 10
/** State for a SOCKS connection: ready to send and receive. */
#define AP_CONN_STATE_OPEN 11
/** State for a transparent natd connection: waiting for original
 * destination. */
#define AP_CONN_STATE_NATD_WAIT 12
/** State for an HTTP tunnel: waiting for an HTTP CONNECT command. */
#define AP_CONN_STATE_HTTP_CONNECT_WAIT 13
#define AP_CONN_STATE_MAX_ 13

/** True iff the AP_CONN_STATE_* value <b>s</b> means that the corresponding
 * edge connection is not attached to any circuit. */
#define AP_CONN_STATE_IS_UNATTACHED(s) \
  ((s) <= AP_CONN_STATE_CIRCUIT_WAIT || (s) == AP_CONN_STATE_NATD_WAIT)

#define DIR_CONN_STATE_MIN_ 1
/** State for connection to directory server: waiting for connect(). */
#define DIR_CONN_STATE_CONNECTING 1
/** State for connection to directory server: sending HTTP request. */
#define DIR_CONN_STATE_CLIENT_SENDING 2
/** State for connection to directory server: reading HTTP response. */
#define DIR_CONN_STATE_CLIENT_READING 3
/** State for connection to directory server: happy and finished. */
#define DIR_CONN_STATE_CLIENT_FINISHED 4
/** State for connection at directory server: waiting for HTTP request. */
#define DIR_CONN_STATE_SERVER_COMMAND_WAIT 5
/** State for connection at directory server: sending HTTP response. */
#define DIR_CONN_STATE_SERVER_WRITING 6
#define DIR_CONN_STATE_MAX_ 6

/** True iff the purpose of <b>conn</b> means that it's a server-side
 * directory connection. */
#define DIR_CONN_IS_SERVER(conn) ((conn)->purpose == DIR_PURPOSE_SERVER)

#define CONTROL_CONN_STATE_MIN_ 1
/** State for a control connection: Authenticated and accepting v1 commands. */
#define CONTROL_CONN_STATE_OPEN 1
/** State for a control connection: Waiting for authentication; speaking
 * protocol v1. */
#define CONTROL_CONN_STATE_NEEDAUTH 2
#define CONTROL_CONN_STATE_MAX_ 2

#define DIR_PURPOSE_MIN_ 4
/** A connection to a directory server: set after a v2 rendezvous
 * descriptor is downloaded. */
#define DIR_PURPOSE_HAS_FETCHED_RENDDESC_V2 4
/** A connection to a directory server: download one or more server
 * descriptors. */
#define DIR_PURPOSE_FETCH_SERVERDESC 6
/** A connection to a directory server: download one or more extra-info
 * documents. */
#define DIR_PURPOSE_FETCH_EXTRAINFO 7
/** A connection to a directory server: upload a server descriptor. */
#define DIR_PURPOSE_UPLOAD_DIR 8
/** A connection to a directory server: upload a v3 networkstatus vote. */
#define DIR_PURPOSE_UPLOAD_VOTE 10
/** A connection to a directory server: upload a v3 consensus signature */
#define DIR_PURPOSE_UPLOAD_SIGNATURES 11
/** A connection to a directory server: download one or more v3 networkstatus
 * votes. */
#define DIR_PURPOSE_FETCH_STATUS_VOTE 12
/** A connection to a directory server: download a v3 detached signatures
 * object for a consensus. */
#define DIR_PURPOSE_FETCH_DETACHED_SIGNATURES 13
/** A connection to a directory server: download a v3 networkstatus
 * consensus. */
#define DIR_PURPOSE_FETCH_CONSENSUS 14
/** A connection to a directory server: download one or more directory
 * authority certificates. */
#define DIR_PURPOSE_FETCH_CERTIFICATE 15

/** Purpose for connection at a directory server. */
#define DIR_PURPOSE_SERVER 16
/** A connection to a hidden service directory server: upload a v2 rendezvous
 * descriptor. */
#define DIR_PURPOSE_UPLOAD_RENDDESC_V2 17
/** A connection to a hidden service directory server: download a v2 rendezvous
 * descriptor. */
#define DIR_PURPOSE_FETCH_RENDDESC_V2 18
/** A connection to a directory server: download a microdescriptor. */
#define DIR_PURPOSE_FETCH_MICRODESC 19
/** A connection to a hidden service directory: upload a v3 descriptor. */
#define DIR_PURPOSE_UPLOAD_HSDESC 20
/** A connection to a hidden service directory: fetch a v3 descriptor. */
#define DIR_PURPOSE_FETCH_HSDESC 21
/** A connection to a directory server: set after a hidden service descriptor
 * is downloaded. */
#define DIR_PURPOSE_HAS_FETCHED_HSDESC 22
#define DIR_PURPOSE_MAX_ 22

/** True iff <b>p</b> is a purpose corresponding to uploading
 * data to a directory server. */
#define DIR_PURPOSE_IS_UPLOAD(p)                \
  ((p)==DIR_PURPOSE_UPLOAD_DIR ||               \
   (p)==DIR_PURPOSE_UPLOAD_VOTE ||              \
   (p)==DIR_PURPOSE_UPLOAD_SIGNATURES ||        \
   (p)==DIR_PURPOSE_UPLOAD_RENDDESC_V2 ||       \
   (p)==DIR_PURPOSE_UPLOAD_HSDESC)

#define EXIT_PURPOSE_MIN_ 1
/** This exit stream wants to do an ordinary connect. */
#define EXIT_PURPOSE_CONNECT 1
/** This exit stream wants to do a resolve (either normal or reverse). */
#define EXIT_PURPOSE_RESOLVE 2
#define EXIT_PURPOSE_MAX_ 2

/* !!!! If any connection purpose is ever over 31, we must grow the type
 * field in connection_t. */

/** Circuit state: I'm the origin, still haven't done all my handshakes. */
#define CIRCUIT_STATE_BUILDING 0
/** Circuit state: Waiting to process the onionskin. */
#define CIRCUIT_STATE_ONIONSKIN_PENDING 1
/** Circuit state: I'd like to deliver a create, but my n_chan is still
 * connecting. */
#define CIRCUIT_STATE_CHAN_WAIT 2
/** Circuit state: the circuit is open but we don't want to actually use it
 * until we find out if a better guard will be available.
 */
#define CIRCUIT_STATE_GUARD_WAIT 3
/** Circuit state: onionskin(s) processed, ready to send/receive cells. */
#define CIRCUIT_STATE_OPEN 4

#define CIRCUIT_PURPOSE_MIN_ 1

/* these circuits were initiated elsewhere */
#define CIRCUIT_PURPOSE_OR_MIN_ 1
/** OR-side circuit purpose: normal circuit, at OR. */
#define CIRCUIT_PURPOSE_OR 1
/** OR-side circuit purpose: At OR, from the service, waiting for intro from
 * clients. */
#define CIRCUIT_PURPOSE_INTRO_POINT 2
/** OR-side circuit purpose: At OR, from the client, waiting for the service.
 */
#define CIRCUIT_PURPOSE_REND_POINT_WAITING 3
/** OR-side circuit purpose: At OR, both circuits have this purpose. */
#define CIRCUIT_PURPOSE_REND_ESTABLISHED 4
#define CIRCUIT_PURPOSE_OR_MAX_ 4

/* these circuits originate at this node */

/* here's how circ client-side purposes work:
 *   normal circuits are C_GENERAL.
 *   circuits that are c_introducing are either on their way to
 *     becoming open, or they are open and waiting for a
 *     suitable rendcirc before they send the intro.
 *   circuits that are c_introduce_ack_wait have sent the intro,
 *     but haven't gotten a response yet.
 *   circuits that are c_establish_rend are either on their way
 *     to becoming open, or they are open and have sent the
 *     establish_rendezvous cell but haven't received an ack.
 *   circuits that are c_rend_ready are open and have received a
 *     rend ack, but haven't heard from the service yet. if they have a
 *     buildstate->pending_final_cpath then they're expecting a
 *     cell from the service, else they're not.
 *   circuits that are c_rend_ready_intro_acked are open, and
 *     some intro circ has sent its intro and received an ack.
 *   circuits that are c_rend_joined are open, have heard from
 *     the service, and are talking to it.
 */
/** Client-side circuit purpose: Normal circuit, with cpath. */
#define CIRCUIT_PURPOSE_C_GENERAL 5
/** Client-side circuit purpose: at the client, connecting to intro point. */
#define CIRCUIT_PURPOSE_C_INTRODUCING 6
/** Client-side circuit purpose: at the client, sent INTRODUCE1 to intro point,
 * waiting for ACK/NAK. */
#define CIRCUIT_PURPOSE_C_INTRODUCE_ACK_WAIT 7
/** Client-side circuit purpose: at the client, introduced and acked, closing.
 */
#define CIRCUIT_PURPOSE_C_INTRODUCE_ACKED 8
/** Client-side circuit purpose: at the client, waiting for ack. */
#define CIRCUIT_PURPOSE_C_ESTABLISH_REND 9
/** Client-side circuit purpose: at the client, waiting for the service. */
#define CIRCUIT_PURPOSE_C_REND_READY 10
/** Client-side circuit purpose: at the client, waiting for the service,
 * INTRODUCE has been acknowledged. */
#define CIRCUIT_PURPOSE_C_REND_READY_INTRO_ACKED 11
/** Client-side circuit purpose: at the client, rendezvous established. */
#define CIRCUIT_PURPOSE_C_REND_JOINED 12
/** This circuit is used for build time measurement only */
#define CIRCUIT_PURPOSE_C_MEASURE_TIMEOUT 13
#define CIRCUIT_PURPOSE_C_MAX_ 13
/** Hidden-service-side circuit purpose: at the service, waiting for
 * introductions. */
#define CIRCUIT_PURPOSE_S_ESTABLISH_INTRO 14
/** Hidden-service-side circuit purpose: at the service, successfully
 * established intro. */
#define CIRCUIT_PURPOSE_S_INTRO 15
/** Hidden-service-side circuit purpose: at the service, connecting to rend
 * point. */
#define CIRCUIT_PURPOSE_S_CONNECT_REND 16
/** Hidden-service-side circuit purpose: at the service, rendezvous
 * established. */
#define CIRCUIT_PURPOSE_S_REND_JOINED 17
/** A testing circuit; not meant to be used for actual traffic. */
#define CIRCUIT_PURPOSE_TESTING 18
/** A controller made this circuit and Tor should not use it. */
#define CIRCUIT_PURPOSE_CONTROLLER 19
/** This circuit is used for path bias probing only */
#define CIRCUIT_PURPOSE_PATH_BIAS_TESTING 20
#define CIRCUIT_PURPOSE_MAX_ 20
/** A catch-all for unrecognized purposes. Currently we don't expect
 * to make or see any circuits with this purpose. */
#define CIRCUIT_PURPOSE_UNKNOWN 255

/** True iff the circuit purpose <b>p</b> is for a circuit that
 * originated at this node. */
#define CIRCUIT_PURPOSE_IS_ORIGIN(p) ((p)>CIRCUIT_PURPOSE_OR_MAX_)
/** True iff the circuit purpose <b>p</b> is for a circuit that originated
 * here to serve as a client.  (Hidden services don't count here.) */
#define CIRCUIT_PURPOSE_IS_CLIENT(p)  \
  ((p)> CIRCUIT_PURPOSE_OR_MAX_ &&    \
   (p)<=CIRCUIT_PURPOSE_C_MAX_)
/** True iff the circuit_t <b>c</b> is actually an origin_circuit_t. */
#define CIRCUIT_IS_ORIGIN(c) (CIRCUIT_PURPOSE_IS_ORIGIN((c)->purpose))
/** True iff the circuit purpose <b>p</b> is for an established rendezvous
 * circuit. */
#define CIRCUIT_PURPOSE_IS_ESTABLISHED_REND(p) \
  ((p) == CIRCUIT_PURPOSE_C_REND_JOINED ||     \
   (p) == CIRCUIT_PURPOSE_S_REND_JOINED)
/** True iff the circuit_t c is actually an or_circuit_t */
#define CIRCUIT_IS_ORCIRC(c) (((circuit_t *)(c))->magic == OR_CIRCUIT_MAGIC)

/** How many circuits do we want simultaneously in-progress to handle
 * a given stream? */
#define MIN_CIRCUITS_HANDLING_STREAM 2

/* These RELAY_COMMAND constants define values for relay cell commands, and
* must match those defined in tor-spec.txt. */
#define RELAY_COMMAND_BEGIN 1
#define RELAY_COMMAND_DATA 2
#define RELAY_COMMAND_END 3
#define RELAY_COMMAND_CONNECTED 4
#define RELAY_COMMAND_SENDME 5
#define RELAY_COMMAND_EXTEND 6
#define RELAY_COMMAND_EXTENDED 7
#define RELAY_COMMAND_TRUNCATE 8
#define RELAY_COMMAND_TRUNCATED 9
#define RELAY_COMMAND_DROP 10
#define RELAY_COMMAND_RESOLVE 11
#define RELAY_COMMAND_RESOLVED 12
#define RELAY_COMMAND_BEGIN_DIR 13
#define RELAY_COMMAND_EXTEND2 14
#define RELAY_COMMAND_EXTENDED2 15

#define RELAY_COMMAND_ESTABLISH_INTRO 32
#define RELAY_COMMAND_ESTABLISH_RENDEZVOUS 33
#define RELAY_COMMAND_INTRODUCE1 34
#define RELAY_COMMAND_INTRODUCE2 35
#define RELAY_COMMAND_RENDEZVOUS1 36
#define RELAY_COMMAND_RENDEZVOUS2 37
#define RELAY_COMMAND_INTRO_ESTABLISHED 38
#define RELAY_COMMAND_RENDEZVOUS_ESTABLISHED 39
#define RELAY_COMMAND_INTRODUCE_ACK 40

/* Reasons why an OR connection is closed. */
#define END_OR_CONN_REASON_DONE           1
#define END_OR_CONN_REASON_REFUSED        2 /* connection refused */
#define END_OR_CONN_REASON_OR_IDENTITY    3
#define END_OR_CONN_REASON_CONNRESET      4 /* connection reset by peer */
#define END_OR_CONN_REASON_TIMEOUT        5
#define END_OR_CONN_REASON_NO_ROUTE       6 /* no route to host/net */
#define END_OR_CONN_REASON_IO_ERROR       7 /* read/write error */
#define END_OR_CONN_REASON_RESOURCE_LIMIT 8 /* sockets, buffers, etc */
#define END_OR_CONN_REASON_PT_MISSING     9 /* PT failed or not available */
#define END_OR_CONN_REASON_MISC           10

/* Reasons why we (or a remote OR) might close a stream. See tor-spec.txt for
 * documentation of these.  The values must match. */
#define END_STREAM_REASON_MISC 1
#define END_STREAM_REASON_RESOLVEFAILED 2
#define END_STREAM_REASON_CONNECTREFUSED 3
#define END_STREAM_REASON_EXITPOLICY 4
#define END_STREAM_REASON_DESTROY 5
#define END_STREAM_REASON_DONE 6
#define END_STREAM_REASON_TIMEOUT 7
#define END_STREAM_REASON_NOROUTE 8
#define END_STREAM_REASON_HIBERNATING 9
#define END_STREAM_REASON_INTERNAL 10
#define END_STREAM_REASON_RESOURCELIMIT 11
#define END_STREAM_REASON_CONNRESET 12
#define END_STREAM_REASON_TORPROTOCOL 13
#define END_STREAM_REASON_NOTDIRECTORY 14
#define END_STREAM_REASON_ENTRYPOLICY 15

/* These high-numbered end reasons are not part of the official spec,
 * and are not intended to be put in relay end cells. They are here
 * to be more informative when sending back socks replies to the
 * application. */
/* XXXX 256 is no longer used; feel free to reuse it. */
/** We were unable to attach the connection to any circuit at all. */
/* XXXX the ways we use this one don't make a lot of sense. */
#define END_STREAM_REASON_CANT_ATTACH 257
/** We can't connect to any directories at all, so we killed our streams
 * before they can time out. */
#define END_STREAM_REASON_NET_UNREACHABLE 258
/** This is a SOCKS connection, and the client used (or misused) the SOCKS
 * protocol in a way we couldn't handle. */
#define END_STREAM_REASON_SOCKSPROTOCOL 259
/** This is a transparent proxy connection, but we can't extract the original
 * target address:port. */
#define END_STREAM_REASON_CANT_FETCH_ORIG_DEST 260
/** This is a connection on the NATD port, and the destination IP:Port was
 * either ill-formed or out-of-range. */
#define END_STREAM_REASON_INVALID_NATD_DEST 261
/** The target address is in a private network (like 127.0.0.1 or 10.0.0.1);
 * you don't want to do that over a randomly chosen exit */
#define END_STREAM_REASON_PRIVATE_ADDR 262
/** This is an HTTP tunnel connection and the client used or misused HTTP in a
 * way we can't handle.
 */
#define END_STREAM_REASON_HTTPPROTOCOL 263

/** Bitwise-and this value with endreason to mask out all flags. */
#define END_STREAM_REASON_MASK 511

/** Bitwise-or this with the argument to control_event_stream_status
 * to indicate that the reason came from an END cell. */
#define END_STREAM_REASON_FLAG_REMOTE 512
/** Bitwise-or this with the argument to control_event_stream_status
 * to indicate that we already sent a CLOSED stream event. */
#define END_STREAM_REASON_FLAG_ALREADY_SENT_CLOSED 1024
/** Bitwise-or this with endreason to indicate that we already sent
 * a socks reply, and no further reply needs to be sent from
 * connection_mark_unattached_ap(). */
#define END_STREAM_REASON_FLAG_ALREADY_SOCKS_REPLIED 2048

/** Reason for remapping an AP connection's address: we have a cached
 * answer. */
#define REMAP_STREAM_SOURCE_CACHE 1
/** Reason for remapping an AP connection's address: the exit node told us an
 * answer. */
#define REMAP_STREAM_SOURCE_EXIT 2

/* 'type' values to use in RESOLVED cells.  Specified in tor-spec.txt. */
#define RESOLVED_TYPE_HOSTNAME 0
#define RESOLVED_TYPE_IPV4 4
#define RESOLVED_TYPE_IPV6 6
#define RESOLVED_TYPE_ERROR_TRANSIENT 0xF0
#define RESOLVED_TYPE_ERROR 0xF1

/* Negative reasons are internal: we never send them in a DESTROY or TRUNCATE
 * call; they only go to the controller for tracking  */

/* Closing introduction point that were opened in parallel. */
#define END_CIRC_REASON_IP_NOW_REDUNDANT -4

/** Our post-timeout circuit time measurement period expired.
 * We must give up now */
#define END_CIRC_REASON_MEASUREMENT_EXPIRED -3

/** We couldn't build a path for this circuit. */
#define END_CIRC_REASON_NOPATH          -2
/** Catch-all "other" reason for closing origin circuits. */
#define END_CIRC_AT_ORIGIN              -1

/* Reasons why we (or a remote OR) might close a circuit. See tor-spec.txt for
 * documentation of these. */
#define END_CIRC_REASON_MIN_            0
#define END_CIRC_REASON_NONE            0
#define END_CIRC_REASON_TORPROTOCOL     1
#define END_CIRC_REASON_INTERNAL        2
#define END_CIRC_REASON_REQUESTED       3
#define END_CIRC_REASON_HIBERNATING     4
#define END_CIRC_REASON_RESOURCELIMIT   5
#define END_CIRC_REASON_CONNECTFAILED   6
#define END_CIRC_REASON_OR_IDENTITY     7
#define END_CIRC_REASON_CHANNEL_CLOSED  8
#define END_CIRC_REASON_FINISHED        9
#define END_CIRC_REASON_TIMEOUT         10
#define END_CIRC_REASON_DESTROYED       11
#define END_CIRC_REASON_NOSUCHSERVICE   12
#define END_CIRC_REASON_MAX_            12

/** Bitwise-OR this with the argument to circuit_mark_for_close() or
 * control_event_circuit_status() to indicate that the reason was
 * passed through from a destroy or truncate cell. */
#define END_CIRC_REASON_FLAG_REMOTE     512

/** Length of 'y' portion of 'y.onion' URL. */
#define REND_SERVICE_ID_LEN_BASE32 16

/** Length of 'y.onion' including '.onion' URL. */
#define REND_SERVICE_ADDRESS_LEN (16+1+5)

/** Length of a binary-encoded rendezvous service ID. */
#define REND_SERVICE_ID_LEN 10

/** Time period for which a v2 descriptor will be valid. */
#define REND_TIME_PERIOD_V2_DESC_VALIDITY (24*60*60)

/** Time period within which two sets of v2 descriptors will be uploaded in
 * parallel. */
#define REND_TIME_PERIOD_OVERLAPPING_V2_DESCS (60*60)

/** Number of non-consecutive replicas (i.e. distributed somewhere
 * in the ring) for a descriptor. */
#define REND_NUMBER_OF_NON_CONSECUTIVE_REPLICAS 2

/** Number of consecutive replicas for a descriptor. */
#define REND_NUMBER_OF_CONSECUTIVE_REPLICAS 3

/** Length of v2 descriptor ID (32 base32 chars = 160 bits). */
#define REND_DESC_ID_V2_LEN_BASE32 BASE32_DIGEST_LEN

/** Length of the base32-encoded secret ID part of versioned hidden service
 * descriptors. */
#define REND_SECRET_ID_PART_LEN_BASE32 BASE32_DIGEST_LEN

/** Length of the base32-encoded hash of an introduction point's
 * identity key. */
#define REND_INTRO_POINT_ID_LEN_BASE32 BASE32_DIGEST_LEN

/** Length of the descriptor cookie that is used for client authorization
 * to hidden services. */
#define REND_DESC_COOKIE_LEN 16

/** Length of the base64-encoded descriptor cookie that is used for
 * exchanging client authorization between hidden service and client. */
#define REND_DESC_COOKIE_LEN_BASE64 22

/** Length of client identifier in encrypted introduction points for hidden
 * service authorization type 'basic'. */
#define REND_BASIC_AUTH_CLIENT_ID_LEN 4

/** Multiple of the number of clients to which the real number of clients
 * is padded with fake clients for hidden service authorization type
 * 'basic'. */
#define REND_BASIC_AUTH_CLIENT_MULTIPLE 16

/** Length of client entry consisting of client identifier and encrypted
 * session key for hidden service authorization type 'basic'. */
#define REND_BASIC_AUTH_CLIENT_ENTRY_LEN (REND_BASIC_AUTH_CLIENT_ID_LEN \
                                          + CIPHER_KEY_LEN)

/** Maximum size of v2 hidden service descriptors. */
#define REND_DESC_MAX_SIZE (20 * 1024)

/** Legal characters for use in authorized client names for a hidden
 * service. */
#define REND_LEGAL_CLIENTNAME_CHARACTERS \
  "abcdefghijklmnopqrstuvwxyzABCDEFGHIJKLMNOPQRSTUVWXYZ0123456789+-_"

/** Maximum length of authorized client names for a hidden service. */
#define REND_CLIENTNAME_MAX_LEN 16

/** Length of the rendezvous cookie that is used to connect circuits at the
 * rendezvous point. */
#define REND_COOKIE_LEN DIGEST_LEN

/** Client authorization type that a hidden service performs. */
typedef enum rend_auth_type_t {
  REND_NO_AUTH      = 0,
  REND_BASIC_AUTH   = 1,
  REND_STEALTH_AUTH = 2,
} rend_auth_type_t;

/** Client-side configuration of authorization for a hidden service. */
typedef struct rend_service_authorization_t {
  uint8_t descriptor_cookie[REND_DESC_COOKIE_LEN];
  char onion_address[REND_SERVICE_ADDRESS_LEN+1];
  rend_auth_type_t auth_type;
} rend_service_authorization_t;

/** Client- and server-side data that is used for hidden service connection
 * establishment. Not all fields contain data depending on where this struct
 * is used. */
typedef struct rend_data_t {
  /* Hidden service protocol version of this base object. */
  uint32_t version;

  /** List of HSDir fingerprints on which this request has been sent to. This
   * contains binary identity digest of the directory of size DIGEST_LEN. */
  smartlist_t *hsdirs_fp;

  /** Rendezvous cookie used by both, client and service. */
  char rend_cookie[REND_COOKIE_LEN];

  /** Number of streams associated with this rendezvous circuit. */
  int nr_streams;
} rend_data_t;

typedef struct rend_data_v2_t {
  /* Rendezvous base data. */
  rend_data_t base_;

  /** Onion address (without the .onion part) that a client requests. */
  char onion_address[REND_SERVICE_ID_LEN_BASE32+1];

  /** Descriptor ID for each replicas computed from the onion address. If
   * the onion address is empty, this array MUST be empty. We keep them so
   * we know when to purge our entry in the last hsdir request table. */
  char descriptor_id[REND_NUMBER_OF_NON_CONSECUTIVE_REPLICAS][DIGEST_LEN];

  /** (Optional) descriptor cookie that is used by a client. */
  char descriptor_cookie[REND_DESC_COOKIE_LEN];

  /** Authorization type for accessing a service used by a client. */
  rend_auth_type_t auth_type;

  /** Descriptor ID for a client request. The control port command HSFETCH
   * uses this. It's set if the descriptor query should only use this
   * descriptor ID. */
  char desc_id_fetch[DIGEST_LEN];

  /** Hash of the hidden service's PK used by a service. */
  char rend_pk_digest[DIGEST_LEN];
} rend_data_v2_t;

/* From a base rend_data_t object <b>d</d>, return the v2 object. */
static inline
rend_data_v2_t *TO_REND_DATA_V2(const rend_data_t *d)
{
  tor_assert(d);
  tor_assert(d->version == 2);
  return DOWNCAST(rend_data_v2_t, d);
}

/* Stub because we can't include hs_ident.h. */
struct hs_ident_edge_conn_t;
struct hs_ident_dir_conn_t;
struct hs_ident_circuit_t;
/* Stub because we can't include hs_common.h. */
struct hsdir_index_t;

/** Time interval for tracking replays of DH public keys received in
 * INTRODUCE2 cells.  Used only to avoid launching multiple
 * simultaneous attempts to connect to the same rendezvous point. */
#define REND_REPLAY_TIME_INTERVAL (5 * 60)

/** Used to indicate which way a cell is going on a circuit. */
typedef enum {
  CELL_DIRECTION_IN=1, /**< The cell is moving towards the origin. */
  CELL_DIRECTION_OUT=2, /**< The cell is moving away from the origin. */
} cell_direction_t;

/** Initial value for both sides of a circuit transmission window when the
 * circuit is initialized.  Measured in cells. */
#define CIRCWINDOW_START 1000
#define CIRCWINDOW_START_MIN 100
#define CIRCWINDOW_START_MAX 1000
/** Amount to increment a circuit window when we get a circuit SENDME. */
#define CIRCWINDOW_INCREMENT 100
/** Initial value on both sides of a stream transmission window when the
 * stream is initialized.  Measured in cells. */
#define STREAMWINDOW_START 500
/** Amount to increment a stream window when we get a stream SENDME. */
#define STREAMWINDOW_INCREMENT 50

/** Maximum number of queued cells on a circuit for which we are the
 * midpoint before we give up and kill it.  This must be >= circwindow
 * to avoid killing innocent circuits, and >= circwindow*2 to give
 * leaky-pipe a chance of working someday. The ORCIRC_MAX_MIDDLE_KILL_THRESH
 * ratio controls the margin of error between emitting a warning and
 * killing the circuit.
 */
#define ORCIRC_MAX_MIDDLE_CELLS (CIRCWINDOW_START_MAX*2)
/** Ratio of hard (circuit kill) to soft (warning) thresholds for the
 * ORCIRC_MAX_MIDDLE_CELLS tests.
 */
#define ORCIRC_MAX_MIDDLE_KILL_THRESH (1.1f)

/* Cell commands.  These values are defined in tor-spec.txt. */
#define CELL_PADDING 0
#define CELL_CREATE 1
#define CELL_CREATED 2
#define CELL_RELAY 3
#define CELL_DESTROY 4
#define CELL_CREATE_FAST 5
#define CELL_CREATED_FAST 6
#define CELL_VERSIONS 7
#define CELL_NETINFO 8
#define CELL_RELAY_EARLY 9
#define CELL_CREATE2 10
#define CELL_CREATED2 11
#define CELL_PADDING_NEGOTIATE 12

#define CELL_VPADDING 128
#define CELL_CERTS 129
#define CELL_AUTH_CHALLENGE 130
#define CELL_AUTHENTICATE 131
#define CELL_AUTHORIZE 132
#define CELL_COMMAND_MAX_ 132

/** How long to test reachability before complaining to the user. */
#define TIMEOUT_UNTIL_UNREACHABILITY_COMPLAINT (20*60)

/** Legal characters in a nickname. */
#define LEGAL_NICKNAME_CHARACTERS \
  "abcdefghijklmnopqrstuvwxyzABCDEFGHIJKLMNOPQRSTUVWXYZ0123456789"

/** Name to use in client TLS certificates if no nickname is given. Once
 * Tor 0.1.2.x is obsolete, we can remove this. */
#define DEFAULT_CLIENT_NICKNAME "client"

/** Name chosen by routers that don't configure nicknames */
#define UNNAMED_ROUTER_NICKNAME "Unnamed"

/** Number of bytes in a SOCKS4 header. */
#define SOCKS4_NETWORK_LEN 8

/*
 * Relay payload:
 *         Relay command           [1 byte]
 *         Recognized              [2 bytes]
 *         Stream ID               [2 bytes]
 *         Partial SHA-1           [4 bytes]
 *         Length                  [2 bytes]
 *         Relay payload           [498 bytes]
 */

/** Number of bytes in a cell, minus cell header. */
#define CELL_PAYLOAD_SIZE 509
/** Number of bytes in a cell transmitted over the network, in the longest
 * form */
#define CELL_MAX_NETWORK_SIZE 514

/** Maximum length of a header on a variable-length cell. */
#define VAR_CELL_MAX_HEADER_SIZE 7

static int get_cell_network_size(int wide_circ_ids);
static inline int get_cell_network_size(int wide_circ_ids)
{
  return wide_circ_ids ? CELL_MAX_NETWORK_SIZE : CELL_MAX_NETWORK_SIZE - 2;
}
static int get_var_cell_header_size(int wide_circ_ids);
static inline int get_var_cell_header_size(int wide_circ_ids)
{
  return wide_circ_ids ? VAR_CELL_MAX_HEADER_SIZE :
    VAR_CELL_MAX_HEADER_SIZE - 2;
}
static int get_circ_id_size(int wide_circ_ids);
static inline int get_circ_id_size(int wide_circ_ids)
{
  return wide_circ_ids ? 4 : 2;
}

/** Number of bytes in a relay cell's header (not including general cell
 * header). */
#define RELAY_HEADER_SIZE (1+2+2+4+2)
/** Largest number of bytes that can fit in a relay cell payload. */
#define RELAY_PAYLOAD_SIZE (CELL_PAYLOAD_SIZE-RELAY_HEADER_SIZE)

/** Identifies a circuit on an or_connection */
typedef uint32_t circid_t;
/** Identifies a stream on a circuit */
typedef uint16_t streamid_t;

/* channel_t typedef; struct channel_s is in channel.h */

typedef struct channel_s channel_t;

/* channel_listener_t typedef; struct channel_listener_s is in channel.h */

typedef struct channel_listener_s channel_listener_t;

/* channel states for channel_t */

typedef enum {
  /*
   * Closed state - channel is inactive
   *
   * Permitted transitions from:
   *   - CHANNEL_STATE_CLOSING
   * Permitted transitions to:
   *   - CHANNEL_STATE_OPENING
   */
  CHANNEL_STATE_CLOSED = 0,
  /*
   * Opening state - channel is trying to connect
   *
   * Permitted transitions from:
   *   - CHANNEL_STATE_CLOSED
   * Permitted transitions to:
   *   - CHANNEL_STATE_CLOSING
   *   - CHANNEL_STATE_ERROR
   *   - CHANNEL_STATE_OPEN
   */
  CHANNEL_STATE_OPENING,
  /*
   * Open state - channel is active and ready for use
   *
   * Permitted transitions from:
   *   - CHANNEL_STATE_MAINT
   *   - CHANNEL_STATE_OPENING
   * Permitted transitions to:
   *   - CHANNEL_STATE_CLOSING
   *   - CHANNEL_STATE_ERROR
   *   - CHANNEL_STATE_MAINT
   */
  CHANNEL_STATE_OPEN,
  /*
   * Maintenance state - channel is temporarily offline for subclass specific
   *   maintenance activities such as TLS renegotiation.
   *
   * Permitted transitions from:
   *   - CHANNEL_STATE_OPEN
   * Permitted transitions to:
   *   - CHANNEL_STATE_CLOSING
   *   - CHANNEL_STATE_ERROR
   *   - CHANNEL_STATE_OPEN
   */
  CHANNEL_STATE_MAINT,
  /*
   * Closing state - channel is shutting down
   *
   * Permitted transitions from:
   *   - CHANNEL_STATE_MAINT
   *   - CHANNEL_STATE_OPEN
   * Permitted transitions to:
   *   - CHANNEL_STATE_CLOSED,
   *   - CHANNEL_STATE_ERROR
   */
  CHANNEL_STATE_CLOSING,
  /*
   * Error state - channel has experienced a permanent error
   *
   * Permitted transitions from:
   *   - CHANNEL_STATE_CLOSING
   *   - CHANNEL_STATE_MAINT
   *   - CHANNEL_STATE_OPENING
   *   - CHANNEL_STATE_OPEN
   * Permitted transitions to:
   *   - None
   */
  CHANNEL_STATE_ERROR,
  /*
   * Placeholder for maximum state value
   */
  CHANNEL_STATE_LAST
} channel_state_t;

/* channel listener states for channel_listener_t */

typedef enum {
  /*
   * Closed state - channel listener is inactive
   *
   * Permitted transitions from:
   *   - CHANNEL_LISTENER_STATE_CLOSING
   * Permitted transitions to:
   *   - CHANNEL_LISTENER_STATE_LISTENING
   */
  CHANNEL_LISTENER_STATE_CLOSED = 0,
  /*
   * Listening state - channel listener is listening for incoming
   * connections
   *
   * Permitted transitions from:
   *   - CHANNEL_LISTENER_STATE_CLOSED
   * Permitted transitions to:
   *   - CHANNEL_LISTENER_STATE_CLOSING
   *   - CHANNEL_LISTENER_STATE_ERROR
   */
  CHANNEL_LISTENER_STATE_LISTENING,
  /*
   * Closing state - channel listener is shutting down
   *
   * Permitted transitions from:
   *   - CHANNEL_LISTENER_STATE_LISTENING
   * Permitted transitions to:
   *   - CHANNEL_LISTENER_STATE_CLOSED,
   *   - CHANNEL_LISTENER_STATE_ERROR
   */
  CHANNEL_LISTENER_STATE_CLOSING,
  /*
   * Error state - channel listener has experienced a permanent error
   *
   * Permitted transitions from:
   *   - CHANNEL_STATE_CLOSING
   *   - CHANNEL_STATE_LISTENING
   * Permitted transitions to:
   *   - None
   */
  CHANNEL_LISTENER_STATE_ERROR,
  /*
   * Placeholder for maximum state value
   */
  CHANNEL_LISTENER_STATE_LAST
} channel_listener_state_t;

/* TLS channel stuff */

typedef struct channel_tls_s channel_tls_t;

/* circuitmux_t typedef; struct circuitmux_s is in circuitmux.h */

typedef struct circuitmux_s circuitmux_t;

/** Parsed onion routing cell.  All communication between nodes
 * is via cells. */
typedef struct cell_t {
  circid_t circ_id; /**< Circuit which received the cell. */
  uint8_t command; /**< Type of the cell: one of CELL_PADDING, CELL_CREATE,
                    * CELL_DESTROY, etc */
  uint8_t payload[CELL_PAYLOAD_SIZE]; /**< Cell body. */
} cell_t;

/** Parsed variable-length onion routing cell. */
typedef struct var_cell_t {
  /** Type of the cell: CELL_VERSIONS, etc. */
  uint8_t command;
  /** Circuit thich received the cell */
  circid_t circ_id;
  /** Number of bytes actually stored in <b>payload</b> */
  uint16_t payload_len;
  /** Payload of this cell */
  uint8_t payload[FLEXIBLE_ARRAY_MEMBER];
} var_cell_t;

/** A parsed Extended ORPort message. */
typedef struct ext_or_cmd_t {
  uint16_t cmd; /** Command type */
  uint16_t len; /** Body length */
  char body[FLEXIBLE_ARRAY_MEMBER]; /** Message body */
} ext_or_cmd_t;

/** A cell as packed for writing to the network. */
typedef struct packed_cell_t {
  /** Next cell queued on this circuit. */
  TOR_SIMPLEQ_ENTRY(packed_cell_t) next;
  char body[CELL_MAX_NETWORK_SIZE]; /**< Cell as packed for network. */
  uint32_t inserted_time; /**< Time (in milliseconds since epoch, with high
                           * bits truncated) when this cell was inserted. */
} packed_cell_t;

/** A queue of cells on a circuit, waiting to be added to the
 * or_connection_t's outbuf. */
typedef struct cell_queue_t {
  /** Linked list of packed_cell_t*/
  TOR_SIMPLEQ_HEAD(cell_simpleq, packed_cell_t) head;
  int n; /**< The number of cells in the queue. */
} cell_queue_t;

/** A single queued destroy cell. */
typedef struct destroy_cell_t {
  TOR_SIMPLEQ_ENTRY(destroy_cell_t) next;
  circid_t circid;
  uint32_t inserted_time; /** Timestamp when this was queued. */
  uint8_t reason;
} destroy_cell_t;

/** A queue of destroy cells on a channel. */
typedef struct destroy_cell_queue_t {
  /** Linked list of packed_cell_t */
  TOR_SIMPLEQ_HEAD(dcell_simpleq, destroy_cell_t) head;
  int n; /**< The number of cells in the queue. */
} destroy_cell_queue_t;

/** Beginning of a RELAY cell payload. */
typedef struct {
  uint8_t command; /**< The end-to-end relay command. */
  uint16_t recognized; /**< Used to tell whether cell is for us. */
  streamid_t stream_id; /**< Which stream is this cell associated with? */
  char integrity[4]; /**< Used to tell whether cell is corrupted. */
  uint16_t length; /**< How long is the payload body? */
} relay_header_t;

typedef struct socks_request_t socks_request_t;

typedef struct entry_port_cfg_t {
  /* Client port types (socks, dns, trans, natd) only: */
  uint8_t isolation_flags; /**< Zero or more isolation flags */
  int session_group; /**< A session group, or -1 if this port is not in a
                      * session group. */

  /* Socks only: */
  /** When both no-auth and user/pass are advertised by a SOCKS client, select
   * no-auth. */
  unsigned int socks_prefer_no_auth : 1;
  /** When ISO_SOCKSAUTH is in use, Keep-Alive circuits indefinitely. */
  unsigned int socks_iso_keep_alive : 1;

  /* Client port types only: */
  unsigned int ipv4_traffic : 1;
  unsigned int ipv6_traffic : 1;
  unsigned int prefer_ipv6 : 1;
  unsigned int dns_request : 1;
  unsigned int onion_traffic : 1;

  /** For a socks listener: should we cache IPv4/IPv6 DNS information that
   * exit nodes tell us?
   *
   * @{ */
  unsigned int cache_ipv4_answers : 1;
  unsigned int cache_ipv6_answers : 1;
  /** @} */
  /** For a socks listeners: if we find an answer in our client-side DNS cache,
   * should we use it?
   *
   * @{ */
  unsigned int use_cached_ipv4_answers : 1;
  unsigned int use_cached_ipv6_answers : 1;
  /** @} */
  /** For socks listeners: When we can automap an address to IPv4 or IPv6,
   * do we prefer IPv6? */
  unsigned int prefer_ipv6_virtaddr : 1;

} entry_port_cfg_t;

typedef struct server_port_cfg_t {
  /* Server port types (or, dir) only: */
  unsigned int no_advertise : 1;
  unsigned int no_listen : 1;
  unsigned int all_addrs : 1;
  unsigned int bind_ipv4_only : 1;
  unsigned int bind_ipv6_only : 1;
} server_port_cfg_t;

/* Values for connection_t.magic: used to make sure that downcasts (casts from
* connection_t to foo_connection_t) are safe. */
#define BASE_CONNECTION_MAGIC 0x7C3C304Eu
#define OR_CONNECTION_MAGIC 0x7D31FF03u
#define EDGE_CONNECTION_MAGIC 0xF0374013u
#define ENTRY_CONNECTION_MAGIC 0xbb4a5703
#define DIR_CONNECTION_MAGIC 0x9988ffeeu
#define CONTROL_CONNECTION_MAGIC 0x8abc765du
#define LISTENER_CONNECTION_MAGIC 0x1a1ac741u

struct buf_t;

/** Description of a connection to another host or process, and associated
 * data.
 *
 * A connection is named based on what it's connected to -- an "OR
 * connection" has a Tor node on the other end, an "exit
 * connection" has a website or other server on the other end, and an
 * "AP connection" has an application proxy (and thus a user) on the
 * other end.
 *
 * Every connection has a type and a state.  Connections never change
 * their type, but can go through many state changes in their lifetime.
 *
 * Every connection has two associated input and output buffers.
 * Listeners don't use them.  For non-listener connections, incoming
 * data is appended to conn->inbuf, and outgoing data is taken from
 * conn->outbuf.  Connections differ primarily in the functions called
 * to fill and drain these buffers.
 */
typedef struct connection_t {
  uint32_t magic; /**< For memory debugging: must equal one of
                   * *_CONNECTION_MAGIC. */

  uint8_t state; /**< Current state of this connection. */
  unsigned int type:5; /**< What kind of connection is this? */
  unsigned int purpose:5; /**< Only used for DIR and EXIT types currently. */

  /* The next fields are all one-bit booleans. Some are only applicable to
   * connection subtypes, but we hold them here anyway, to save space.
   */
  unsigned int read_blocked_on_bw:1; /**< Boolean: should we start reading
                            * again once the bandwidth throttler allows it? */
  unsigned int write_blocked_on_bw:1; /**< Boolean: should we start writing
                             * again once the bandwidth throttler allows
                             * writes? */
  unsigned int hold_open_until_flushed:1; /**< Despite this connection's being
                                      * marked for close, do we flush it
                                      * before closing it? */
  unsigned int inbuf_reached_eof:1; /**< Boolean: did read() return 0 on this
                                     * conn? */
  /** Set to 1 when we're inside connection_flushed_some to keep us from
   * calling connection_handle_write() recursively. */
  unsigned int in_flushed_some:1;
  /** True if connection_handle_write is currently running on this connection.
   */
  unsigned int in_connection_handle_write:1;

  /* For linked connections:
   */
  unsigned int linked:1; /**< True if there is, or has been, a linked_conn. */
  /** True iff we'd like to be notified about read events from the
   * linked conn. */
  unsigned int reading_from_linked_conn:1;
  /** True iff we're willing to write to the linked conn. */
  unsigned int writing_to_linked_conn:1;
  /** True iff we're currently able to read on the linked conn, and our
   * read_event should be made active with libevent. */
  unsigned int active_on_link:1;
  /** True iff we've called connection_close_immediate() on this linked
   * connection. */
  unsigned int linked_conn_is_closed:1;

  /** CONNECT/SOCKS proxy client handshake state (for outgoing connections). */
  unsigned int proxy_state:4;

  /** Our socket; set to TOR_INVALID_SOCKET if this connection is closed,
   * or has no socket. */
  tor_socket_t s;
  int conn_array_index; /**< Index into the global connection array. */

  struct event *read_event; /**< Libevent event structure. */
  struct event *write_event; /**< Libevent event structure. */
  struct buf_t *inbuf; /**< Buffer holding data read over this connection. */
  struct buf_t *outbuf; /**< Buffer holding data to write over this
                         * connection. */
  size_t outbuf_flushlen; /**< How much data should we try to flush from the
                           * outbuf? */
  time_t timestamp_lastread; /**< When was the last time libevent said we could
                              * read? */
  time_t timestamp_lastwritten; /**< When was the last time libevent said we
                                 * could write? */

  time_t timestamp_created; /**< When was this connection_t created? */
  struct timeval timestamp_created_tv;

  int socket_family; /**< Address family of this connection's socket.  Usually
                      * AF_INET, but it can also be AF_UNIX, or AF_INET6 */
  tor_addr_t addr; /**< IP that socket "s" is directly connected to;
                    * may be the IP address for a proxy or pluggable transport,
                    * see "address" for the address of the final destination.
                    */
  uint16_t port; /**< If non-zero, port that socket "s" is directly connected
                  * to; may be the port for a proxy or pluggable transport,
                  * see "address" for the port at the final destination. */
  uint16_t marked_for_close; /**< Should we close this conn on the next
                              * iteration of the main loop? (If true, holds
                              * the line number where this connection was
                              * marked.) */
  const char *marked_for_close_file; /**< For debugging: in which file were
                                      * we marked for close? */
  char *address; /**< FQDN (or IP) and port of the final destination for this
                  * connection; this is always the remote address, it is
                  * passed to a proxy or pluggable transport if one in use.
                  * See "addr" and "port" for the address that socket "s" is
                  * directly connected to.
                  * strdup into this, because free_connection() frees it. */
  /** Another connection that's connected to this one in lieu of a socket. */
  struct connection_t *linked_conn;

  /** Unique identifier for this connection on this Tor instance. */
  uint64_t global_identifier;

  /** Bytes read since last call to control_event_conn_bandwidth_used().
   * Only used if we're configured to emit CONN_BW events. */
  uint32_t n_read_conn_bw;

  /** Bytes written since last call to control_event_conn_bandwidth_used().
   * Only used if we're configured to emit CONN_BW events. */
  uint32_t n_written_conn_bw;
} connection_t;

/** Subtype of connection_t; used for a listener socket. */
typedef struct listener_connection_t {
  connection_t base_;

  /** If the connection is a CONN_TYPE_AP_DNS_LISTENER, this field points
   * to the evdns_server_port it uses to listen to and answer connections. */
  struct evdns_server_port *dns_server_port;

  entry_port_cfg_t entry_cfg;

} listener_connection_t;

/** Minimum length of the random part of an AUTH_CHALLENGE cell. */
#define OR_AUTH_CHALLENGE_LEN 32

/**
 * @name Certificate types for CERTS cells.
 *
 * These values are defined by the protocol, and affect how an X509
 * certificate in a CERTS cell is interpreted and used.
 *
 * @{ */
/** A certificate that authenticates a TLS link key.  The subject key
 * must match the key used in the TLS handshake; it must be signed by
 * the identity key. */
#define OR_CERT_TYPE_TLS_LINK 1
/** A self-signed identity certificate. The subject key must be a
 * 1024-bit RSA key. */
#define OR_CERT_TYPE_ID_1024 2
/** A certificate that authenticates a key used in an AUTHENTICATE cell
 * in the v3 handshake.  The subject key must be a 1024-bit RSA key; it
 * must be signed by the identity key */
#define OR_CERT_TYPE_AUTH_1024 3
/* DOCDOC */
#define OR_CERT_TYPE_RSA_ED_CROSSCERT 7
/**@}*/

/** The first supported type of AUTHENTICATE cell.  It contains
 * a bunch of structures signed with an RSA1024 key.  The signed
 * structures include a HMAC using negotiated TLS secrets, and a digest
 * of all cells sent or received before the AUTHENTICATE cell (including
 * the random server-generated AUTH_CHALLENGE cell).
 */
#define AUTHTYPE_RSA_SHA256_TLSSECRET 1
/** As AUTHTYPE_RSA_SHA256_TLSSECRET, but instead of using the
 * negotiated TLS secrets, uses exported keying material from the TLS
 * session as described in RFC 5705.
 *
 * Not used by today's tors, since everything that supports this
 * also supports ED25519_SHA256_5705, which is better.
 **/
#define AUTHTYPE_RSA_SHA256_RFC5705 2
/** As AUTHTYPE_RSA_SHA256_RFC5705, but uses an Ed25519 identity key to
 * authenticate.  */
#define AUTHTYPE_ED25519_SHA256_RFC5705 3
/*
 * NOTE: authchallenge_type_is_better() relies on these AUTHTYPE codes
 * being sorted in order of preference.  If we someday add one with
 * a higher numerical value that we don't like as much, we should revise
 * authchallenge_type_is_better().
 */

/** The length of the part of the AUTHENTICATE cell body that the client and
 * server can generate independently (when using RSA_SHA256_TLSSECRET). It
 * contains everything except the client's timestamp, the client's randomly
 * generated nonce, and the signature. */
#define V3_AUTH_FIXED_PART_LEN (8+(32*6))
/** The length of the part of the AUTHENTICATE cell body that the client
 * signs. */
#define V3_AUTH_BODY_LEN (V3_AUTH_FIXED_PART_LEN + 8 + 16)

/** Structure to hold all the certificates we've received on an OR connection
 */
typedef struct or_handshake_certs_t {
  /** True iff we originated this connection. */
  int started_here;
  /** The cert for the 'auth' RSA key that's supposed to sign the AUTHENTICATE
   * cell. Signed with the RSA identity key. */
  tor_x509_cert_t *auth_cert;
  /** The cert for the 'link' RSA key that was used to negotiate the TLS
   *  connection.  Signed with the RSA identity key. */
  tor_x509_cert_t *link_cert;
  /** A self-signed identity certificate: the RSA identity key signed
   * with itself.  */
  tor_x509_cert_t *id_cert;
  /** The Ed25519 signing key, signed with the Ed25519 identity key. */
  struct tor_cert_st *ed_id_sign;
  /** A digest of the X509 link certificate for the TLS connection, signed
   * with the Ed25519 siging key. */
  struct tor_cert_st *ed_sign_link;
  /** The Ed25519 authentication key (that's supposed to sign an AUTHENTICATE
   * cell) , signed with the Ed25519 siging key. */
  struct tor_cert_st *ed_sign_auth;
  /** The Ed25519 identity key, crosssigned with the RSA identity key. */
  uint8_t *ed_rsa_crosscert;
  /** The length of <b>ed_rsa_crosscert</b> in bytes */
  size_t ed_rsa_crosscert_len;
} or_handshake_certs_t;

/** Stores flags and information related to the portion of a v2/v3 Tor OR
 * connection handshake that happens after the TLS handshake is finished.
 */
typedef struct or_handshake_state_t {
  /** When was the VERSIONS cell sent on this connection?  Used to get
   * an estimate of the skew in the returning NETINFO reply. */
  time_t sent_versions_at;
  /** True iff we originated this connection */
  unsigned int started_here : 1;
  /** True iff we have received and processed a VERSIONS cell. */
  unsigned int received_versions : 1;
  /** True iff we have received and processed an AUTH_CHALLENGE cell */
  unsigned int received_auth_challenge : 1;
  /** True iff we have received and processed a CERTS cell. */
  unsigned int received_certs_cell : 1;
  /** True iff we have received and processed an AUTHENTICATE cell */
  unsigned int received_authenticate : 1;

  /* True iff we've received valid authentication to some identity. */
  unsigned int authenticated : 1;
  unsigned int authenticated_rsa : 1;
  unsigned int authenticated_ed25519 : 1;

  /* True iff we have sent a netinfo cell */
  unsigned int sent_netinfo : 1;

  /** The signing->ed25519 link certificate corresponding to the x509
   * certificate we used on the TLS connection (if this is a server-side
   * connection). We make a copy of this here to prevent a race condition
   * caused by TLS context rotation. */
  struct tor_cert_st *own_link_cert;

  /** True iff we should feed outgoing cells into digest_sent and
   * digest_received respectively.
   *
   * From the server's side of the v3 handshake, we want to capture everything
   * from the VERSIONS cell through and including the AUTH_CHALLENGE cell.
   * From the client's, we want to capture everything from the VERSIONS cell
   * through but *not* including the AUTHENTICATE cell.
   *
   * @{ */
  unsigned int digest_sent_data : 1;
  unsigned int digest_received_data : 1;
  /**@}*/

  /** Identity RSA digest that we have received and authenticated for our peer
   * on this connection. */
  uint8_t authenticated_rsa_peer_id[DIGEST_LEN];
  /** Identity Ed25519 public key that we have received and authenticated for
   * our peer on this connection. */
  ed25519_public_key_t authenticated_ed25519_peer_id;

  /** Digests of the cells that we have sent or received as part of a V3
   * handshake.  Used for making and checking AUTHENTICATE cells.
   *
   * @{
   */
  crypto_digest_t *digest_sent;
  crypto_digest_t *digest_received;
  /** @} */

  /** Certificates that a connection initiator sent us in a CERTS cell; we're
   * holding on to them until we get an AUTHENTICATE cell.
   */
  or_handshake_certs_t *certs;
} or_handshake_state_t;

/** Length of Extended ORPort connection identifier. */
#define EXT_OR_CONN_ID_LEN DIGEST_LEN /* 20 */
/*
 * OR_CONN_HIGHWATER and OR_CONN_LOWWATER moved from connection_or.c so
 * channeltls.c can see them too.
 */

/** When adding cells to an OR connection's outbuf, keep adding until the
 * outbuf is at least this long, or we run out of cells. */
#define OR_CONN_HIGHWATER (32*1024)

/** Add cells to an OR connection's outbuf whenever the outbuf's data length
 * drops below this size. */
#define OR_CONN_LOWWATER (16*1024)

/** Subtype of connection_t for an "OR connection" -- that is, one that speaks
 * cells over TLS. */
typedef struct or_connection_t {
  connection_t base_;

  /** Hash of the public RSA key for the other side's identity key, or zeroes
   * if the other side hasn't shown us a valid identity key. */
  char identity_digest[DIGEST_LEN];

  /** Extended ORPort connection identifier. */
  char *ext_or_conn_id;
  /** This is the ClientHash value we expect to receive from the
   *  client during the Extended ORPort authentication protocol. We
   *  compute it upon receiving the ClientNoce from the client, and we
   *  compare it with the acual ClientHash value sent by the
   *  client. */
  char *ext_or_auth_correct_client_hash;
  /** String carrying the name of the pluggable transport
   *  (e.g. "obfs2") that is obfuscating this connection. If no
   *  pluggable transports are used, it's NULL. */
  char *ext_or_transport;

  char *nickname; /**< Nickname of OR on other side (if any). */

  tor_tls_t *tls; /**< TLS connection state. */
  int tls_error; /**< Last tor_tls error code. */
  /** When we last used this conn for any client traffic. If not
   * recent, we can rate limit it further. */

  /* Channel using this connection */
  channel_tls_t *chan;

  tor_addr_t real_addr; /**< The actual address that this connection came from
                       * or went to.  The <b>addr</b> field is prone to
                       * getting overridden by the address from the router
                       * descriptor matching <b>identity_digest</b>. */

  /** Should this connection be used for extending circuits to the server
   * matching the <b>identity_digest</b> field?  Set to true if we're pretty
   * sure we aren't getting MITMed, either because we're connected to an
   * address listed in a server descriptor, or because an authenticated
   * NETINFO cell listed the address we're connected to as recognized. */
  unsigned int is_canonical:1;

  /** True iff this is an outgoing connection. */
  unsigned int is_outgoing:1;
  unsigned int proxy_type:2; /**< One of PROXY_NONE...PROXY_SOCKS5 */
  unsigned int wide_circ_ids:1;
  /** True iff this connection has had its bootstrap failure logged with
   * control_event_bootstrap_problem. */
  unsigned int have_noted_bootstrap_problem:1;

  uint16_t link_proto; /**< What protocol version are we using? 0 for
                        * "none negotiated yet." */
  uint16_t idle_timeout; /**< How long can this connection sit with no
                          * circuits on it before we close it? Based on
                          * IDLE_CIRCUIT_TIMEOUT_{NON,}CANONICAL and
                          * on is_canonical, randomized. */
  or_handshake_state_t *handshake_state; /**< If we are setting this connection
                                          * up, state information to do so. */

  time_t timestamp_lastempty; /**< When was the outbuf last completely empty?*/

  /* bandwidth* and *_bucket only used by ORs in OPEN state: */
  int bandwidthrate; /**< Bytes/s added to the bucket. (OPEN ORs only.) */
  int bandwidthburst; /**< Max bucket size for this conn. (OPEN ORs only.) */
  int read_bucket; /**< When this hits 0, stop receiving. Every second we
                    * add 'bandwidthrate' to this, capping it at
                    * bandwidthburst. (OPEN ORs only) */
  int write_bucket; /**< When this hits 0, stop writing. Like read_bucket. */

  /** Last emptied read token bucket in msec since midnight; only used if
   * TB_EMPTY events are enabled. */
  uint32_t read_emptied_time;
  /** Last emptied write token bucket in msec since midnight; only used if
   * TB_EMPTY events are enabled. */
  uint32_t write_emptied_time;

  /*
   * Count the number of bytes flushed out on this orconn, and the number of
   * bytes TLS actually sent - used for overhead estimation for scheduling.
   */
  uint64_t bytes_xmitted, bytes_xmitted_by_tls;
} or_connection_t;

/** Subtype of connection_t for an "edge connection" -- that is, an entry (ap)
 * connection, or an exit. */
typedef struct edge_connection_t {
  connection_t base_;

  struct edge_connection_t *next_stream; /**< Points to the next stream at this
                                          * edge, if any */
  int package_window; /**< How many more relay cells can I send into the
                       * circuit? */
  int deliver_window; /**< How many more relay cells can end at me? */

  struct circuit_t *on_circuit; /**< The circuit (if any) that this edge
                                 * connection is using. */

  /** A pointer to which node in the circ this conn exits at.  Set for AP
   * connections and for hidden service exit connections. */
  struct crypt_path_t *cpath_layer;
  /** What rendezvous service are we querying for (if an AP) or providing (if
   * an exit)? */
  rend_data_t *rend_data;

  /* Hidden service connection identifier for edge connections. Used by the HS
   * client-side code to identify client SOCKS connections and by the
   * service-side code to match HS circuits with their streams. */
  struct hs_ident_edge_conn_t *hs_ident;

  uint32_t address_ttl; /**< TTL for address-to-addr mapping on exit
                         * connection.  Exit connections only. */
  uint32_t begincell_flags; /** Flags sent or received in the BEGIN cell
                             * for this connection */

  streamid_t stream_id; /**< The stream ID used for this edge connection on its
                         * circuit */

  /** The reason why this connection is closing; passed to the controller. */
  uint16_t end_reason;

  /** Bytes read since last call to control_event_stream_bandwidth_used() */
  uint32_t n_read;
  /* Excludes bytes that privcount considers overhead */
  uint64_t privcount_n_exit_bytes_inbound;
  /* Counts server directory bytes */
  uint64_t privcount_n_dir_bytes_inbound;

  /** Bytes written since last call to control_event_stream_bandwidth_used() */
  uint32_t n_written;
  /* Excludes bytes that privcount considers overhead */
  uint64_t privcount_n_exit_bytes_outbound;
  /* Counts server directory bytes */
  uint64_t privcount_n_dir_bytes_outbound;

  /** True iff this connection is for a DNS request only. */
  unsigned int is_dns_request:1;
  /** True iff this connection is for a PTR DNS request. (exit only) */
  unsigned int is_reverse_dns_lookup:1;

  unsigned int edge_has_sent_end:1; /**< For debugging; only used on edge
                         * connections.  Set once we've set the stream end,
                         * and check in connection_about_to_close_connection().
                         */
  /** True iff we've blocked reading until the circuit has fewer queued
   * cells. */
  unsigned int edge_blocked_on_circ:1;

  /** Unique ID for directory requests; this used to be in connection_t, but
   * that's going away and being used on channels instead.  We still tag
   * edge connections with dirreq_id from circuits, so it's copied here. */
  uint64_t dirreq_id;

  /* The number of the stream on the circuit. Starts at 1.
   * 0 for non-exit streams. */
  uint64_t privcount_circuit_exit_stream_number;
} edge_connection_t;

/** Subtype of edge_connection_t for an "entry connection" -- that is, a SOCKS
 * connection, a DNS request, a TransPort connection or a NATD connection */
typedef struct entry_connection_t {
  edge_connection_t edge_;

  /** Nickname of planned exit node -- used with .exit support. */
  /* XXX prop220: we need to make chosen_exit_name able to encode Ed IDs too.
   * That's logically part of the UI parts for prop220 though. */
  char *chosen_exit_name;

  socks_request_t *socks_request; /**< SOCKS structure describing request (AP
                                   * only.) */

  /* === Isolation related, AP only. === */
  entry_port_cfg_t entry_cfg;
  /** AP only: The newnym epoch in which we created this connection. */
  unsigned nym_epoch;

  /** AP only: The original requested address before we rewrote it. */
  char *original_dest_address;
  /* Other fields to isolate on already exist.  The ClientAddr is addr.  The
     ClientProtocol is a combination of type and socks_request->
     socks_version.  SocksAuth is socks_request->username/password.
     DestAddr is in socks_request->address. */

  /** Number of times we've reassigned this application connection to
   * a new circuit. We keep track because the timeout is longer if we've
   * already retried several times. */
  uint8_t num_socks_retries;

  /** For AP connections only: buffer for data that we have sent
   * optimistically, which we might need to re-send if we have to
   * retry this connection. */
  struct buf_t *pending_optimistic_data;
  /* For AP connections only: buffer for data that we previously sent
  * optimistically which we are currently re-sending as we retry this
  * connection. */
  struct buf_t *sending_optimistic_data;

  /** If this is a DNSPort connection, this field holds the pending DNS
   * request that we're going to try to answer.  */
  struct evdns_server_request *dns_server_request;

#define DEBUGGING_17659

#ifdef DEBUGGING_17659
  uint16_t marked_pending_circ_line;
  const char *marked_pending_circ_file;
#endif

#define NUM_CIRCUITS_LAUNCHED_THRESHOLD 10
  /** Number of times we've launched a circuit to handle this stream. If
    * it gets too high, that could indicate an inconsistency between our
    * "launch a circuit to handle this stream" logic and our "attach our
    * stream to one of the available circuits" logic. */
  unsigned int num_circuits_launched:4;

  /** True iff this stream must attach to a one-hop circuit (e.g. for
   * begin_dir). */
  unsigned int want_onehop:1;
  /** True iff this stream should use a BEGIN_DIR relay command to establish
   * itself rather than BEGIN (either via onehop or via a whole circuit). */
  unsigned int use_begindir:1;

  /** For AP connections only. If 1, and we fail to reach the chosen exit,
   * stop requiring it. */
  unsigned int chosen_exit_optional:1;
  /** For AP connections only. If non-zero, this exit node was picked as
   * a result of the TrackHostExit, and the value decrements every time
   * we fail to complete a circuit to our chosen exit -- if it reaches
   * zero, abandon the associated mapaddress. */
  unsigned int chosen_exit_retries:3;

  /** True iff this is an AP connection that came from a transparent or
   * NATd connection */
  unsigned int is_transparent_ap:1;

  /** For AP connections only: Set if this connection's target exit node
   * allows optimistic data (that is, data sent on this stream before
   * the exit has sent a CONNECTED cell) and we have chosen to use it.
   */
  unsigned int may_use_optimistic_data : 1;

  /** Are we a socks SocksSocket listener? */
  unsigned int is_socks_socket:1;
} entry_connection_t;

/** Subtype of connection_t for an "directory connection" -- that is, an HTTP
 * connection to retrieve or serve directory material. */
typedef struct dir_connection_t {
  connection_t base_;

 /** Which 'resource' did we ask the directory for? This is typically the part
  * of the URL string that defines, relative to the directory conn purpose,
  * what thing we want.  For example, in router descriptor downloads by
  * descriptor digest, it contains "d/", then one or more +-separated
  * fingerprints.
  **/
  char *requested_resource;
  unsigned int dirconn_direct:1; /**< Is this dirconn direct, or via Tor? */

  /** If we're fetching descriptors, what router purpose shall we assign
   * to them? */
  uint8_t router_purpose;

  /** List of spooled_resource_t for objects that we're spooling. We use
   * it from back to front. */
  smartlist_t *spool;
  /** The compression object doing on-the-fly compression for spooled data. */
  tor_compress_state_t *compress_state;

  /** What rendezvous service are we querying for? */
  rend_data_t *rend_data;

  /* Hidden service connection identifier for dir connections: Used by HS
     client-side code to fetch HS descriptors, and by the service-side code to
     upload descriptors. */
  struct hs_ident_dir_conn_t *hs_ident;

  /** If this is a one-hop connection, tracks the state of the directory guard
   * for this connection (if any). */
  struct circuit_guard_state_t *guard_state;

  char identity_digest[DIGEST_LEN]; /**< Hash of the public RSA key for
                                     * the directory server's signing key. */

  /** Unique ID for directory requests; this used to be in connection_t, but
   * that's going away and being used on channels instead.  The dirserver still
   * needs this for the incoming side, so it's moved here. */
  uint64_t dirreq_id;

#ifdef MEASUREMENTS_21206
  /** Number of RELAY_DATA cells received. */
  uint32_t data_cells_received;

  /** Number of RELAY_DATA cells sent. */
  uint32_t data_cells_sent;
#endif /* defined(MEASUREMENTS_21206) */
} dir_connection_t;

/** Subtype of connection_t for an connection to a controller. */
typedef struct control_connection_t {
  connection_t base_;

  uint64_t event_mask; /**< Bitfield: which events does this controller
                        * care about?
                        * EVENT_MAX_ is >31, so we need a 64 bit mask */

  /** True if we have sent a protocolinfo reply on this connection. */
  unsigned int have_sent_protocolinfo:1;
  /** True if we have received a takeownership command on this
   * connection. */
  unsigned int is_owning_control_connection:1;

  /** List of ephemeral onion services belonging to this connection. */
  smartlist_t *ephemeral_onion_services;

  /** If we have sent an AUTHCHALLENGE reply on this connection and
   * have not received a successful AUTHENTICATE command, points to
   * the value which the client must send to authenticate itself;
   * otherwise, NULL. */
  char *safecookie_client_hash;

  /** Amount of space allocated in incoming_cmd. */
  uint32_t incoming_cmd_len;
  /** Number of bytes currently stored in incoming_cmd. */
  uint32_t incoming_cmd_cur_len;
  /** A control command that we're reading from the inbuf, but which has not
   * yet arrived completely. */
  char *incoming_cmd;
} control_connection_t;

/** Cast a connection_t subtype pointer to a connection_t **/
#define TO_CONN(c) (&(((c)->base_)))

/** Cast a entry_connection_t subtype pointer to a edge_connection_t **/
#define ENTRY_TO_EDGE_CONN(c) (&(((c))->edge_))
/** Cast a entry_connection_t subtype pointer to a connection_t **/
#define ENTRY_TO_CONN(c) (TO_CONN(ENTRY_TO_EDGE_CONN(c)))

/** Convert a connection_t* to an or_connection_t*; assert if the cast is
 * invalid. */
static or_connection_t *TO_OR_CONN(connection_t *);
/** Convert a connection_t* to a dir_connection_t*; assert if the cast is
 * invalid. */
static dir_connection_t *TO_DIR_CONN(connection_t *);
/** Convert a connection_t* to an edge_connection_t*; assert if the cast is
 * invalid. */
static edge_connection_t *TO_EDGE_CONN(connection_t *);
/** Convert a connection_t* to an entry_connection_t*; assert if the cast is
 * invalid. */
static entry_connection_t *TO_ENTRY_CONN(connection_t *);
/** Convert a edge_connection_t* to an entry_connection_t*; assert if the cast
 * is invalid. */
static entry_connection_t *EDGE_TO_ENTRY_CONN(edge_connection_t *);
/** Convert a connection_t* to an control_connection_t*; assert if the cast is
 * invalid. */
static control_connection_t *TO_CONTROL_CONN(connection_t *);
/** Convert a connection_t* to an listener_connection_t*; assert if the cast is
 * invalid. */
static listener_connection_t *TO_LISTENER_CONN(connection_t *);

static inline or_connection_t *TO_OR_CONN(connection_t *c)
{
  tor_assert(c->magic == OR_CONNECTION_MAGIC);
  return DOWNCAST(or_connection_t, c);
}
static inline dir_connection_t *TO_DIR_CONN(connection_t *c)
{
  tor_assert(c->magic == DIR_CONNECTION_MAGIC);
  return DOWNCAST(dir_connection_t, c);
}
static inline edge_connection_t *TO_EDGE_CONN(connection_t *c)
{
  tor_assert(c->magic == EDGE_CONNECTION_MAGIC ||
             c->magic == ENTRY_CONNECTION_MAGIC);
  return DOWNCAST(edge_connection_t, c);
}
static inline entry_connection_t *TO_ENTRY_CONN(connection_t *c)
{
  tor_assert(c->magic == ENTRY_CONNECTION_MAGIC);
  return (entry_connection_t*) SUBTYPE_P(c, entry_connection_t, edge_.base_);
}
static inline entry_connection_t *EDGE_TO_ENTRY_CONN(edge_connection_t *c)
{
  tor_assert(c->base_.magic == ENTRY_CONNECTION_MAGIC);
  return (entry_connection_t*) SUBTYPE_P(c, entry_connection_t, edge_);
}
static inline control_connection_t *TO_CONTROL_CONN(connection_t *c)
{
  tor_assert(c->magic == CONTROL_CONNECTION_MAGIC);
  return DOWNCAST(control_connection_t, c);
}
static inline listener_connection_t *TO_LISTENER_CONN(connection_t *c)
{
  tor_assert(c->magic == LISTENER_CONNECTION_MAGIC);
  return DOWNCAST(listener_connection_t, c);
}

/** What action type does an address policy indicate: accept or reject? */
typedef enum {
  ADDR_POLICY_ACCEPT=1,
  ADDR_POLICY_REJECT=2,
} addr_policy_action_t;
#define addr_policy_action_bitfield_t ENUM_BF(addr_policy_action_t)

/** A reference-counted address policy rule. */
typedef struct addr_policy_t {
  int refcnt; /**< Reference count */
  /** What to do when the policy matches.*/
  addr_policy_action_bitfield_t policy_type:2;
  unsigned int is_private:1; /**< True iff this is the pseudo-address,
                              * "private". */
  unsigned int is_canonical:1; /**< True iff this policy is the canonical
                                * copy (stored in a hash table to avoid
                                * duplication of common policies) */
  maskbits_t maskbits; /**< Accept/reject all addresses <b>a</b> such that the
                 * first <b>maskbits</b> bits of <b>a</b> match
                 * <b>addr</b>. */
  /** Base address to accept or reject.
   *
   * Note that wildcards are treated
   * differntly depending on address family. An AF_UNSPEC address means
   * "All addresses, IPv4 or IPv6." An AF_INET address with maskbits==0 means
   * "All IPv4 addresses" and an AF_INET6 address with maskbits == 0 means
   * "All IPv6 addresses".
  **/
  tor_addr_t addr;
  uint16_t prt_min; /**< Lowest port number to accept/reject. */
  uint16_t prt_max; /**< Highest port number to accept/reject. */
} addr_policy_t;

/** A cached_dir_t represents a cacheable directory object, along with its
 * compressed form. */
typedef struct cached_dir_t {
  char *dir; /**< Contents of this object, NUL-terminated. */
  char *dir_compressed; /**< Compressed contents of this object. */
  size_t dir_len; /**< Length of <b>dir</b> (not counting its NUL). */
  size_t dir_compressed_len; /**< Length of <b>dir_compressed</b>. */
  time_t published; /**< When was this object published. */
  common_digests_t digests; /**< Digests of this object (networkstatus only) */
  /** Sha3 digest (also ns only) */
  uint8_t digest_sha3_as_signed[DIGEST256_LEN];
  int refcnt; /**< Reference count for this cached_dir_t. */
} cached_dir_t;

/** Enum used to remember where a signed_descriptor_t is stored and how to
 * manage the memory for signed_descriptor_body.  */
typedef enum {
  /** The descriptor isn't stored on disk at all: the copy in memory is
   * canonical; the saved_offset field is meaningless. */
  SAVED_NOWHERE=0,
  /** The descriptor is stored in the cached_routers file: the
   * signed_descriptor_body is meaningless; the signed_descriptor_len and
   * saved_offset are used to index into the mmaped cache file. */
  SAVED_IN_CACHE,
  /** The descriptor is stored in the cached_routers.new file: the
   * signed_descriptor_body and saved_offset fields are both set. */
  /* FFFF (We could also mmap the file and grow the mmap as needed, or
   * lazy-load the descriptor text by using seek and read.  We don't, for
   * now.)
   */
  SAVED_IN_JOURNAL
} saved_location_t;
#define saved_location_bitfield_t ENUM_BF(saved_location_t)

/** Enumeration: what directory object is being downloaded?
 * This determines which schedule is selected to perform the download. */
typedef enum {
  DL_SCHED_GENERIC = 0,
  DL_SCHED_CONSENSUS = 1,
  DL_SCHED_BRIDGE = 2,
} download_schedule_t;
#define download_schedule_bitfield_t ENUM_BF(download_schedule_t)

/** Enumeration: is the download schedule for downloading from an authority,
 * or from any available directory mirror?
 * During bootstrap, "any" means a fallback (or an authority, if there
 * are no fallbacks).
 * When we have a valid consensus, "any" means any directory server. */
typedef enum {
  DL_WANT_ANY_DIRSERVER = 0,
  DL_WANT_AUTHORITY = 1,
} download_want_authority_t;
#define download_want_authority_bitfield_t \
                                        ENUM_BF(download_want_authority_t)

/** Enumeration: do we want to increment the schedule position each time a
 * connection is attempted (these attempts can be concurrent), or do we want
 * to increment the schedule position after a connection fails? */
typedef enum {
  DL_SCHED_INCREMENT_FAILURE = 0,
  DL_SCHED_INCREMENT_ATTEMPT = 1,
} download_schedule_increment_t;
#define download_schedule_increment_bitfield_t \
                                        ENUM_BF(download_schedule_increment_t)

/** Enumeration: do we want to use the random exponential backoff
 * mechanism? */
typedef enum {
  DL_SCHED_DETERMINISTIC = 0,
  DL_SCHED_RANDOM_EXPONENTIAL = 1,
} download_schedule_backoff_t;
#define download_schedule_backoff_bitfield_t \
                                        ENUM_BF(download_schedule_backoff_t)

/** Information about our plans for retrying downloads for a downloadable
 * directory object.
 * Each type of downloadable directory object has a corresponding retry
 * <b>schedule</b>, which can be different depending on whether the object is
 * being downloaded from an authority or a mirror (<b>want_authority</b>).
 * <b>next_attempt_at</b> contains the next time we will attempt to download
 * the object.
 * For schedules that <b>increment_on</b> failure, <b>n_download_failures</b>
 * is used to determine the position in the schedule. (Each schedule is a
 * smartlist of integer delays, parsed from a CSV option.) Every time a
 * connection attempt fails, <b>n_download_failures</b> is incremented,
 * the new delay value is looked up from the schedule, and
 * <b>next_attempt_at</b> is set delay seconds from the time the previous
 * connection failed. Therefore, at most one failure-based connection can be
 * in progress for each download_status_t.
 * For schedules that <b>increment_on</b> attempt, <b>n_download_attempts</b>
 * is used to determine the position in the schedule. Every time a
 * connection attempt is made, <b>n_download_attempts</b> is incremented,
 * the new delay value is looked up from the schedule, and
 * <b>next_attempt_at</b> is set delay seconds from the time the previous
 * connection was attempted. Therefore, multiple concurrent attempted-based
 * connections can be in progress for each download_status_t.
 * After an object is successfully downloaded, any other concurrent connections
 * are terminated. A new schedule which starts at position 0 is used for
 * subsequent downloads of the same object.
 */
typedef struct download_status_t {
  time_t next_attempt_at; /**< When should we try downloading this object
                           * again? */
  uint8_t n_download_failures; /**< Number of failed downloads of the most
                                * recent object, since the last success. */
  uint8_t n_download_attempts; /**< Number of (potentially concurrent) attempts
                                * to download the most recent object, since
                                * the last success. */
  download_schedule_bitfield_t schedule : 8; /**< What kind of object is being
                                              * downloaded? This determines the
                                              * schedule used for the download.
                                              */
  download_want_authority_bitfield_t want_authority : 1; /**< Is the download
                                              * happening from an authority
                                              * or a mirror? This determines
                                              * the schedule used for the
                                              * download. */
  download_schedule_increment_bitfield_t increment_on : 1; /**< does this
                                        * schedule increment on each attempt,
                                        * or after each failure? */
  download_schedule_backoff_bitfield_t backoff : 1; /**< do we use the
                                        * deterministic schedule, or random
                                        * exponential backoffs?
                                        * Increment on failure schedules
                                        * always use exponential backoff. */
  uint8_t last_backoff_position; /**< number of attempts/failures, depending
                                  * on increment_on, when we last recalculated
                                  * the delay.  Only updated if backoff
                                  * == 1. */
  int last_delay_used; /**< last delay used for random exponential backoff;
                        * only updated if backoff == 1 */
} download_status_t;

/** If n_download_failures is this high, the download can never happen. */
#define IMPOSSIBLE_TO_DOWNLOAD 255

/** The max size we expect router descriptor annotations we create to
 * be. We'll accept larger ones if we see them on disk, but we won't
 * create any that are larger than this. */
#define ROUTER_ANNOTATION_BUF_LEN 256

/** Information need to cache an onion router's descriptor. */
typedef struct signed_descriptor_t {
  /** Pointer to the raw server descriptor, preceded by annotations.  Not
   * necessarily NUL-terminated.  If saved_location is SAVED_IN_CACHE, this
   * pointer is null. */
  char *signed_descriptor_body;
  /** Length of the annotations preceding the server descriptor. */
  size_t annotations_len;
  /** Length of the server descriptor. */
  size_t signed_descriptor_len;
  /** Digest of the server descriptor, computed as specified in
   * dir-spec.txt. */
  char signed_descriptor_digest[DIGEST_LEN];
  /** Identity digest of the router. */
  char identity_digest[DIGEST_LEN];
  /** Declared publication time of the descriptor. */
  time_t published_on;
  /** For routerdescs only: digest of the corresponding extrainfo. */
  char extra_info_digest[DIGEST_LEN];
  /** For routerdescs only: A SHA256-digest of the extrainfo (if any) */
  char extra_info_digest256[DIGEST256_LEN];
  /** Certificate for ed25519 signing key. */
  struct tor_cert_st *signing_key_cert;
  /** For routerdescs only: Status of downloading the corresponding
   * extrainfo. */
  download_status_t ei_dl_status;
  /** Where is the descriptor saved? */
  saved_location_t saved_location;
  /** If saved_location is SAVED_IN_CACHE or SAVED_IN_JOURNAL, the offset of
   * this descriptor in the corresponding file. */
  off_t saved_offset;
  /** What position is this descriptor within routerlist->routers or
   * routerlist->old_routers? -1 for none. */
  int routerlist_index;
  /** The valid-until time of the most recent consensus that listed this
   * descriptor.  0 for "never listed in a consensus, so far as we know." */
  time_t last_listed_as_valid_until;
  /* If true, we do not ever try to save this object in the cache. */
  unsigned int do_not_cache : 1;
  /* If true, this item is meant to represent an extrainfo. */
  unsigned int is_extrainfo : 1;
  /* If true, we got an extrainfo for this item, and the digest was right,
   * but it was incompatible. */
  unsigned int extrainfo_is_bogus : 1;
  /* If true, we are willing to transmit this item unencrypted. */
  unsigned int send_unencrypted : 1;
} signed_descriptor_t;

/** A signed integer representing a country code. */
typedef int16_t country_t;

/** Information about another onion router in the network. */
typedef struct {
  signed_descriptor_t cache_info;
  char *nickname; /**< Human-readable OR name. */

  uint32_t addr; /**< IPv4 address of OR, in host order. */
  uint16_t or_port; /**< Port for TLS connections. */
  uint16_t dir_port; /**< Port for HTTP directory connections. */

  /** A router's IPv6 address, if it has one. */
  /* XXXXX187 Actually these should probably be part of a list of addresses,
   * not just a special case.  Use abstractions to access these; don't do it
   * directly. */
  tor_addr_t ipv6_addr;
  uint16_t ipv6_orport;

  crypto_pk_t *onion_pkey; /**< Public RSA key for onions. */
  crypto_pk_t *identity_pkey;  /**< Public RSA key for signing. */
  /** Public curve25519 key for onions */
  curve25519_public_key_t *onion_curve25519_pkey;
  /** What's the earliest expiration time on all the certs in this
   * routerinfo? */
  time_t cert_expiration_time;

  char *platform; /**< What software/operating system is this OR using? */

  char *protocol_list; /**< Encoded list of subprotocol versions supported
                        * by this OR */

  /* link info */
  uint32_t bandwidthrate; /**< How many bytes does this OR add to its token
                           * bucket per second? */
  uint32_t bandwidthburst; /**< How large is this OR's token bucket? */
  /** How many bytes/s is this router known to handle? */
  uint32_t bandwidthcapacity;
  smartlist_t *exit_policy; /**< What streams will this OR permit
                             * to exit on IPv4?  NULL for 'reject *:*'. */
  /** What streams will this OR permit to exit on IPv6?
   * NULL for 'reject *:*' */
  struct short_policy_t *ipv6_exit_policy;
  long uptime; /**< How many seconds the router claims to have been up */
  smartlist_t *declared_family; /**< Nicknames of router which this router
                                 * claims are its family. */
  char *contact_info; /**< Declared contact info for this router. */
  unsigned int is_hibernating:1; /**< Whether the router claims to be
                                  * hibernating */
  unsigned int caches_extra_info:1; /**< Whether the router says it caches and
                                     * serves extrainfo documents. */
  unsigned int allow_single_hop_exits:1;  /**< Whether the router says
                                           * it allows single hop exits. */

  unsigned int wants_to_be_hs_dir:1; /**< True iff this router claims to be
                                      * a hidden service directory. */
  unsigned int policy_is_reject_star:1; /**< True iff the exit policy for this
                                         * router rejects everything. */
  /** True if, after we have added this router, we should re-launch
   * tests for it. */
  unsigned int needs_retest_if_added:1;

  /** True iff this router included "tunnelled-dir-server" in its descriptor,
   * implying it accepts tunnelled directory requests, or it advertised
   * dir_port > 0. */
  unsigned int supports_tunnelled_dir_requests:1;

  /** Used during voting to indicate that we should not include an entry for
   * this routerinfo. Used only during voting. */
  unsigned int omit_from_vote:1;

/** Tor can use this router for general positions in circuits; we got it
 * from a directory server as usual, or we're an authority and a server
 * uploaded it. */
#define ROUTER_PURPOSE_GENERAL 0
/** Tor should avoid using this router for circuit-building: we got it
 * from a crontroller.  If the controller wants to use it, it'll have to
 * ask for it by identity. */
#define ROUTER_PURPOSE_CONTROLLER 1
/** Tor should use this router only for bridge positions in circuits: we got
 * it via a directory request from the bridge itself, or a bridge
 * authority. x*/
#define ROUTER_PURPOSE_BRIDGE 2
/** Tor should not use this router; it was marked in cached-descriptors with
 * a purpose we didn't recognize. */
#define ROUTER_PURPOSE_UNKNOWN 255

  /* In what way did we find out about this router?  One of ROUTER_PURPOSE_*.
   * Routers of different purposes are kept segregated and used for different
   * things; see notes on ROUTER_PURPOSE_* macros above.
   */
  uint8_t purpose;
} routerinfo_t;

/** Information needed to keep and cache a signed extra-info document. */
typedef struct extrainfo_t {
  signed_descriptor_t cache_info;
  /** SHA256 digest of this document */
  uint8_t digest256[DIGEST256_LEN];
  /** The router's nickname. */
  char nickname[MAX_NICKNAME_LEN+1];
  /** True iff we found the right key for this extra-info, verified the
   * signature, and found it to be bad. */
  unsigned int bad_sig : 1;
  /** If present, we didn't have the right key to verify this extra-info,
   * so this is a copy of the signature in the document. */
  char *pending_sig;
  /** Length of pending_sig. */
  size_t pending_sig_len;
} extrainfo_t;

/** Contents of a single router entry in a network status object.
 */
typedef struct routerstatus_t {
  time_t published_on; /**< When was this router published? */
  char nickname[MAX_NICKNAME_LEN+1]; /**< The nickname this router says it
                                      * has. */
  char identity_digest[DIGEST_LEN]; /**< Digest of the router's identity
                                     * key. */
  /** Digest of the router's most recent descriptor or microdescriptor.
   * If it's a descriptor, we only use the first DIGEST_LEN bytes. */
  char descriptor_digest[DIGEST256_LEN];
  uint32_t addr; /**< IPv4 address for this router, in host order. */
  uint16_t or_port; /**< OR port for this router. */
  uint16_t dir_port; /**< Directory port for this router. */
  tor_addr_t ipv6_addr; /**< IPv6 address for this router. */
  uint16_t ipv6_orport; /**<IPV6 OR port for this router. */
  unsigned int is_authority:1; /**< True iff this router is an authority. */
  unsigned int is_exit:1; /**< True iff this router is a good exit. */
  unsigned int is_stable:1; /**< True iff this router stays up a long time. */
  unsigned int is_fast:1; /**< True iff this router has good bandwidth. */
  /** True iff this router is called 'running' in the consensus. We give it
   * this funny name so that we don't accidentally use this bit as a view of
   * whether we think the router is *currently* running.  If that's what you
   * want to know, look at is_running in node_t. */
  unsigned int is_flagged_running:1;
  unsigned int is_named:1; /**< True iff "nickname" belongs to this router. */
  unsigned int is_unnamed:1; /**< True iff "nickname" belongs to another
                              * router. */
  unsigned int is_valid:1; /**< True iff this router isn't invalid. */
  unsigned int is_possible_guard:1; /**< True iff this router would be a good
                                     * choice as an entry guard. */
  unsigned int is_bad_exit:1; /**< True iff this node is a bad choice for
                               * an exit node. */
  unsigned int is_hs_dir:1; /**< True iff this router is a v2-or-later hidden
                             * service directory. */
  unsigned int is_v2_dir:1; /** True iff this router publishes an open DirPort
                             * or it claims to accept tunnelled dir requests.
                             */
  /** True iff we have a proto line for this router, or a versions line
   * from which we could infer the protocols. */
  unsigned int protocols_known:1;

  /** True iff this router has a version or protocol list that allows it to
   * accept EXTEND2 cells */
  unsigned int supports_extend2_cells:1;

  /** True iff this router has a protocol list that allows it to negotiate
   * ed25519 identity keys on a link handshake. */
  unsigned int supports_ed25519_link_handshake:1;

  /** True iff this router has a protocol list that allows it to be an
   * introduction point supporting ed25519 authentication key which is part of
   * the v3 protocol detailed in proposal 224. This requires HSIntro=4. */
  unsigned int supports_ed25519_hs_intro : 1;

  /** True iff this router has a protocol list that allows it to be an hidden
   * service directory supporting version 3 as seen in proposal 224. This
   * requires HSDir=2. */
  unsigned int supports_v3_hsdir : 1;

  /** True iff this router has a protocol list that allows it to be an hidden
   * service rendezvous point supporting version 3 as seen in proposal 224.
   * This requires HSRend=2. */
  unsigned int supports_v3_rendezvous_point: 1;

  unsigned int has_bandwidth:1; /**< The vote/consensus had bw info */
  unsigned int has_exitsummary:1; /**< The vote/consensus had exit summaries */
  unsigned int bw_is_unmeasured:1; /**< This is a consensus entry, with
                                    * the Unmeasured flag set. */

  uint32_t bandwidth_kb; /**< Bandwidth (capacity) of the router as reported in
                       * the vote/consensus, in kilobytes/sec. */

  /** The consensus has guardfraction information for this router. */
  unsigned int has_guardfraction:1;
  /** The guardfraction value of this router. */
  uint32_t guardfraction_percentage;

  char *exitsummary; /**< exit policy summary -
                      * XXX weasel: this probably should not stay a string. */

  /* ---- The fields below aren't derived from the networkstatus; they
   * hold local information only. */

  time_t last_dir_503_at; /**< When did this router last tell us that it
                           * was too busy to serve directory info? */
  download_status_t dl_status;

} routerstatus_t;

/** A single entry in a parsed policy summary, describing a range of ports. */
typedef struct short_policy_entry_t {
  uint16_t min_port, max_port;
} short_policy_entry_t;

/** A short_poliy_t is the parsed version of a policy summary. */
typedef struct short_policy_t {
  /** True if the members of 'entries' are port ranges to accept; false if
   * they are port ranges to reject */
  unsigned int is_accept : 1;
  /** The actual number of values in 'entries'. */
  unsigned int n_entries : 31;
  /** An array of 0 or more short_policy_entry_t values, each describing a
   * range of ports that this policy accepts or rejects (depending on the
   * value of is_accept).
   */
  short_policy_entry_t entries[FLEXIBLE_ARRAY_MEMBER];
} short_policy_t;

/** A microdescriptor is the smallest amount of information needed to build a
 * circuit through a router.  They are generated by the directory authorities,
 * using information from the uploaded routerinfo documents.  They are not
 * self-signed, but are rather authenticated by having their hash in a signed
 * networkstatus document. */
typedef struct microdesc_t {
  /** Hashtable node, used to look up the microdesc by its digest. */
  HT_ENTRY(microdesc_t) node;

  /* Cache information */

  /**  When was this microdescriptor last listed in a consensus document?
   * Once a microdesc has been unlisted long enough, we can drop it.
   */
  time_t last_listed;
  /** Where is this microdescriptor currently stored? */
  saved_location_bitfield_t saved_location : 3;
  /** If true, do not attempt to cache this microdescriptor on disk. */
  unsigned int no_save : 1;
  /** If true, this microdesc has an entry in the microdesc_map */
  unsigned int held_in_map : 1;
  /** Reference count: how many node_ts have a reference to this microdesc? */
  unsigned int held_by_nodes;

  /** If saved_location == SAVED_IN_CACHE, this field holds the offset of the
   * microdescriptor in the cache. */
  off_t off;

  /* The string containing the microdesc. */

  /** A pointer to the encoded body of the microdescriptor.  If the
   * saved_location is SAVED_IN_CACHE, then the body is a pointer into an
   * mmap'd region.  Otherwise, it is a malloc'd string.  The string might not
   * be NUL-terminated; take the length from <b>bodylen</b>. */
  char *body;
  /** The length of the microdescriptor in <b>body</b>. */
  size_t bodylen;
  /** A SHA256-digest of the microdescriptor. */
  char digest[DIGEST256_LEN];

  /* Fields in the microdescriptor. */

  /** As routerinfo_t.onion_pkey */
  crypto_pk_t *onion_pkey;
  /** As routerinfo_t.onion_curve25519_pkey */
  curve25519_public_key_t *onion_curve25519_pkey;
  /** Ed25519 identity key, if included. */
  ed25519_public_key_t *ed25519_identity_pkey;
  /** As routerinfo_t.ipv6_addr */
  tor_addr_t ipv6_addr;
  /** As routerinfo_t.ipv6_orport */
  uint16_t ipv6_orport;
  /** As routerinfo_t.family */
  smartlist_t *family;
  /** IPv4 exit policy summary */
  short_policy_t *exit_policy;
  /** IPv6 exit policy summary */
  short_policy_t *ipv6_exit_policy;

} microdesc_t;

/** A node_t represents a Tor router.
 *
 * Specifically, a node_t is a Tor router as we are using it: a router that
 * we are considering for circuits, connections, and so on.  A node_t is a
 * thin wrapper around the routerstatus, routerinfo, and microdesc for a
 * single router, and provides a consistent interface for all of them.
 *
 * Also, a node_t has mutable state.  While a routerinfo, a routerstatus,
 * and a microdesc have[*] only the information read from a router
 * descriptor, a consensus entry, and a microdescriptor (respectively)...
 * a node_t has flags based on *our own current opinion* of the node.
 *
 * [*] Actually, there is some leftover information in each that is mutable.
 *  We should try to excise that.
 */
typedef struct node_t {
  /* Indexing information */

  /** Used to look up the node_t by its identity digest. */
  HT_ENTRY(node_t) ht_ent;
  /** Used to look up the node_t by its ed25519 identity digest. */
  HT_ENTRY(node_t) ed_ht_ent;
  /** Position of the node within the list of nodes */
  int nodelist_idx;

  /** The identity digest of this node_t.  No more than one node_t per
   * identity may exist at a time. */
  char identity[DIGEST_LEN];

  /** The ed25519 identity of this node_t. This field is nonzero iff we
   * currently have an ed25519 identity for this node in either md or ri,
   * _and_ this node has been inserted to the ed25519-to-node map in the
   * nodelist.
   */
  ed25519_public_key_t ed25519_id;

  microdesc_t *md;
  routerinfo_t *ri;
  routerstatus_t *rs;

  /* local info: copied from routerstatus, then possibly frobbed based
   * on experience.  Authorities set this stuff directly.  Note that
   * these reflect knowledge of the primary (IPv4) OR port only.  */

  unsigned int is_running:1; /**< As far as we know, is this OR currently
                              * running? */
  unsigned int is_valid:1; /**< Has a trusted dirserver validated this OR?
                            *  (For Authdir: Have we validated this OR?) */
  unsigned int is_fast:1; /** Do we think this is a fast OR? */
  unsigned int is_stable:1; /** Do we think this is a stable OR? */
  unsigned int is_possible_guard:1; /**< Do we think this is an OK guard? */
  unsigned int is_exit:1; /**< Do we think this is an OK exit? */
  unsigned int is_bad_exit:1; /**< Do we think this exit is censored, borked,
                               * or otherwise nasty? */
  unsigned int is_hs_dir:1; /**< True iff this router is a hidden service
                             * directory according to the authorities. */

  /* Local info: warning state. */

  unsigned int name_lookup_warned:1; /**< Have we warned the user for referring
                                      * to this (unnamed) router by nickname?
                                      */

  /** Local info: we treat this node as if it rejects everything */
  unsigned int rejects_all:1;

  /* Local info: derived. */

  /** True if the IPv6 OR port is preferred over the IPv4 OR port.
   * XX/teor - can this become out of date if the torrc changes? */
  unsigned int ipv6_preferred:1;

  /** According to the geoip db what country is this router in? */
  /* XXXprop186 what is this suppose to mean with multiple OR ports? */
  country_t country;

  /* The below items are used only by authdirservers for
   * reachability testing. */

  /** When was the last time we could reach this OR? */
  time_t last_reachable;        /* IPv4. */
  time_t last_reachable6;       /* IPv6. */

  /* Hidden service directory index data. This is used by a service or client
   * in order to know what's the hs directory index for this node at the time
   * the consensus is set. */
  struct hsdir_index_t *hsdir_index;
} node_t;

/** Linked list of microdesc hash lines for a single router in a directory
 * vote.
 */
typedef struct vote_microdesc_hash_t {
  /** Next element in the list, or NULL. */
  struct vote_microdesc_hash_t *next;
  /** The raw contents of the microdesc hash line, from the "m" through the
   * newline. */
  char *microdesc_hash_line;
} vote_microdesc_hash_t;

/** The claim about a single router, made in a vote. */
typedef struct vote_routerstatus_t {
  routerstatus_t status; /**< Underlying 'status' object for this router.
                          * Flags are redundant. */
  /** How many known-flags are allowed in a vote? This is the width of
   * the flags field of vote_routerstatus_t */
#define MAX_KNOWN_FLAGS_IN_VOTE 64
  uint64_t flags; /**< Bit-field for all recognized flags; index into
                   * networkstatus_t.known_flags. */
  char *version; /**< The version that the authority says this router is
                  * running. */
  char *protocols; /**< The protocols that this authority says this router
                    * provides. */
  unsigned int has_measured_bw:1; /**< The vote had a measured bw */
  /** True iff the vote included an entry for ed25519 ID, or included
   * "id ed25519 none" to indicate that there was no ed25519 ID. */
  unsigned int has_ed25519_listing:1;
  /** True if the Ed25519 listing here is the consensus-opinion for the
   * Ed25519 listing; false if there was no consensus on Ed25519 key status,
   * or if this VRS doesn't reflect it. */
  unsigned int ed25519_reflects_consensus:1;
  uint32_t measured_bw_kb; /**< Measured bandwidth (capacity) of the router */
  /** The hash or hashes that the authority claims this microdesc has. */
  vote_microdesc_hash_t *microdesc;
  /** Ed25519 identity for this router, or zero if it has none. */
  uint8_t ed25519_id[ED25519_PUBKEY_LEN];
} vote_routerstatus_t;

/** A signature of some document by an authority. */
typedef struct document_signature_t {
  /** Declared SHA-1 digest of this voter's identity key */
  char identity_digest[DIGEST_LEN];
  /** Declared SHA-1 digest of signing key used by this voter. */
  char signing_key_digest[DIGEST_LEN];
  /** Algorithm used to compute the digest of the document. */
  digest_algorithm_t alg;
  /** Signature of the signed thing. */
  char *signature;
  /** Length of <b>signature</b> */
  int signature_len;
  unsigned int bad_signature : 1; /**< Set to true if we've tried to verify
                                   * the sig, and we know it's bad. */
  unsigned int good_signature : 1; /**< Set to true if we've verified the sig
                                     * as good. */
} document_signature_t;

/** Information about a single voter in a vote or a consensus. */
typedef struct networkstatus_voter_info_t {
  /** Declared SHA-1 digest of this voter's identity key */
  char identity_digest[DIGEST_LEN];
  char *nickname; /**< Nickname of this voter */
  /** Digest of this voter's "legacy" identity key, if any.  In vote only; for
   * consensuses, we treat legacy keys as additional signers. */
  char legacy_id_digest[DIGEST_LEN];
  char *address; /**< Address of this voter, in string format. */
  uint32_t addr; /**< Address of this voter, in IPv4, in host order. */
  uint16_t dir_port; /**< Directory port of this voter */
  uint16_t or_port; /**< OR port of this voter */
  char *contact; /**< Contact information for this voter. */
  char vote_digest[DIGEST_LEN]; /**< Digest of this voter's vote, as signed. */

  /* Nothing from here on is signed. */
  /** The signature of the document and the signature's status. */
  smartlist_t *sigs;
} networkstatus_voter_info_t;

typedef struct networkstatus_sr_info_t {
  /* Indicate if the dirauth partitipates in the SR protocol with its vote.
   * This is tied to the SR flag in the vote. */
  unsigned int participate:1;
  /* Both vote and consensus: Current and previous SRV. If list is empty,
   * this means none were found in either the consensus or vote. */
  struct sr_srv_t *previous_srv;
  struct sr_srv_t *current_srv;
  /* Vote only: List of commitments. */
  smartlist_t *commits;
} networkstatus_sr_info_t;

/** Enumerates the possible seriousness values of a networkstatus document. */
typedef enum {
  NS_TYPE_VOTE,
  NS_TYPE_CONSENSUS,
  NS_TYPE_OPINION,
} networkstatus_type_t;

/** Enumerates recognized flavors of a consensus networkstatus document.  All
 * flavors of a consensus are generated from the same set of votes, but they
 * present different types information to different versions of Tor. */
typedef enum {
  FLAV_NS = 0,
  FLAV_MICRODESC = 1,
} consensus_flavor_t;

/** How many different consensus flavors are there? */
#define N_CONSENSUS_FLAVORS ((int)(FLAV_MICRODESC)+1)

/** A common structure to hold a v3 network status vote, or a v3 network
 * status consensus. */
typedef struct networkstatus_t {
  networkstatus_type_t type; /**< Vote, consensus, or opinion? */
  consensus_flavor_t flavor; /**< If a consensus, what kind? */
  unsigned int has_measured_bws : 1;/**< True iff this networkstatus contains
                                     * measured= bandwidth values. */

  time_t published; /**< Vote only: Time when vote was written. */
  time_t valid_after; /**< Time after which this vote or consensus applies. */
  time_t fresh_until; /**< Time before which this is the most recent vote or
                       * consensus. */
  time_t valid_until; /**< Time after which this vote or consensus should not
                       * be used. */

  /** Consensus only: what method was used to produce this consensus? */
  int consensus_method;
  /** Vote only: what methods is this voter willing to use? */
  smartlist_t *supported_methods;

  /** List of 'package' lines describing hashes of downloadable packages */
  smartlist_t *package_lines;

  /** How long does this vote/consensus claim that authorities take to
   * distribute their votes to one another? */
  int vote_seconds;
  /** How long does this vote/consensus claim that authorities take to
   * distribute their consensus signatures to one another? */
  int dist_seconds;

  /** Comma-separated list of recommended client software, or NULL if this
   * voter has no opinion. */
  char *client_versions;
  char *server_versions;

  /** Lists of subprotocol versions which are _recommended_ for relays and
   * clients, or which are _require_ for relays and clients. Tor shouldn't
   * make any more network connections if a required protocol is missing.
   */
  char *recommended_relay_protocols;
  char *recommended_client_protocols;
  char *required_relay_protocols;
  char *required_client_protocols;

  /** List of flags that this vote/consensus applies to routers.  If a flag is
   * not listed here, the voter has no opinion on what its value should be. */
  smartlist_t *known_flags;

  /** List of key=value strings for the parameters in this vote or
   * consensus, sorted by key. */
  smartlist_t *net_params;

  /** List of key=value strings for the bw weight parameters in the
   * consensus. */
  smartlist_t *weight_params;

  /** List of networkstatus_voter_info_t.  For a vote, only one element
   * is included.  For a consensus, one element is included for every voter
   * whose vote contributed to the consensus. */
  smartlist_t *voters;

  struct authority_cert_t *cert; /**< Vote only: the voter's certificate. */

  /** Digests of this document, as signed. */
  common_digests_t digests;
  /** A SHA3-256 digest of the document, not including signatures: used for
   * consensus diffs */
  uint8_t digest_sha3_as_signed[DIGEST256_LEN];

  /** List of router statuses, sorted by identity digest.  For a vote,
   * the elements are vote_routerstatus_t; for a consensus, the elements
   * are routerstatus_t. */
  smartlist_t *routerstatus_list;

  /** If present, a map from descriptor digest to elements of
   * routerstatus_list. */
  digestmap_t *desc_digest_map;

  /** Contains the shared random protocol data from a vote or consensus. */
  networkstatus_sr_info_t sr_info;
} networkstatus_t;

/** A set of signatures for a networkstatus consensus.  Unless otherwise
 * noted, all fields are as for networkstatus_t. */
typedef struct ns_detached_signatures_t {
  time_t valid_after;
  time_t fresh_until;
  time_t valid_until;
  strmap_t *digests; /**< Map from flavor name to digestset_t */
  strmap_t *signatures; /**< Map from flavor name to list of
                         * document_signature_t */
} ns_detached_signatures_t;

/** Allowable types of desc_store_t. */
typedef enum store_type_t {
  ROUTER_STORE = 0,
  EXTRAINFO_STORE = 1
} store_type_t;

/** A 'store' is a set of descriptors saved on disk, with accompanying
 * journal, mmaped as needed, rebuilt as needed. */
typedef struct desc_store_t {
  /** Filename (within DataDir) for the store.  We append .tmp to this
   * filename for a temporary file when rebuilding the store, and .new to this
   * filename for the journal. */
  const char *fname_base;
  /** Human-readable description of what this store contains. */
  const char *description;

  tor_mmap_t *mmap; /**< A mmap for the main file in the store. */

  store_type_t type; /**< What's stored in this store? */

  /** The size of the router log, in bytes. */
  size_t journal_len;
  /** The size of the router store, in bytes. */
  size_t store_len;
  /** Total bytes dropped since last rebuild: this is space currently
   * used in the cache and the journal that could be freed by a rebuild. */
  size_t bytes_dropped;
} desc_store_t;

/** Contents of a directory of onion routers. */
typedef struct {
  /** Map from server identity digest to a member of routers. */
  struct digest_ri_map_t *identity_map;
  /** Map from server descriptor digest to a signed_descriptor_t from
   * routers or old_routers. */
  struct digest_sd_map_t *desc_digest_map;
  /** Map from extra-info digest to an extrainfo_t.  Only exists for
   * routers in routers or old_routers. */
  struct digest_ei_map_t *extra_info_map;
  /** Map from extra-info digests to a signed_descriptor_t for a router
   * descriptor having that extra-info digest.  Only exists for
   * routers in routers or old_routers. */
  struct digest_sd_map_t *desc_by_eid_map;
  /** List of routerinfo_t for all currently live routers we know. */
  smartlist_t *routers;
  /** List of signed_descriptor_t for older router descriptors we're
   * caching. */
  smartlist_t *old_routers;
  /** Store holding server descriptors.  If present, any router whose
   * cache_info.saved_location == SAVED_IN_CACHE is stored in this file
   * starting at cache_info.saved_offset */
  desc_store_t desc_store;
  /** Store holding extra-info documents. */
  desc_store_t extrainfo_store;
} routerlist_t;

/** Information on router used when extending a circuit. We don't need a
 * full routerinfo_t to extend: we only need addr:port:keyid to build an OR
 * connection, and onion_key to create the onionskin. Note that for onehop
 * general-purpose tunnels, the onion_key is NULL. */
typedef struct extend_info_t {
  char nickname[MAX_HEX_NICKNAME_LEN+1]; /**< This router's nickname for
                                          * display. */
  /** Hash of this router's RSA identity key. */
  char identity_digest[DIGEST_LEN];
  /** Ed25519 identity for this router, if any. */
  ed25519_public_key_t ed_identity;
  uint16_t port; /**< OR port. */
  tor_addr_t addr; /**< IP address. */
  crypto_pk_t *onion_key; /**< Current onionskin key. */
  curve25519_public_key_t curve25519_onion_key;
} extend_info_t;

/** Certificate for v3 directory protocol: binds long-term authority identity
 * keys to medium-term authority signing keys. */
typedef struct authority_cert_t {
  /** Information relating to caching this cert on disk and looking it up. */
  signed_descriptor_t cache_info;
  /** This authority's long-term authority identity key. */
  crypto_pk_t *identity_key;
  /** This authority's medium-term signing key. */
  crypto_pk_t *signing_key;
  /** The digest of <b>signing_key</b> */
  char signing_key_digest[DIGEST_LEN];
  /** The listed expiration time of this certificate. */
  time_t expires;
  /** This authority's IPv4 address, in host order. */
  uint32_t addr;
  /** This authority's directory port. */
  uint16_t dir_port;
} authority_cert_t;

/** Bitfield enum type listing types of information that directory authorities
 * can be authoritative about, and that directory caches may or may not cache.
 *
 * Note that the granularity here is based on authority granularity and on
 * cache capabilities.  Thus, one particular bit may correspond in practice to
 * a few types of directory info, so long as every authority that pronounces
 * officially about one of the types prounounces officially about all of them,
 * and so long as every cache that caches one of them caches all of them.
 */
typedef enum {
  NO_DIRINFO      = 0,
  /** Serves/signs v3 directory information: votes, consensuses, certs */
  V3_DIRINFO      = 1 << 2,
  /** Serves bridge descriptors. */
  BRIDGE_DIRINFO  = 1 << 4,
  /** Serves extrainfo documents. */
  EXTRAINFO_DIRINFO=1 << 5,
  /** Serves microdescriptors. */
  MICRODESC_DIRINFO=1 << 6,
} dirinfo_type_t;

#define ALL_DIRINFO ((dirinfo_type_t)((1<<7)-1))

#define CRYPT_PATH_MAGIC 0x70127012u

struct fast_handshake_state_t;
struct ntor_handshake_state_t;
#define ONION_HANDSHAKE_TYPE_TAP  0x0000
#define ONION_HANDSHAKE_TYPE_FAST 0x0001
#define ONION_HANDSHAKE_TYPE_NTOR 0x0002
#define MAX_ONION_HANDSHAKE_TYPE 0x0002
typedef struct {
  uint16_t tag;
  union {
    struct fast_handshake_state_t *fast;
    crypto_dh_t *tap;
    struct ntor_handshake_state_t *ntor;
  } u;
} onion_handshake_state_t;

/** Holds accounting information for a single step in the layered encryption
 * performed by a circuit.  Used only at the client edge of a circuit. */
typedef struct crypt_path_t {
  uint32_t magic;

  /* crypto environments */
  /** Encryption key and counter for cells heading towards the OR at this
   * step. */
  crypto_cipher_t *f_crypto;
  /** Encryption key and counter for cells heading back from the OR at this
   * step. */
  crypto_cipher_t *b_crypto;

  /** Digest state for cells heading towards the OR at this step. */
  crypto_digest_t *f_digest; /* for integrity checking */
  /** Digest state for cells heading away from the OR at this step. */
  crypto_digest_t *b_digest;

  /** Current state of the handshake as performed with the OR at this
   * step. */
  onion_handshake_state_t handshake_state;
  /** Diffie-hellman handshake state for performing an introduction
   * operations */
  crypto_dh_t *rend_dh_handshake_state;

  /** Negotiated key material shared with the OR at this step. */
  char rend_circ_nonce[DIGEST_LEN];/* KH in tor-spec.txt */

  /** Information to extend to the OR at this step. */
  extend_info_t *extend_info;

  /** Is the circuit built to this step?  Must be one of:
   *    - CPATH_STATE_CLOSED (The circuit has not been extended to this step)
   *    - CPATH_STATE_AWAITING_KEYS (We have sent an EXTEND/CREATE to this step
   *      and not received an EXTENDED/CREATED)
   *    - CPATH_STATE_OPEN (The circuit has been extended to this step) */
  uint8_t state;
#define CPATH_STATE_CLOSED 0
#define CPATH_STATE_AWAITING_KEYS 1
#define CPATH_STATE_OPEN 2
  struct crypt_path_t *next; /**< Link to next crypt_path_t in the circuit.
                              * (The list is circular, so the last node
                              * links to the first.) */
  struct crypt_path_t *prev; /**< Link to previous crypt_path_t in the
                              * circuit. */

  int package_window; /**< How many cells are we allowed to originate ending
                       * at this step? */
  int deliver_window; /**< How many cells are we willing to deliver originating
                       * at this step? */
} crypt_path_t;

/** A reference-counted pointer to a crypt_path_t, used only to share
 * the final rendezvous cpath to be used on a service-side rendezvous
 * circuit among multiple circuits built in parallel to the same
 * destination rendezvous point. */
typedef struct {
  /** The reference count. */
  unsigned int refcount;
  /** The pointer.  Set to NULL when the crypt_path_t is put into use
   * on an opened rendezvous circuit. */
  crypt_path_t *cpath;
} crypt_path_reference_t;

#define CPATH_KEY_MATERIAL_LEN (20*2+16*2)

#define DH_KEY_LEN DH_BYTES

/** Information used to build a circuit. */
typedef struct {
  /** Intended length of the final circuit. */
  int desired_path_len;
  /** How to extend to the planned exit node. */
  extend_info_t *chosen_exit;
  /** Whether every node in the circ must have adequate uptime. */
  unsigned int need_uptime : 1;
  /** Whether every node in the circ must have adequate capacity. */
  unsigned int need_capacity : 1;
  /** Whether the last hop was picked with exiting in mind. */
  unsigned int is_internal : 1;
  /** Did we pick this as a one-hop tunnel (not safe for other streams)?
   * These are for encrypted dir conns that exit to this router, not
   * for arbitrary exits from the circuit. */
  unsigned int onehop_tunnel : 1;
  /** The crypt_path_t to append after rendezvous: used for rendezvous. */
  crypt_path_t *pending_final_cpath;
  /** A ref-counted reference to the crypt_path_t to append after
   * rendezvous; used on the service side. */
  crypt_path_reference_t *service_pending_final_cpath_ref;
  /** How many times has building a circuit for this task failed? */
  int failure_count;
  /** At what time should we give up on this task? */
  time_t expiry_time;
} cpath_build_state_t;

/** "magic" value for an origin_circuit_t */
#define ORIGIN_CIRCUIT_MAGIC 0x35315243u
/** "magic" value for an or_circuit_t */
#define OR_CIRCUIT_MAGIC 0x98ABC04Fu
/** "magic" value for a circuit that would have been freed by circuit_free,
 * but which we're keeping around until a cpuworker reply arrives.  See
 * circuit_free() for more documentation. */
#define DEAD_CIRCUIT_MAGIC 0xdeadc14c

struct create_cell_t;

/** Entry in the cell stats list of a circuit; used only if CELL_STATS
 * events are enabled. */
typedef struct testing_cell_stats_entry_t {
  uint8_t command; /**< cell command number. */
  /** Waiting time in centiseconds if this event is for a removed cell,
   * or 0 if this event is for adding a cell to the queue.  22 bits can
   * store more than 11 hours, enough to assume that a circuit with this
   * delay would long have been closed. */
  unsigned int waiting_time:22;
  unsigned int removed:1; /**< 0 for added to, 1 for removed from queue. */
  unsigned int exitward:1; /**< 0 for app-ward, 1 for exit-ward. */
} testing_cell_stats_entry_t;

/**
 * A circuit is a path over the onion routing
 * network. Applications can connect to one end of the circuit, and can
 * create exit connections at the other end of the circuit. AP and exit
 * connections have only one circuit associated with them (and thus these
 * connection types are closed when the circuit is closed), whereas
 * OR connections multiplex many circuits at once, and stay standing even
 * when there are no circuits running over them.
 *
 * A circuit_t structure can fill one of two roles.  First, a or_circuit_t
 * links two connections together: either an edge connection and an OR
 * connection, or two OR connections.  (When joined to an OR connection, a
 * circuit_t affects only cells sent to a particular circID on that
 * connection.  When joined to an edge connection, a circuit_t affects all
 * data.)

 * Second, an origin_circuit_t holds the cipher keys and state for sending data
 * along a given circuit.  At the OP, it has a sequence of ciphers, each
 * of which is shared with a single OR along the circuit.  Separate
 * ciphers are used for data going "forward" (away from the OP) and
 * "backward" (towards the OP).  At the OR, a circuit has only two stream
 * ciphers: one for data going forward, and one for data going backward.
 */
typedef struct circuit_t {
  uint32_t magic; /**< For memory and type debugging: must equal
                   * ORIGIN_CIRCUIT_MAGIC or OR_CIRCUIT_MAGIC. */

  /** The channel that is next in this circuit. */
  channel_t *n_chan;

  /**
   * The circuit_id used in the next (forward) hop of this circuit;
   * this is unique to n_chan, but this ordered pair is globally
   * unique:
   *
   * (n_chan->global_identifier, n_circ_id)
   */
  circid_t n_circ_id;

  /**
   * Circuit mux associated with n_chan to which this circuit is attached;
   * NULL if we have no n_chan.
   */
  circuitmux_t *n_mux;

  /** Queue of cells waiting to be transmitted on n_chan */
  cell_queue_t n_chan_cells;

  /**
   * The hop to which we want to extend this circuit.  Should be NULL if
   * the circuit has attached to a channel.
   */
  extend_info_t *n_hop;

  /** True iff we are waiting for n_chan_cells to become less full before
   * allowing p_streams to add any more cells. (Origin circuit only.) */
  unsigned int streams_blocked_on_n_chan : 1;
  /** True iff we are waiting for p_chan_cells to become less full before
   * allowing n_streams to add any more cells. (OR circuit only.) */
  unsigned int streams_blocked_on_p_chan : 1;

  /** True iff we have queued a delete backwards on this circuit, but not put
   * it on the output buffer. */
  unsigned int p_delete_pending : 1;
  /** True iff we have queued a delete forwards on this circuit, but not put
   * it on the output buffer. */
  unsigned int n_delete_pending : 1;

  /** True iff this circuit has received a DESTROY cell in either direction */
  unsigned int received_destroy : 1;

  /* Has the tagged circuit close event been emitted? */
  unsigned int privcount_event_emitted : 1;

  /* Did we decide not to sample this circuit?
   * 1 if we *don't* want to send events for this circuit, its streams, and
   * cells. 0 if we do. */
  unsigned int privcount_event_sample_reject : 1;

  uint8_t state; /**< Current status of this circuit. */
  uint8_t purpose; /**< Why are we creating this circuit? */

  /** How many relay data cells can we package (read from edge streams)
   * on this circuit before we receive a circuit-level sendme cell asking
   * for more? */
  int package_window;
  /** How many relay data cells will we deliver (write to edge streams)
   * on this circuit? When deliver_window gets low, we send some
   * circuit-level sendme cells to indicate that we're willing to accept
   * more. */
  int deliver_window;

  /** Temporary field used during circuits_handle_oom. */
  uint32_t age_tmp;

  /** For storage while n_chan is pending (state CIRCUIT_STATE_CHAN_WAIT). */
  struct create_cell_t *n_chan_create_cell;

  /** When did circuit construction actually begin (ie send the
   * CREATE cell or begin cannibalization).
   *
   * Note: This timer will get reset if we decide to cannibalize
   * a circuit. It may also get reset during certain phases of hidden
   * service circuit use.
   *
   * We keep this timestamp with a higher resolution than most so that the
   * circuit-build-time tracking code can get millisecond resolution.
   */
  struct timeval timestamp_began;

  /** This timestamp marks when the init_circuit_base constructor ran. */
  struct timeval timestamp_created;

  /** When the circuit was first used, or 0 if the circuit is clean.
   *
   * XXXX Note that some code will artifically adjust this value backward
   * in time in order to indicate that a circuit shouldn't be used for new
   * streams, but that it can stay alive as long as it has streams on it.
   * That's a kludge we should fix.
   *
   * XXX The CBT code uses this field to record when HS-related
   * circuits entered certain states.  This usage probably won't
   * interfere with this field's primary purpose, but we should
   * document it more thoroughly to make sure of that.
   *
   * XXX The SocksPort option KeepaliveIsolateSOCKSAuth will artificially
   * adjust this value forward each time a suitable stream is attached to an
   * already constructed circuit, potentially keeping the circuit alive
   * indefinitely.
   */
  time_t timestamp_dirty;

  uint16_t marked_for_close; /**< Should we close this circuit at the end of
                              * the main loop? (If true, holds the line number
                              * where this circuit was marked.) */
  const char *marked_for_close_file; /**< For debugging: in which file was this
                                      * circuit marked for close? */
  /** For what reason (See END_CIRC_REASON...) is this circuit being closed?
   * This field is set in circuit_mark_for_close and used later in
   * circuit_about_to_free. */
  int marked_for_close_reason;
  /** As marked_for_close_reason, but reflects the underlying reason for
   * closing this circuit.
   */
  int marked_for_close_orig_reason;

  /** Unique ID for measuring tunneled network status requests. */
  uint64_t dirreq_id;

  /** Index in smartlist of all circuits (global_circuitlist). */
  int global_circuitlist_idx;

  /** Next circuit in the doubly-linked ring of circuits waiting to add
   * cells to n_conn.  NULL if we have no cells pending, or if we're not
   * linked to an OR connection. */
  struct circuit_t *next_active_on_n_chan;
  /** Previous circuit in the doubly-linked ring of circuits waiting to add
   * cells to n_conn.  NULL if we have no cells pending, or if we're not
   * linked to an OR connection. */
  struct circuit_t *prev_active_on_n_chan;

  /** Various statistics about cells being added to or removed from this
   * circuit's queues; used only if CELL_STATS events are enabled and
   * cleared after being sent to control port. */
  smartlist_t *testing_cell_stats;

<<<<<<< HEAD
  /* Cell counters for PrivCount: these counters count all cells, including
   * cells unsent due to error. If you want more specific counts, use the
   * cell event. */
  uint64_t privcount_n_cells_sent_inbound;
  uint64_t privcount_n_cells_received_inbound;
  uint64_t privcount_n_cells_sent_outbound;
  uint64_t privcount_n_cells_received_outbound;

  /* A PrivCount cell counter to count the number of cell events that we
   * have emitted to PrivCount via the control port. */
  uint64_t privcount_n_cell_events_emitted;
=======
  /** If set, points to an HS token that this circuit might be carrying.
   *  Used by the HS circuitmap.  */
  hs_token_t *hs_token;
  /** Hashtable node: used to look up the circuit by its HS token using the HS
      circuitmap. */
  HT_ENTRY(circuit_t) hs_circuitmap_node;
>>>>>>> 44388757
} circuit_t;

/** Largest number of relay_early cells that we can send on a given
 * circuit. */
#define MAX_RELAY_EARLY_CELLS_PER_CIRCUIT 8

/**
 * Describes the circuit building process in simplified terms based
 * on the path bias accounting state for a circuit.
 *
 * NOTE: These state values are enumerated in the order for which we
 * expect circuits to transition through them. If you add states,
 * you need to preserve this overall ordering. The various pathbias
 * state transition and accounting functions (pathbias_mark_* and
 * pathbias_count_*) contain ordinal comparisons to enforce proper
 * state transitions for corrections.
 *
 * This state machine and the associated logic was created to prevent
 * miscounting due to unknown cases of circuit reuse. See also tickets
 * #6475 and #7802.
 */
typedef enum {
    /** This circuit is "new". It has not yet completed a first hop
     * or been counted by the path bias code. */
    PATH_STATE_NEW_CIRC = 0,
    /** This circuit has completed one/two hops, and has been counted by
     * the path bias logic. */
    PATH_STATE_BUILD_ATTEMPTED = 1,
    /** This circuit has been completely built */
    PATH_STATE_BUILD_SUCCEEDED = 2,
    /** Did we try to attach any SOCKS streams or hidserv introductions to
      * this circuit?
      *
      * Note: If we ever implement end-to-end stream timing through test
      * stream probes (#5707), we must *not* set this for those probes
      * (or any other automatic streams) because the adversary could
      * just tag at a later point.
      */
    PATH_STATE_USE_ATTEMPTED = 3,
    /** Did any SOCKS streams or hidserv introductions actually succeed on
      * this circuit?
      *
      * If any streams detatch/fail from this circuit, the code transitions
      * the circuit back to PATH_STATE_USE_ATTEMPTED to ensure we probe. See
      * pathbias_mark_use_rollback() for that.
      */
    PATH_STATE_USE_SUCCEEDED = 4,

    /**
     * This is a special state to indicate that we got a corrupted
     * relay cell on a circuit and we don't intend to probe it.
     */
    PATH_STATE_USE_FAILED = 5,

    /**
     * This is a special state to indicate that we already counted
     * the circuit. Used to guard against potential state machine
     * violations.
     */
    PATH_STATE_ALREADY_COUNTED = 6,
} path_state_t;
#define path_state_bitfield_t ENUM_BF(path_state_t)

/** An origin_circuit_t holds data necessary to build and use a circuit.
 */
typedef struct origin_circuit_t {
  circuit_t base_;

  /** Linked list of AP streams (or EXIT streams if hidden service)
   * associated with this circuit. */
  edge_connection_t *p_streams;

  /** Bytes read from any attached stream since last call to
   * control_event_circ_bandwidth_used().  Only used if we're configured
   * to emit CIRC_BW events. */
  uint32_t n_read_circ_bw;

  /** Bytes written to any attached stream since last call to
   * control_event_circ_bandwidth_used().  Only used if we're configured
   * to emit CIRC_BW events. */
  uint32_t n_written_circ_bw;

  /** Build state for this circuit. It includes the intended path
   * length, the chosen exit router, rendezvous information, etc.
   */
  cpath_build_state_t *build_state;
  /** The doubly-linked list of crypt_path_t entries, one per hop,
   * for this circuit. This includes ciphers for each hop,
   * integrity-checking digests for each hop, and package/delivery
   * windows for each hop.
   */
  crypt_path_t *cpath;

  /** Holds all rendezvous data on either client or service side. */
  rend_data_t *rend_data;

  /** Holds hidden service identifier on either client or service side. This
   * is for both introduction and rendezvous circuit. */
  struct hs_ident_circuit_t *hs_ident;

  /** Holds the data that the entry guard system uses to track the
   * status of the guard this circuit is using, and thereby to determine
   * whether this circuit can be used. */
  struct circuit_guard_state_t *guard_state;

  /** Index into global_origin_circuit_list for this circuit. -1 if not
   * present. */
  int global_origin_circuit_list_idx;

  /** How many more relay_early cells can we send on this circuit, according
   * to the specification? */
  unsigned int remaining_relay_early_cells : 4;

  /** Set if this circuit is insanely old and we already informed the user */
  unsigned int is_ancient : 1;

  /** Set if this circuit has already been opened. Used to detect
   * cannibalized circuits. */
  unsigned int has_opened : 1;

  /**
   * Path bias state machine. Used to ensure integrity of our
   * circuit building and usage accounting. See path_state_t
   * for more details.
   */
  path_state_bitfield_t path_state : 3;

  /* If this flag is set, we should not consider attaching any more
   * connections to this circuit. */
  unsigned int unusable_for_new_conns : 1;

  /**
   * Tristate variable to guard against pathbias miscounting
   * due to circuit purpose transitions changing the decision
   * of pathbias_should_count(). This variable is informational
   * only. The current results of pathbias_should_count() are
   * the official decision for pathbias accounting.
   */
  uint8_t pathbias_shouldcount;
#define PATHBIAS_SHOULDCOUNT_UNDECIDED 0
#define PATHBIAS_SHOULDCOUNT_IGNORED   1
#define PATHBIAS_SHOULDCOUNT_COUNTED   2

  /** For path probing. Store the temporary probe stream ID
   * for response comparison */
  streamid_t pathbias_probe_id;

  /** For path probing. Store the temporary probe address nonce
   * (in host byte order) for response comparison. */
  uint32_t pathbias_probe_nonce;

  /** Set iff this is a hidden-service circuit which has timed out
   * according to our current circuit-build timeout, but which has
   * been kept around because it might still succeed in connecting to
   * its destination, and which is not a fully-connected rendezvous
   * circuit.
   *
   * (We clear this flag for client-side rendezvous circuits when they
   * are 'joined' to the other side's rendezvous circuit, so that
   * connection_ap_handshake_attach_circuit can put client streams on
   * the circuit.  We also clear this flag for service-side rendezvous
   * circuits when they are 'joined' to a client's rend circ, but only
   * for symmetry with the client case.  Client-side introduction
   * circuits are closed when we get a joined rend circ, and
   * service-side introduction circuits never have this flag set.) */
  unsigned int hs_circ_has_timed_out : 1;

  /** Set iff this circuit has been given a relaxed timeout because
   * no circuits have opened. Used to prevent spamming logs. */
  unsigned int relaxed_timeout : 1;

  /** Set iff this is a service-side rendezvous circuit for which a
   * new connection attempt has been launched.  We consider launching
   * a new service-side rend circ to a client when the previous one
   * fails; now that we don't necessarily close a service-side rend
   * circ when we launch a new one to the same client, this flag keeps
   * us from launching two retries for the same failed rend circ. */
  unsigned int hs_service_side_rend_circ_has_been_relaunched : 1;

  /** What commands were sent over this circuit that decremented the
   * RELAY_EARLY counter? This is for debugging task 878. */
  uint8_t relay_early_commands[MAX_RELAY_EARLY_CELLS_PER_CIRCUIT];

  /** How many RELAY_EARLY cells have been sent over this circuit? This is
   * for debugging task 878, too. */
  int relay_early_cells_sent;

  /** The next stream_id that will be tried when we're attempting to
   * construct a new AP stream originating at this circuit. */
  streamid_t next_stream_id;

  /* The intro key replaces the hidden service's public key if purpose is
   * S_ESTABLISH_INTRO or S_INTRO, provided that no unversioned rendezvous
   * descriptor is used. */
  crypto_pk_t *intro_key;

  /** Quasi-global identifier for this circuit; used for control.c */
  /* XXXX NM This can get re-used after 2**32 circuits. */
  uint32_t global_identifier;

  /** True if we have associated one stream to this circuit, thereby setting
   * the isolation paramaters for this circuit.  Note that this doesn't
   * necessarily mean that we've <em>attached</em> any streams to the circuit:
   * we may only have marked up this circuit during the launch process.
   */
  unsigned int isolation_values_set : 1;
  /** True iff any stream has <em>ever</em> been attached to this circuit.
   *
   * In a better world we could use timestamp_dirty for this, but
   * timestamp_dirty is far too overloaded at the moment.
   */
  unsigned int isolation_any_streams_attached : 1;

  /** A bitfield of ISO_* flags for every isolation field such that this
   * circuit has had streams with more than one value for that field
   * attached to it. */
  uint8_t isolation_flags_mixed;

  /** @name Isolation parameters
   *
   * If any streams have been associated with this circ (isolation_values_set
   * == 1), and all streams associated with the circuit have had the same
   * value for some field ((isolation_flags_mixed & ISO_FOO) == 0), then these
   * elements hold the value for that field.
   *
   * Note again that "associated" is not the same as "attached": we
   * preliminarily associate streams with a circuit while the circuit is being
   * launched, so that we can tell whether we need to launch more circuits.
   *
   * @{
   */
  uint8_t client_proto_type;
  uint8_t client_proto_socksver;
  uint16_t dest_port;
  tor_addr_t client_addr;
  char *dest_address;
  int session_group;
  unsigned nym_epoch;
  size_t socks_username_len;
  uint8_t socks_password_len;
  /* Note that the next two values are NOT NUL-terminated; see
     socks_username_len and socks_password_len for their lengths. */
  char *socks_username;
  char *socks_password;
  /** Global identifier for the first stream attached here; used by
   * ISO_STREAM. */
  uint64_t associated_isolated_stream_global_id;
  /**@}*/
  /** A list of addr_policy_t for this circuit in particular. Used by
   * adjust_exit_policy_from_exitpolicy_failure.
   */
  smartlist_t *prepend_policy;

  /** How long do we wait before closing this circuit if it remains
   * completely idle after it was built, in seconds? This value
   * is randomized on a per-circuit basis from CircuitsAvailableTimoeut
   * to 2*CircuitsAvailableTimoeut. */
  int circuit_idle_timeout;

} origin_circuit_t;

struct onion_queue_t;

/** An or_circuit_t holds information needed to implement a circuit at an
 * OR. */
typedef struct or_circuit_t {
  circuit_t base_;

  /** Next circuit in the doubly-linked ring of circuits waiting to add
   * cells to p_chan.  NULL if we have no cells pending, or if we're not
   * linked to an OR connection. */
  struct circuit_t *next_active_on_p_chan;
  /** Previous circuit in the doubly-linked ring of circuits waiting to add
   * cells to p_chan.  NULL if we have no cells pending, or if we're not
   * linked to an OR connection. */
  struct circuit_t *prev_active_on_p_chan;
  /** Pointer to an entry on the onion queue, if this circuit is waiting for a
   * chance to give an onionskin to a cpuworker. Used only in onion.c */
  struct onion_queue_t *onionqueue_entry;
  /** Pointer to a workqueue entry, if this circuit has given an onionskin to
   * a cpuworker and is waiting for a response. Used to decide whether it is
   * safe to free a circuit or if it is still in use by a cpuworker. */
  struct workqueue_entry_s *workqueue_entry;

  /** The circuit_id used in the previous (backward) hop of this circuit. */
  circid_t p_circ_id;
  /** Queue of cells waiting to be transmitted on p_conn. */
  cell_queue_t p_chan_cells;
  /** The channel that is previous in this circuit. */
  channel_t *p_chan;
  /**
   * Circuit mux associated with p_chan to which this circuit is attached;
   * NULL if we have no p_chan.
   */
  circuitmux_t *p_mux;
  /** Linked list of Exit streams associated with this circuit. */
  edge_connection_t *n_streams;
  /** Linked list of Exit streams associated with this circuit that are
   * still being resolved. */
  edge_connection_t *resolving_streams;
  /** The cipher used by intermediate hops for cells heading toward the
   * OP. */
  crypto_cipher_t *p_crypto;
  /** The cipher used by intermediate hops for cells heading away from
   * the OP. */
  crypto_cipher_t *n_crypto;

  /** The integrity-checking digest used by intermediate hops, for
   * cells packaged here and heading towards the OP.
   */
  crypto_digest_t *p_digest;
  /** The integrity-checking digest used by intermediate hops, for
   * cells packaged at the OP and arriving here.
   */
  crypto_digest_t *n_digest;

  /** Points to spliced circuit if purpose is REND_ESTABLISHED, and circuit
   * is not marked for close. */
  struct or_circuit_t *rend_splice;

  /** Stores KH for the handshake. */
  char rend_circ_nonce[DIGEST_LEN];/* KH in tor-spec.txt */

  /** How many more relay_early cells can we send on this circuit, according
   * to the specification? */
  unsigned int remaining_relay_early_cells : 4;

  /* We have already received an INTRODUCE1 cell on this circuit. */
  unsigned int already_received_introduce1 : 1;

  /** If set, this circuit carries HS traffic. Consider it in any HS
   *  statistics. */
  unsigned int circuit_carries_hs_traffic_stats : 1;

  /* Has the legacy circuit end event been emitted? */
  unsigned int privcount_legacy_event_emitted : 1;

  /* We tag these even if PrivCount is not enabled, because otherwise we'd
   * have to track whether PrivCount was enabled on the rend splice and
   * intro tap before providing their information. */

  /** Has this circuit received a create cell? */
  unsigned int privcount_circuit_has_received_create_cell : 1;

  /** Contains the ONION_HANDSHAKE_TYPE used on this circuit.
   * Only valid if privcount_circuit_has_received_create_cell is true.
   * We use this to tell Intro and Rend v2 from v3.
   */
  unsigned int privcount_circuit_onion_handshake_type : 2;

#if MAX_ONION_HANDSHAKE_TYPE > 0x0003
#error unexpectedly large MAX_ONION_HANDSHAKE_TYPE
#endif

  /* We don't know the hidden service version unless we tag it ourselves.
   * 0 means "unknown", valid versions are 2 and 3. */
  unsigned int privcount_hs_version_number : 2;

  /** We can't find HSDir circuits unless we tag them ourselves. */
  unsigned int privcount_circuit_client_hsdir : 1;
  unsigned int privcount_circuit_service_hsdir : 1;

  /** We can't find client intro circuits unless we tag them
   * ourselves. Service intro circuits have their own purpose. */
  unsigned int privcount_circuit_client_intro : 1;
  /** v3 clients can use legacy client intros on old relays, but should use
   * the v3 intro on recent tor versions (including this one) */
  unsigned int privcount_circuit_client_intro_legacy : 1;

  /** We can't distinguish client and service rend circuits unless we tag them
   * ourselves. (Client rend circuits only have a specific purpose while
   * waiting.) */
  unsigned int privcount_circuit_client_rend : 1;
  unsigned int privcount_circuit_service_rend : 1;

  /** The service introduction circuit that accepted the last client
   * INTRODUCE cell from this circuit. Cleared when this circuit is marked for
   * close. Use the accessor function to access this: it checks that the
   * intro sink still exists before returning it. */
  uint64_t privcount_intro_sink_p_chan_global_identifier;
  circid_t privcount_intro_sink_p_circ_id;

  /* If the introduction or rendezvous failed, why did it fail?
   * Applies to both client-side and service-side circuits. */
  const char *privcount_circuit_failure_reason;

  /** Number of cells that were removed from circuit queue; reset every
   * time when writing buffer stats to disk. */
  uint32_t processed_cells;

  /** Total time in milliseconds that cells spent in both app-ward and
   * exit-ward queues of this circuit; reset every time when writing
   * buffer stats to disk. */
  uint64_t total_cell_waiting_time;

  /** Maximum cell queue size for a middle relay; this is stored per circuit
   * so append_cell_to_circuit_queue() can adjust it if it changes.  If set
   * to zero, it is initialized to the default value.
   */
  uint32_t max_middle_cells;

  /* Excludes cells and bytes that privcount considers overhead.
   * Use privcount_add_saturating() when modifying these values to avoid
   * overflow. */
  uint64_t privcount_n_exit_cells_inbound;
  uint64_t privcount_n_exit_cells_outbound;
  uint64_t privcount_n_exit_bytes_inbound;
  uint64_t privcount_n_exit_bytes_outbound;

  /* Counts server directory bytes */
  uint64_t privcount_n_dir_bytes_inbound;
  uint64_t privcount_n_dir_bytes_outbound;

  /* Count all exit stream requests ever made on this circuit.
   * There can only be 2**16 streams on a circuit at once, so this is very
   * unlikely to overflow. */
  uint64_t privcount_n_exit_streams;
} or_circuit_t;

#if REND_COOKIE_LEN != DIGEST_LEN
#error "The REND_TOKEN_LEN macro assumes REND_COOKIE_LEN == DIGEST_LEN"
#endif
#define REND_TOKEN_LEN DIGEST_LEN

/** Convert a circuit subtype to a circuit_t. */
#define TO_CIRCUIT(x)  (&((x)->base_))

/** Convert a circuit_t* to a pointer to the enclosing or_circuit_t.  Assert
 * if the cast is impossible. */
static or_circuit_t *TO_OR_CIRCUIT(circuit_t *);
static const or_circuit_t *CONST_TO_OR_CIRCUIT(const circuit_t *);
/** Convert a circuit_t* to a pointer to the enclosing origin_circuit_t.
 * Assert if the cast is impossible. */
static origin_circuit_t *TO_ORIGIN_CIRCUIT(circuit_t *);
static const origin_circuit_t *CONST_TO_ORIGIN_CIRCUIT(const circuit_t *);

/** Return 1 iff <b>node</b> has Exit flag and no BadExit flag.
 * Otherwise, return 0.
 */
static inline int node_is_good_exit(const node_t *node)
{
  return node->is_exit && ! node->is_bad_exit;
}

static inline or_circuit_t *TO_OR_CIRCUIT(circuit_t *x)
{
  tor_assert(x->magic == OR_CIRCUIT_MAGIC);
  return DOWNCAST(or_circuit_t, x);
}
static inline const or_circuit_t *CONST_TO_OR_CIRCUIT(const circuit_t *x)
{
  tor_assert(x->magic == OR_CIRCUIT_MAGIC);
  return DOWNCAST(or_circuit_t, x);
}
static inline origin_circuit_t *TO_ORIGIN_CIRCUIT(circuit_t *x)
{
  tor_assert(x->magic == ORIGIN_CIRCUIT_MAGIC);
  return DOWNCAST(origin_circuit_t, x);
}
static inline const origin_circuit_t *CONST_TO_ORIGIN_CIRCUIT(
    const circuit_t *x)
{
  tor_assert(x->magic == ORIGIN_CIRCUIT_MAGIC);
  return DOWNCAST(origin_circuit_t, x);
}

/* limits for TCP send and recv buffer size used for constrained sockets */
#define MIN_CONSTRAINED_TCP_BUFFER 2048
#define MAX_CONSTRAINED_TCP_BUFFER 262144  /* 256k */

/** @name Isolation flags

    Ways to isolate client streams

    @{
*/
/** Isolate based on destination port */
#define ISO_DESTPORT    (1u<<0)
/** Isolate based on destination address */
#define ISO_DESTADDR    (1u<<1)
/** Isolate based on SOCKS authentication */
#define ISO_SOCKSAUTH   (1u<<2)
/** Isolate based on client protocol choice */
#define ISO_CLIENTPROTO (1u<<3)
/** Isolate based on client address */
#define ISO_CLIENTADDR  (1u<<4)
/** Isolate based on session group (always on). */
#define ISO_SESSIONGRP  (1u<<5)
/** Isolate based on newnym epoch (always on). */
#define ISO_NYM_EPOCH   (1u<<6)
/** Isolate all streams (Internal only). */
#define ISO_STREAM      (1u<<7)
/**@}*/

/** Default isolation level for ports. */
#define ISO_DEFAULT (ISO_CLIENTADDR|ISO_SOCKSAUTH|ISO_SESSIONGRP|ISO_NYM_EPOCH)

/** Indicates that we haven't yet set a session group on a port_cfg_t. */
#define SESSION_GROUP_UNSET -1
/** Session group reserved for directory connections */
#define SESSION_GROUP_DIRCONN -2
/** Session group reserved for resolve requests launched by a controller */
#define SESSION_GROUP_CONTROL_RESOLVE -3
/** First automatically allocated session group number */
#define SESSION_GROUP_FIRST_AUTO -4

/** Configuration for a single port that we're listening on. */
typedef struct port_cfg_t {
  tor_addr_t addr; /**< The actual IP to listen on, if !is_unix_addr. */
  int port; /**< The configured port, or CFG_AUTO_PORT to tell Tor to pick its
             * own port. */
  uint8_t type; /**< One of CONN_TYPE_*_LISTENER */
  unsigned is_unix_addr : 1; /**< True iff this is an AF_UNIX address. */

  unsigned is_group_writable : 1;
  unsigned is_world_writable : 1;
  unsigned relax_dirmode_check : 1;

  entry_port_cfg_t entry_cfg;

  server_port_cfg_t server_cfg;

  /* Unix sockets only: */
  /** Path for an AF_UNIX address */
  char unix_addr[FLEXIBLE_ARRAY_MEMBER];
} port_cfg_t;

typedef struct routerset_t routerset_t;

/** A magic value for the (Socks|OR|...)Port options below, telling Tor
 * to pick its own port. */
#define CFG_AUTO_PORT 0xc4005e

/** Enumeration of outbound address configuration types:
 * Exit-only, OR-only, or both */
typedef enum {OUTBOUND_ADDR_EXIT, OUTBOUND_ADDR_OR,
              OUTBOUND_ADDR_EXIT_AND_OR,
              OUTBOUND_ADDR_MAX} outbound_addr_t;

/** Configuration options for a Tor process. */
typedef struct {
  uint32_t magic_;

  /** What should the tor process actually do? */
  enum {
    CMD_RUN_TOR=0, CMD_LIST_FINGERPRINT, CMD_HASH_PASSWORD,
    CMD_VERIFY_CONFIG, CMD_RUN_UNITTESTS, CMD_DUMP_CONFIG,
    CMD_KEYGEN,
    CMD_KEY_EXPIRATION,
  } command;
  char *command_arg; /**< Argument for command-line option. */

  config_line_t *Logs; /**< New-style list of configuration lines
                        * for logs */
  int LogTimeGranularity; /**< Log resolution in milliseconds. */

  int LogMessageDomains; /**< Boolean: Should we log the domain(s) in which
                          * each log message occurs? */
  int TruncateLogFile; /**< Boolean: Should we truncate the log file
                            before we start writing? */
  char *SyslogIdentityTag; /**< Identity tag to add for syslog logging. */

  char *DebugLogFile; /**< Where to send verbose log messages. */
  char *DataDirectory; /**< OR only: where to store long-term data. */
  int DataDirectoryGroupReadable; /**< Boolean: Is the DataDirectory g+r? */
  char *Nickname; /**< OR only: nickname of this onion router. */
  char *Address; /**< OR only: configured address for this onion router. */
  char *PidFile; /**< Where to store PID of Tor process. */

  routerset_t *ExitNodes; /**< Structure containing nicknames, digests,
                           * country codes and IP address patterns of ORs to
                           * consider as exits. */
  routerset_t *EntryNodes;/**< Structure containing nicknames, digests,
                           * country codes and IP address patterns of ORs to
                           * consider as entry points. */
  int StrictNodes; /**< Boolean: When none of our EntryNodes or ExitNodes
                    * are up, or we need to access a node in ExcludeNodes,
                    * do we just fail instead? */
  routerset_t *ExcludeNodes;/**< Structure containing nicknames, digests,
                             * country codes and IP address patterns of ORs
                             * not to use in circuits. But see StrictNodes
                             * above. */
  routerset_t *ExcludeExitNodes;/**< Structure containing nicknames, digests,
                                 * country codes and IP address patterns of
                                 * ORs not to consider as exits. */

  /** Union of ExcludeNodes and ExcludeExitNodes */
  routerset_t *ExcludeExitNodesUnion_;

  int DisableAllSwap; /**< Boolean: Attempt to call mlockall() on our
                       * process for all current and future memory. */

  config_line_t *ExitPolicy; /**< Lists of exit policy components. */
  int ExitPolicyRejectPrivate; /**< Should we not exit to reserved private
                                * addresses, and our own published addresses?
                                */
  int ExitPolicyRejectLocalInterfaces; /**< Should we not exit to local
                                        * interface addresses?
                                        * Includes OutboundBindAddresses and
                                        * configured ports. */
  config_line_t *SocksPolicy; /**< Lists of socks policy components */
  config_line_t *DirPolicy; /**< Lists of dir policy components */
  /** Local address to bind outbound sockets */
  config_line_t *OutboundBindAddress;
  /** Local address to bind outbound relay sockets */
  config_line_t *OutboundBindAddressOR;
  /** Local address to bind outbound exit sockets */
  config_line_t *OutboundBindAddressExit;
  /** Addresses derived from the various OutboundBindAddress lines.
   * [][0] is IPv4, [][1] is IPv6
   */
  tor_addr_t OutboundBindAddresses[OUTBOUND_ADDR_MAX][2];
  /** Directory server only: which versions of
   * Tor should we tell users to run? */
  config_line_t *RecommendedVersions;
  config_line_t *RecommendedClientVersions;
  config_line_t *RecommendedServerVersions;
  config_line_t *RecommendedPackages;
  /** Whether dirservers allow router descriptors with private IPs. */
  int DirAllowPrivateAddresses;
  /** Whether routers accept EXTEND cells to routers with private IPs. */
  int ExtendAllowPrivateAddresses;
  char *User; /**< Name of user to run Tor as. */
  config_line_t *ORPort_lines; /**< Ports to listen on for OR connections. */
  /** Ports to listen on for extended OR connections. */
  config_line_t *ExtORPort_lines;
  /** Ports to listen on for SOCKS connections. */
  config_line_t *SocksPort_lines;
  /** Ports to listen on for transparent pf/netfilter connections. */
  config_line_t *TransPort_lines;
  char *TransProxyType; /**< What kind of transparent proxy
                         * implementation are we using? */
  /** Parsed value of TransProxyType. */
  enum {
    TPT_DEFAULT,
    TPT_PF_DIVERT,
    TPT_IPFW,
    TPT_TPROXY,
  } TransProxyType_parsed;
  config_line_t *NATDPort_lines; /**< Ports to listen on for transparent natd
                            * connections. */
  /** Ports to listen on for HTTP Tunnel connections. */
  config_line_t *HTTPTunnelPort_lines;
  config_line_t *ControlPort_lines; /**< Ports to listen on for control
                               * connections. */
  config_line_t *ControlSocket; /**< List of Unix Domain Sockets to listen on
                                 * for control connections. */

  int ControlSocketsGroupWritable; /**< Boolean: Are control sockets g+rw? */
  int SocksSocketsGroupWritable; /**< Boolean: Are SOCKS sockets g+rw? */
  /** Ports to listen on for directory connections. */
  config_line_t *DirPort_lines;
  config_line_t *DNSPort_lines; /**< Ports to listen on for DNS requests. */

  /* MaxMemInQueues value as input by the user. We clean this up to be
   * MaxMemInQueues. */
  uint64_t MaxMemInQueues_raw;
  uint64_t MaxMemInQueues;/**< If we have more memory than this allocated
                            * for queues and buffers, run the OOM handler */
  /** Above this value, consider ourselves low on RAM. */
  uint64_t MaxMemInQueues_low_threshold;

  /** @name port booleans
   *
   * Derived booleans: For server ports and ControlPort, true iff there is a
   * non-listener port on an AF_INET or AF_INET6 address of the given type
   * configured in one of the _lines options above.
   * For client ports, also true if there is a unix socket configured.
   * If you are checking for client ports, you may want to use:
   *   SocksPort_set || TransPort_set || NATDPort_set || DNSPort_set ||
   *   HTTPTunnelPort_set
   * rather than SocksPort_set.
   *
   * @{
   */
  unsigned int ORPort_set : 1;
  unsigned int SocksPort_set : 1;
  unsigned int TransPort_set : 1;
  unsigned int NATDPort_set : 1;
  unsigned int ControlPort_set : 1;
  unsigned int DirPort_set : 1;
  unsigned int DNSPort_set : 1;
  unsigned int ExtORPort_set : 1;
  unsigned int HTTPTunnelPort_set : 1;
  /**@}*/

  int AssumeReachable; /**< Whether to publish our descriptor regardless. */
  int AuthoritativeDir; /**< Boolean: is this an authoritative directory? */
  int V3AuthoritativeDir; /**< Boolean: is this an authoritative directory
                           * for version 3 directories? */
  int VersioningAuthoritativeDir; /**< Boolean: is this an authoritative
                                   * directory that's willing to recommend
                                   * versions? */
  int BridgeAuthoritativeDir; /**< Boolean: is this an authoritative directory
                               * that aggregates bridge descriptors? */

  /** If set on a bridge relay, it will include this value on a new
   * "bridge-distribution-request" line in its bridge descriptor. */
  char *BridgeDistribution;

  /** If set on a bridge authority, it will answer requests on its dirport
   * for bridge statuses -- but only if the requests use this password. */
  char *BridgePassword;
  /** If BridgePassword is set, this is a SHA256 digest of the basic http
   * authenticator for it. Used so we can do a time-independent comparison. */
  char *BridgePassword_AuthDigest_;

  int UseBridges; /**< Boolean: should we start all circuits with a bridge? */
  config_line_t *Bridges; /**< List of bootstrap bridge addresses. */

  config_line_t *ClientTransportPlugin; /**< List of client
                                           transport plugins. */

  config_line_t *ServerTransportPlugin; /**< List of client
                                           transport plugins. */

  /** List of TCP/IP addresses that transports should listen at. */
  config_line_t *ServerTransportListenAddr;

  /** List of options that must be passed to pluggable transports. */
  config_line_t *ServerTransportOptions;

  int BridgeRelay; /**< Boolean: are we acting as a bridge relay? We make
                    * this explicit so we can change how we behave in the
                    * future. */

  /** Boolean: if we know the bridge's digest, should we get new
   * descriptors from the bridge authorities or from the bridge itself? */
  int UpdateBridgesFromAuthority;

  int AvoidDiskWrites; /**< Boolean: should we never cache things to disk?
                        * Not used yet. */
  int ClientOnly; /**< Boolean: should we never evolve into a server role? */

  int ReducedConnectionPadding; /**< Boolean: Should we try to keep connections
                                  open shorter and pad them less against
                                  connection-level traffic analysis? */
  /** Autobool: if auto, then connection padding will be negotiated by client
   * and server. If 0, it will be fully disabled. If 1, the client will still
   * pad to the server regardless of server support. */
  int ConnectionPadding;

  /** To what authority types do we publish our descriptor? Choices are
   * "v1", "v2", "v3", "bridge", or "". */
  smartlist_t *PublishServerDescriptor;
  /** A bitfield of authority types, derived from PublishServerDescriptor. */
  dirinfo_type_t PublishServerDescriptor_;
  /** Boolean: do we publish hidden service descriptors to the HS auths? */
  int PublishHidServDescriptors;
  int FetchServerDescriptors; /**< Do we fetch server descriptors as normal? */
  int FetchHidServDescriptors; /**< and hidden service descriptors? */

  int MinUptimeHidServDirectoryV2; /**< As directory authority, accept hidden
                                    * service directories after what time? */

  int FetchUselessDescriptors; /**< Do we fetch non-running descriptors too? */
  int AllDirActionsPrivate; /**< Should every directory action be sent
                             * through a Tor circuit? */

  /** Run in 'tor2web mode'? (I.e. only make client connections to hidden
   * services, and use a single hop for all hidden-service-related
   * circuits.) */
  int Tor2webMode;

  /** A routerset that should be used when picking RPs for HS circuits. */
  routerset_t *Tor2webRendezvousPoints;

  /** Onion Services in HiddenServiceSingleHopMode make one-hop (direct)
   * circuits between the onion service server, and the introduction and
   * rendezvous points. (Onion service descriptors are still posted using
   * 3-hop paths, to avoid onion service directories blocking the service.)
   * This option makes every hidden service instance hosted by
   * this tor instance a Single Onion Service.
   * HiddenServiceSingleHopMode requires HiddenServiceNonAnonymousMode to be
   * set to 1.
   * Use rend_service_allow_non_anonymous_connection() or
   * rend_service_reveal_startup_time() instead of using this option directly.
   */
  int HiddenServiceSingleHopMode;
  /* Makes hidden service clients and servers non-anonymous on this tor
   * instance. Allows the non-anonymous HiddenServiceSingleHopMode. Enables
   * non-anonymous behaviour in the hidden service protocol.
   * Use rend_service_non_anonymous_mode_enabled() instead of using this option
   * directly.
   */
  int HiddenServiceNonAnonymousMode;

  int ConnLimit; /**< Demanded minimum number of simultaneous connections. */
  int ConnLimit_; /**< Maximum allowed number of simultaneous connections. */
  int ConnLimit_high_thresh; /**< start trying to lower socket usage if we
                              *   have this many. */
  int ConnLimit_low_thresh; /**< try to get down to here after socket
                             *   exhaustion. */
  int RunAsDaemon; /**< If true, run in the background. (Unix only) */
  int FascistFirewall; /**< Whether to prefer ORs reachable on open ports. */
  smartlist_t *FirewallPorts; /**< Which ports our firewall allows
                               * (strings). */
  config_line_t *ReachableAddresses; /**< IP:ports our firewall allows. */
  config_line_t *ReachableORAddresses; /**< IP:ports for OR conns. */
  config_line_t *ReachableDirAddresses; /**< IP:ports for Dir conns. */

  int ConstrainedSockets; /**< Shrink xmit and recv socket buffers. */
  uint64_t ConstrainedSockSize; /**< Size of constrained buffers. */

  /** Whether we should drop exit streams from Tors that we don't know are
   * relays.  One of "0" (never refuse), "1" (always refuse), or "-1" (do
   * what the consensus says, defaulting to 'refuse' if the consensus says
   * nothing). */
  int RefuseUnknownExits;

  /** Application ports that require all nodes in circ to have sufficient
   * uptime. */
  smartlist_t *LongLivedPorts;
  /** Application ports that are likely to be unencrypted and
   * unauthenticated; we reject requests for them to prevent the
   * user from screwing up and leaking plaintext secrets to an
   * observer somewhere on the Internet. */
  smartlist_t *RejectPlaintextPorts;
  /** Related to RejectPlaintextPorts above, except this config option
   * controls whether we warn (in the log and via a controller status
   * event) every time a risky connection is attempted. */
  smartlist_t *WarnPlaintextPorts;
  /** Should we try to reuse the same exit node for a given host */
  smartlist_t *TrackHostExits;
  int TrackHostExitsExpire; /**< Number of seconds until we expire an
                             * addressmap */
  config_line_t *AddressMap; /**< List of address map directives. */
  int AutomapHostsOnResolve; /**< If true, when we get a resolve request for a
                              * hostname ending with one of the suffixes in
                              * <b>AutomapHostsSuffixes</b>, map it to a
                              * virtual address. */
  /** List of suffixes for <b>AutomapHostsOnResolve</b>.  The special value
   * "." means "match everything." */
  smartlist_t *AutomapHostsSuffixes;
  int RendPostPeriod; /**< How often do we post each rendezvous service
                       * descriptor? Remember to publish them independently. */
  int KeepalivePeriod; /**< How often do we send padding cells to keep
                        * connections alive? */
  int SocksTimeout; /**< How long do we let a socks connection wait
                     * unattached before we fail it? */
  int LearnCircuitBuildTimeout; /**< If non-zero, we attempt to learn a value
                                 * for CircuitBuildTimeout based on timeout
                                 * history. Use circuit_build_times_disabled()
                                 * rather than checking this value directly. */
  int CircuitBuildTimeout; /**< Cull non-open circuits that were born at
                            * least this many seconds ago. Used until
                            * adaptive algorithm learns a new value. */
  int CircuitsAvailableTimeout; /**< Try to have an open circuit for at
                                     least this long after last activity */
  int CircuitStreamTimeout; /**< If non-zero, detach streams from circuits
                             * and try a new circuit if the stream has been
                             * waiting for this many seconds. If zero, use
                             * our default internal timeout schedule. */
  int MaxOnionQueueDelay; /*< DOCDOC */
  int NewCircuitPeriod; /**< How long do we use a circuit before building
                         * a new one? */
  int MaxCircuitDirtiness; /**< Never use circs that were first used more than
                                this interval ago. */
  uint64_t BandwidthRate; /**< How much bandwidth, on average, are we willing
                           * to use in a second? */
  uint64_t BandwidthBurst; /**< How much bandwidth, at maximum, are we willing
                            * to use in a second? */
  uint64_t MaxAdvertisedBandwidth; /**< How much bandwidth are we willing to
                                    * tell other nodes we have? */
  uint64_t RelayBandwidthRate; /**< How much bandwidth, on average, are we
                                 * willing to use for all relayed conns? */
  uint64_t RelayBandwidthBurst; /**< How much bandwidth, at maximum, will we
                                 * use in a second for all relayed conns? */
  uint64_t PerConnBWRate; /**< Long-term bw on a single TLS conn, if set. */
  uint64_t PerConnBWBurst; /**< Allowed burst on a single TLS conn, if set. */
  int NumCPUs; /**< How many CPUs should we try to use? */
  config_line_t *RendConfigLines; /**< List of configuration lines
                                          * for rendezvous services. */
  config_line_t *HidServAuth; /**< List of configuration lines for client-side
                               * authorizations for hidden services */
  char *ContactInfo; /**< Contact info to be published in the directory. */

  int HeartbeatPeriod; /**< Log heartbeat messages after this many seconds
                        * have passed. */

  char *HTTPProxy; /**< hostname[:port] to use as http proxy, if any. */
  tor_addr_t HTTPProxyAddr; /**< Parsed IPv4 addr for http proxy, if any. */
  uint16_t HTTPProxyPort; /**< Parsed port for http proxy, if any. */
  char *HTTPProxyAuthenticator; /**< username:password string, if any. */

  char *HTTPSProxy; /**< hostname[:port] to use as https proxy, if any. */
  tor_addr_t HTTPSProxyAddr; /**< Parsed addr for https proxy, if any. */
  uint16_t HTTPSProxyPort; /**< Parsed port for https proxy, if any. */
  char *HTTPSProxyAuthenticator; /**< username:password string, if any. */

  char *Socks4Proxy; /**< hostname:port to use as a SOCKS4 proxy, if any. */
  tor_addr_t Socks4ProxyAddr; /**< Derived from Socks4Proxy. */
  uint16_t Socks4ProxyPort; /**< Derived from Socks4Proxy. */

  char *Socks5Proxy; /**< hostname:port to use as a SOCKS5 proxy, if any. */
  tor_addr_t Socks5ProxyAddr; /**< Derived from Sock5Proxy. */
  uint16_t Socks5ProxyPort; /**< Derived from Socks5Proxy. */
  char *Socks5ProxyUsername; /**< Username for SOCKS5 authentication, if any */
  char *Socks5ProxyPassword; /**< Password for SOCKS5 authentication, if any */

  /** List of configuration lines for replacement directory authorities.
   * If you just want to replace one class of authority at a time,
   * use the "Alternate*Authority" options below instead. */
  config_line_t *DirAuthorities;

  /** List of fallback directory servers */
  config_line_t *FallbackDir;
  /** Whether to use the default hard-coded FallbackDirs */
  int UseDefaultFallbackDirs;

  /** Weight to apply to all directory authority rates if considering them
   * along with fallbackdirs */
  double DirAuthorityFallbackRate;

  /** If set, use these main (currently v3) directory authorities and
   * not the default ones. */
  config_line_t *AlternateDirAuthority;

  /** If set, use these bridge authorities and not the default one. */
  config_line_t *AlternateBridgeAuthority;

  config_line_t *MyFamily_lines; /**< Declared family for this OR. */
  config_line_t *MyFamily; /**< Declared family for this OR, normalized */
  config_line_t *NodeFamilies; /**< List of config lines for
                                * node families */
  smartlist_t *NodeFamilySets; /**< List of parsed NodeFamilies values. */
  config_line_t *AuthDirBadExit; /**< Address policy for descriptors to
                                  * mark as bad exits. */
  config_line_t *AuthDirReject; /**< Address policy for descriptors to
                                 * reject. */
  config_line_t *AuthDirInvalid; /**< Address policy for descriptors to
                                  * never mark as valid. */
  /** @name AuthDir...CC
   *
   * Lists of country codes to mark as BadExit, or Invalid, or to
   * reject entirely.
   *
   * @{
   */
  smartlist_t *AuthDirBadExitCCs;
  smartlist_t *AuthDirInvalidCCs;
  smartlist_t *AuthDirRejectCCs;
  /**@}*/

  int AuthDirListBadExits; /**< True iff we should list bad exits,
                            * and vote for all other exits as good. */
  int AuthDirMaxServersPerAddr; /**< Do not permit more than this
                                 * number of servers per IP address. */
  int AuthDirHasIPv6Connectivity; /**< Boolean: are we on IPv6?  */
  int AuthDirPinKeys; /**< Boolean: Do we enforce key-pinning? */

  /** If non-zero, always vote the Fast flag for any relay advertising
   * this amount of capacity or more. */
  uint64_t AuthDirFastGuarantee;

  /** If non-zero, this advertised capacity or more is always sufficient
   * to satisfy the bandwidth requirement for the Guard flag. */
  uint64_t AuthDirGuardBWGuarantee;

  char *AccountingStart; /**< How long is the accounting interval, and when
                          * does it start? */
  uint64_t AccountingMax; /**< How many bytes do we allow per accounting
                           * interval before hibernation?  0 for "never
                           * hibernate." */
  /** How do we determine when our AccountingMax has been reached?
   * "max" for when in or out reaches AccountingMax
   * "sum" for when in plus out reaches AccountingMax
   * "in"  for when in reaches AccountingMax
   * "out" for when out reaches AccountingMax */
  char *AccountingRule_option;
  enum { ACCT_MAX, ACCT_SUM, ACCT_IN, ACCT_OUT } AccountingRule;

  /** Base64-encoded hash of accepted passwords for the control system. */
  config_line_t *HashedControlPassword;
  /** As HashedControlPassword, but not saved. */
  config_line_t *HashedControlSessionPassword;

  int CookieAuthentication; /**< Boolean: do we enable cookie-based auth for
                             * the control system? */
  char *CookieAuthFile; /**< Filesystem location of a ControlPort
                         *   authentication cookie. */
  char *ExtORPortCookieAuthFile; /**< Filesystem location of Extended
                                 *   ORPort authentication cookie. */
  int CookieAuthFileGroupReadable; /**< Boolean: Is the CookieAuthFile g+r? */
  int ExtORPortCookieAuthFileGroupReadable; /**< Boolean: Is the
                                             * ExtORPortCookieAuthFile g+r? */
  int LeaveStreamsUnattached; /**< Boolean: Does Tor attach new streams to
                          * circuits itself (0), or does it expect a controller
                          * to cope? (1) */
  int DisablePredictedCircuits; /**< Boolean: does Tor preemptively
                                 * make circuits in the background (0),
                                 * or not (1)? */

  /** Process specifier for a controller that ‘owns’ this Tor
   * instance.  Tor will terminate if its owning controller does. */
  char *OwningControllerProcess;

  int ShutdownWaitLength; /**< When we get a SIGINT and we're a server, how
                           * long do we wait before exiting? */
  char *SafeLogging; /**< Contains "relay", "1", "0" (meaning no scrubbing). */

  /* Derived from SafeLogging */
  enum {
    SAFELOG_SCRUB_ALL, SAFELOG_SCRUB_RELAY, SAFELOG_SCRUB_NONE
  } SafeLogging_;

  int Sandbox; /**< Boolean: should sandboxing be enabled? */
  int SafeSocks; /**< Boolean: should we outright refuse application
                  * connections that use socks4 or socks5-with-local-dns? */
  int ProtocolWarnings; /**< Boolean: when other parties screw up the Tor
                         * protocol, is it a warn or an info in our logs? */
  int TestSocks; /**< Boolean: when we get a socks connection, do we loudly
                  * log whether it was DNS-leaking or not? */
  int HardwareAccel; /**< Boolean: Should we enable OpenSSL hardware
                      * acceleration where available? */
  /** Token Bucket Refill resolution in milliseconds. */
  int TokenBucketRefillInterval;
  char *AccelName; /**< Optional hardware acceleration engine name. */
  char *AccelDir; /**< Optional hardware acceleration engine search dir. */

  /** Boolean: Do we try to enter from a smallish number
   * of fixed nodes? */
  int UseEntryGuards_option;
  /** Internal variable to remember whether we're actually acting on
   * UseEntryGuards_option -- when we're a non-anonymous Tor2web client or
   * Single Onion Service, it is alwasy false, otherwise we use the value of
   * UseEntryGuards_option. */
  int UseEntryGuards;

  int NumEntryGuards; /**< How many entry guards do we try to establish? */

  /** If 1, we use any guardfraction information we see in the
   * consensus.  If 0, we don't.  If -1, let the consensus parameter
   * decide. */
  int UseGuardFraction;

  int NumDirectoryGuards; /**< How many dir guards do we try to establish?
                           * If 0, use value from NumEntryGuards. */
  int RephistTrackTime; /**< How many seconds do we keep rephist info? */
  /** Should we always fetch our dir info on the mirror schedule (which
   * means directly from the authorities) no matter our other config? */
  int FetchDirInfoEarly;

  /** Should we fetch our dir info at the start of the consensus period? */
  int FetchDirInfoExtraEarly;

  int DirCache; /**< Cache all directory documents and accept requests via
                 * tunnelled dir conns from clients. If 1, enabled (default);
                 * If 0, disabled. */

  char *VirtualAddrNetworkIPv4; /**< Address and mask to hand out for virtual
                                 * MAPADDRESS requests for IPv4 addresses */
  char *VirtualAddrNetworkIPv6; /**< Address and mask to hand out for virtual
                                 * MAPADDRESS requests for IPv6 addresses */
  int ServerDNSSearchDomains; /**< Boolean: If set, we don't force exit
                      * addresses to be FQDNs, but rather search for them in
                      * the local domains. */
  int ServerDNSDetectHijacking; /**< Boolean: If true, check for DNS failure
                                 * hijacking. */
  int ServerDNSRandomizeCase; /**< Boolean: Use the 0x20-hack to prevent
                               * DNS poisoning attacks. */
  char *ServerDNSResolvConfFile; /**< If provided, we configure our internal
                     * resolver from the file here rather than from
                     * /etc/resolv.conf (Unix) or the registry (Windows). */
  char *DirPortFrontPage; /**< This is a full path to a file with an html
                    disclaimer. This allows a server administrator to show
                    that they're running Tor and anyone visiting their server
                    will know this without any specialized knowledge. */
  int DisableDebuggerAttachment; /**< Currently Linux only specific attempt to
                                      disable ptrace; needs BSD testing. */
  /** Boolean: if set, we start even if our resolv.conf file is missing
   * or broken. */
  int ServerDNSAllowBrokenConfig;
  /** Boolean: if set, then even connections to private addresses will get
   * rate-limited. */
  int CountPrivateBandwidth;
  smartlist_t *ServerDNSTestAddresses; /**< A list of addresses that definitely
                                        * should be resolvable. Used for
                                        * testing our DNS server. */
  int EnforceDistinctSubnets; /**< If true, don't allow multiple routers in the
                               * same network zone in the same circuit. */
  int PortForwarding; /**< If true, use NAT-PMP or UPnP to automatically
                       * forward the DirPort and ORPort on the NAT device */
  char *PortForwardingHelper; /** < Filename or full path of the port
                                  forwarding helper executable */
  int AllowNonRFC953Hostnames; /**< If true, we allow connections to hostnames
                                * with weird characters. */
  /** If true, we try resolving hostnames with weird characters. */
  int ServerDNSAllowNonRFC953Hostnames;

  /** If true, we try to download extra-info documents (and we serve them,
   * if we are a cache).  For authorities, this is always true. */
  int DownloadExtraInfo;

  /** If true, we're configured to collect statistics on clients
   * requesting network statuses from us as directory. */
  int DirReqStatistics_option;
  /** Internal variable to remember whether we're actually acting on
   * DirReqStatistics_option -- yes if it's set and we're a server, else no. */
  int DirReqStatistics;

  /** If true, the user wants us to collect statistics on port usage. */
  int ExitPortStatistics;

  /** If true, the user wants us to collect connection statistics. */
  int ConnDirectionStatistics;

  /** If true, the user wants us to collect cell statistics. */
  int CellStatistics;

  /** If true, the user wants us to collect padding statistics. */
  int PaddingStatistics;

  /** If true, the user wants us to collect statistics as entry node. */
  int EntryStatistics;

  /** If true, the user wants us to collect statistics as hidden service
   * directory, introduction point, or rendezvous point. */
  int HiddenServiceStatistics_option;
  /** Internal variable to remember whether we're actually acting on
   * HiddenServiceStatistics_option -- yes if it's set and we're a server,
   * else no. */
  int HiddenServiceStatistics;

  /** If true, include statistics file contents in extra-info documents. */
  int ExtraInfoStatistics;

  /** If true, do not believe anybody who tells us that a domain resolves
   * to an internal address, or that an internal address has a PTR mapping.
   * Helps avoid some cross-site attacks. */
  int ClientDNSRejectInternalAddresses;

  /** If true, do not accept any requests to connect to internal addresses
   * over randomly chosen exits. */
  int ClientRejectInternalAddresses;

  /** If true, clients may connect over IPv4. If false, they will avoid
   * connecting over IPv4. We enforce this for OR and Dir connections. */
  int ClientUseIPv4;
  /** If true, clients may connect over IPv6. If false, they will avoid
   * connecting over IPv4. We enforce this for OR and Dir connections.
   * Use fascist_firewall_use_ipv6() instead of accessing this value
   * directly. */
  int ClientUseIPv6;
  /** If true, prefer an IPv6 OR port over an IPv4 one for entry node
   * connections. If auto, bridge clients prefer IPv6, and other clients
   * prefer IPv4. Use node_ipv6_or_preferred() instead of accessing this value
   * directly. */
  int ClientPreferIPv6ORPort;
  /** If true, prefer an IPv6 directory port over an IPv4 one for direct
   * directory connections. If auto, bridge clients prefer IPv6, and other
   * clients prefer IPv4. Use fascist_firewall_prefer_ipv6_dirport() instead of
   * accessing this value directly.  */
  int ClientPreferIPv6DirPort;

  /** The length of time that we think a consensus should be fresh. */
  int V3AuthVotingInterval;
  /** The length of time we think it will take to distribute votes. */
  int V3AuthVoteDelay;
  /** The length of time we think it will take to distribute signatures. */
  int V3AuthDistDelay;
  /** The number of intervals we think a consensus should be valid. */
  int V3AuthNIntervalsValid;

  /** Should advertise and sign consensuses with a legacy key, for key
   * migration purposes? */
  int V3AuthUseLegacyKey;

  /** Location of bandwidth measurement file */
  char *V3BandwidthsFile;

  /** Location of guardfraction file */
  char *GuardfractionFile;

  /** Authority only: key=value pairs that we add to our networkstatus
   * consensus vote on the 'params' line. */
  char *ConsensusParams;

  /** Authority only: minimum number of measured bandwidths we must see
   * before we only believe measured bandwidths to assign flags. */
  int MinMeasuredBWsForAuthToIgnoreAdvertised;

  /** The length of time that we think an initial consensus should be fresh.
   * Only altered on testing networks. */
  int TestingV3AuthInitialVotingInterval;

  /** The length of time we think it will take to distribute initial votes.
   * Only altered on testing networks. */
  int TestingV3AuthInitialVoteDelay;

  /** The length of time we think it will take to distribute initial
   * signatures.  Only altered on testing networks.*/
  int TestingV3AuthInitialDistDelay;

  /** Offset in seconds added to the starting time for consensus
      voting. Only altered on testing networks. */
  int TestingV3AuthVotingStartOffset;

  /** If an authority has been around for less than this amount of time, it
   * does not believe its reachability information is accurate.  Only
   * altered on testing networks. */
  int TestingAuthDirTimeToLearnReachability;

  /** Clients don't download any descriptor this recent, since it will
   * probably not have propagated to enough caches.  Only altered on testing
   * networks. */
  int TestingEstimatedDescriptorPropagationTime;

  /** Schedule for when servers should download things in general.  Only
   * altered on testing networks. */
  smartlist_t *TestingServerDownloadSchedule;

  /** Schedule for when clients should download things in general.  Only
   * altered on testing networks. */
  smartlist_t *TestingClientDownloadSchedule;

  /** Schedule for when servers should download consensuses.  Only altered
   * on testing networks. */
  smartlist_t *TestingServerConsensusDownloadSchedule;

  /** Schedule for when clients should download consensuses.  Only altered
   * on testing networks. */
  smartlist_t *TestingClientConsensusDownloadSchedule;

  /** Schedule for when clients should download consensuses from authorities
   * if they are bootstrapping (that is, they don't have a usable, reasonably
   * live consensus).  Only used by clients fetching from a list of fallback
   * directory mirrors.
   *
   * This schedule is incremented by (potentially concurrent) connection
   * attempts, unlike other schedules, which are incremented by connection
   * failures.  Only altered on testing networks. */
  smartlist_t *ClientBootstrapConsensusAuthorityDownloadSchedule;

  /** Schedule for when clients should download consensuses from fallback
   * directory mirrors if they are bootstrapping (that is, they don't have a
   * usable, reasonably live consensus). Only used by clients fetching from a
   * list of fallback directory mirrors.
   *
   * This schedule is incremented by (potentially concurrent) connection
   * attempts, unlike other schedules, which are incremented by connection
   * failures.  Only altered on testing networks. */
  smartlist_t *ClientBootstrapConsensusFallbackDownloadSchedule;

  /** Schedule for when clients should download consensuses from authorities
   * if they are bootstrapping (that is, they don't have a usable, reasonably
   * live consensus).  Only used by clients which don't have or won't fetch
   * from a list of fallback directory mirrors.
   *
   * This schedule is incremented by (potentially concurrent) connection
   * attempts, unlike other schedules, which are incremented by connection
   * failures.  Only altered on testing networks. */
  smartlist_t *ClientBootstrapConsensusAuthorityOnlyDownloadSchedule;

  /** Schedule for when clients should download bridge descriptors.  Only
   * altered on testing networks. */
  smartlist_t *TestingBridgeDownloadSchedule;

  /** Schedule for when clients should download bridge descriptors when they
   * have no running bridges.  Only altered on testing networks. */
  smartlist_t *TestingBridgeBootstrapDownloadSchedule;

  /** When directory clients have only a few descriptors to request, they
   * batch them until they have more, or until this amount of time has
   * passed.  Only altered on testing networks. */
  int TestingClientMaxIntervalWithoutRequest;

  /** How long do we let a directory connection stall before expiring
   * it?  Only altered on testing networks. */
  int TestingDirConnectionMaxStall;

  /** How many times will we try to fetch a consensus before we give
   * up?  Only altered on testing networks. */
  int TestingConsensusMaxDownloadTries;

  /** How many times will a client try to fetch a consensus while
   * bootstrapping using a list of fallback directories, before it gives up?
   * Only altered on testing networks. */
  int ClientBootstrapConsensusMaxDownloadTries;

  /** How many times will a client try to fetch a consensus while
   * bootstrapping using only a list of authorities, before it gives up?
   * Only altered on testing networks. */
  int ClientBootstrapConsensusAuthorityOnlyMaxDownloadTries;

  /** How many simultaneous in-progress connections will we make when trying
   * to fetch a consensus before we wait for one to complete, timeout, or
   * error out?  Only altered on testing networks. */
  int ClientBootstrapConsensusMaxInProgressTries;

  /** How many times will we try to download a router's descriptor before
   * giving up?  Only altered on testing networks. */
  int TestingDescriptorMaxDownloadTries;

  /** How many times will we try to download a microdescriptor before
   * giving up?  Only altered on testing networks. */
  int TestingMicrodescMaxDownloadTries;

  /** How many times will we try to fetch a certificate before giving
   * up?  Only altered on testing networks. */
  int TestingCertMaxDownloadTries;

  /** If true, we take part in a testing network. Change the defaults of a
   * couple of other configuration options and allow to change the values
   * of certain configuration options. */
  int TestingTorNetwork;

  /** Minimum value for the Exit flag threshold on testing networks. */
  uint64_t TestingMinExitFlagThreshold;

  /** Minimum value for the Fast flag threshold on testing networks. */
  uint64_t TestingMinFastFlagThreshold;

  /** Relays in a testing network which should be voted Exit
   * regardless of exit policy. */
  routerset_t *TestingDirAuthVoteExit;
  int TestingDirAuthVoteExitIsStrict;

  /** Relays in a testing network which should be voted Guard
   * regardless of uptime and bandwidth. */
  routerset_t *TestingDirAuthVoteGuard;
  int TestingDirAuthVoteGuardIsStrict;

  /** Relays in a testing network which should be voted HSDir
   * regardless of uptime and DirPort. */
  routerset_t *TestingDirAuthVoteHSDir;
  int TestingDirAuthVoteHSDirIsStrict;

  /** Enable CONN_BW events.  Only altered on testing networks. */
  int TestingEnableConnBwEvent;

  /** Enable CELL_STATS events.  Only altered on testing networks. */
  int TestingEnableCellStatsEvent;

  /** Enable TB_EMPTY events.  Only altered on testing networks. */
  int TestingEnableTbEmptyEvent;

  /** If true, and we have GeoIP data, and we're a bridge, keep a per-country
   * count of how many client addresses have contacted us so that we can help
   * the bridge authority guess which countries have blocked access to us. */
  int BridgeRecordUsageByCountry;

  /** Optionally, IPv4 and IPv6 GeoIP data. */
  char *GeoIPFile;
  char *GeoIPv6File;

  /** Autobool: if auto, then any attempt to Exclude{Exit,}Nodes a particular
   * country code will exclude all nodes in ?? and A1.  If true, all nodes in
   * ?? and A1 are excluded. Has no effect if we don't know any GeoIP data. */
  int GeoIPExcludeUnknown;

  /** If true, SIGHUP should reload the torrc.  Sometimes controllers want
   * to make this false. */
  int ReloadTorrcOnSIGHUP;

  /* The main parameter for picking circuits within a connection.
   *
   * If this value is positive, when picking a cell to relay on a connection,
   * we always relay from the circuit whose weighted cell count is lowest.
   * Cells are weighted exponentially such that if one cell is sent
   * 'CircuitPriorityHalflife' seconds before another, it counts for half as
   * much.
   *
   * If this value is zero, we're disabling the cell-EWMA algorithm.
   *
   * If this value is negative, we're using the default approach
   * according to either Tor or a parameter set in the consensus.
   */
  double CircuitPriorityHalflife;

  /** Set to true if the TestingTorNetwork configuration option is set.
   * This is used so that options_validate() has a chance to realize that
   * the defaults have changed. */
  int UsingTestNetworkDefaults_;

  /** If 1, we try to use microdescriptors to build circuits.  If 0, we don't.
   * If -1, Tor decides. */
  int UseMicrodescriptors;

  /** File where we should write the ControlPort. */
  char *ControlPortWriteToFile;
  /** Should that file be group-readable? */
  int ControlPortFileGroupReadable;

#define MAX_MAX_CLIENT_CIRCUITS_PENDING 1024
  /** Maximum number of non-open general-purpose origin circuits to allow at
   * once. */
  int MaxClientCircuitsPending;

  /** If 1, we always send optimistic data when it's supported.  If 0, we
   * never use it.  If -1, we do what the consensus says. */
  int OptimisticData;

  /** If 1, we accept and launch no external network connections, except on
   * control ports. */
  int DisableNetwork;

  /**
   * Parameters for path-bias detection.
   * @{
   * These options override the default behavior of Tor's (**currently
   * experimental**) path bias detection algorithm. To try to find broken or
   * misbehaving guard nodes, Tor looks for nodes where more than a certain
   * fraction of circuits through that guard fail to get built.
   *
   * The PathBiasCircThreshold option controls how many circuits we need to
   * build through a guard before we make these checks.  The
   * PathBiasNoticeRate, PathBiasWarnRate and PathBiasExtremeRate options
   * control what fraction of circuits must succeed through a guard so we
   * won't write log messages.  If less than PathBiasExtremeRate circuits
   * succeed *and* PathBiasDropGuards is set to 1, we disable use of that
   * guard.
   *
   * When we have seen more than PathBiasScaleThreshold circuits through a
   * guard, we scale our observations by 0.5 (governed by the consensus) so
   * that new observations don't get swamped by old ones.
   *
   * By default, or if a negative value is provided for one of these options,
   * Tor uses reasonable defaults from the networkstatus consensus document.
   * If no defaults are available there, these options default to 150, .70,
   * .50, .30, 0, and 300 respectively.
   */
  int PathBiasCircThreshold;
  double PathBiasNoticeRate;
  double PathBiasWarnRate;
  double PathBiasExtremeRate;
  int PathBiasDropGuards;
  int PathBiasScaleThreshold;
  /** @} */

  /**
   * Parameters for path-bias use detection
   * @{
   * Similar to the above options, these options override the default behavior
   * of Tor's (**currently experimental**) path use bias detection algorithm.
   *
   * Where as the path bias parameters govern thresholds for successfully
   * building circuits, these four path use bias parameters govern thresholds
   * only for circuit usage. Circuits which receive no stream usage are not
   * counted by this detection algorithm. A used circuit is considered
   * successful if it is capable of carrying streams or otherwise receiving
   * well-formed responses to RELAY cells.
   *
   * By default, or if a negative value is provided for one of these options,
   * Tor uses reasonable defaults from the networkstatus consensus document.
   * If no defaults are available there, these options default to 20, .80,
   * .60, and 100, respectively.
   */
  int PathBiasUseThreshold;
  double PathBiasNoticeUseRate;
  double PathBiasExtremeUseRate;
  int PathBiasScaleUseThreshold;
  /** @} */

  /** PrivCount
   * EnablePrivCount 1 enables PrivCount events over the control port to the
   * data collector (each event must be enabled using SETEVENTS). It also
   * counts bytes and cells for the PrivCount events. */
  int EnablePrivCount;
  /* What time was PrivCount last enabled?
   * Used to filter out events from objects that were created before PrivCount
   * was enabled. */
  struct timeval enable_privcount_timestamp;
  /* Sample circuits (and their corresponding streams and cells) at this rate.
   * 0.0 means no circuit events, 1.0 (default) means all circuit events, and
   * 0.5 means half the circuit events, selected at random at circuit
   * creation. */
  double PrivCountCircuitSampleRate;
  /* Do not emit more than this many cell events per circuit.
   * A negative value means we should emit all events.
   * Cells with no associated circuit will always be emitted and not counted
   * against the cell limit for any circuit. */
  int PrivCountMaxCellEventsPerCircuit;

  int IPv6Exit; /**< Do we support exiting to IPv6 addresses? */

  /** Fraction: */
  double PathsNeededToBuildCircuits;

  /** What expiry time shall we place on our SSL certs? "0" means we
   * should guess a suitable value. */
  int SSLKeyLifetime;

  /** How long (seconds) do we keep a guard before picking a new one? */
  int GuardLifetime;

  /** Is this an exit node?  This is a tristate, where "1" means "yes, and use
   * the default exit policy if none is given" and "0" means "no; exit policy
   * is 'reject *'" and "auto" (-1) means "same as 1, but warn the user."
   *
   * XXXX Eventually, the default will be 0. */
  int ExitRelay;

  /** For how long (seconds) do we declare our signing keys to be valid? */
  int SigningKeyLifetime;
  /** For how long (seconds) do we declare our link keys to be valid? */
  int TestingLinkCertLifetime;
  /** For how long (seconds) do we declare our auth keys to be valid? */
  int TestingAuthKeyLifetime;

  /** How long before signing keys expire will we try to make a new one? */
  int TestingSigningKeySlop;
  /** How long before link keys expire will we try to make a new one? */
  int TestingLinkKeySlop;
  /** How long before auth keys expire will we try to make a new one? */
  int TestingAuthKeySlop;

  /** Force use of offline master key features: never generate a master
   * ed25519 identity key except from tor --keygen */
  int OfflineMasterKey;

  enum {
    FORCE_PASSPHRASE_AUTO=0,
    FORCE_PASSPHRASE_ON,
    FORCE_PASSPHRASE_OFF
  } keygen_force_passphrase;
  int use_keygen_passphrase_fd;
  int keygen_passphrase_fd;
  int change_key_passphrase;
  char *master_key_fname;

  /** Autobool: Do we try to retain capabilities if we can? */
  int KeepBindCapabilities;

  /** Maximum total size of unparseable descriptors to log during the
   * lifetime of this Tor process.
   */
  uint64_t MaxUnparseableDescSizeToLog;

  /** Bool (default: 1): Switch for the shared random protocol. Only
   * relevant to a directory authority. If off, the authority won't
   * participate in the protocol. If on (default), a flag is added to the
   * vote indicating participation. */
  int AuthDirSharedRandomness;

  /** If 1, we skip all OOS checks. */
  int DisableOOSCheck;

  /** Autobool: Should we include Ed25519 identities in extend2 cells?
   * If -1, we should do whatever the consensus parameter says. */
  int ExtendByEd25519ID;

  /** Bool (default: 1): When testing routerinfos as a directory authority,
   * do we enforce Ed25519 identity match? */
  /* NOTE: remove this option someday. */
  int AuthDirTestEd25519LinkKeys;

  /** Bool (default: 0): Tells if a %include was used on torrc */
  int IncludeUsed;

  /** The seconds after expiration which we as a relay should keep old
   * consensuses around so that we can generate diffs from them.  If 0,
   * use the default. */
  int MaxConsensusAgeForDiffs;

  /** Bool (default: 0). Tells Tor to never try to exec another program.
   */
  int NoExec;

  /** Have the KIST scheduler run every X milliseconds. If less than zero, do
   * not use the KIST scheduler but use the old vanilla scheduler instead. If
   * zero, do what the consensus says and fall back to using KIST as if this is
   * set to "10 msec" if the consensus doesn't say anything. */
  int KISTSchedRunInterval;

  /** A multiplier for the KIST per-socket limit calculation. */
  double KISTSockBufSizeFactor;

  /** The list of scheduler type string ordered by priority that is first one
   * has to be tried first. Default: KIST,KISTLite,Vanilla */
  smartlist_t *Schedulers;
  /* An ordered list of scheduler_types mapped from Schedulers. */
  smartlist_t *SchedulerTypes_;
} or_options_t;

#define LOG_PROTOCOL_WARN (get_protocol_warning_severity_level())

/** Persistent state for an onion router, as saved to disk. */
typedef struct {
  uint32_t magic_;
  /** The time at which we next plan to write the state to the disk.  Equal to
   * TIME_MAX if there are no savable changes, 0 if there are changes that
   * should be saved right away. */
  time_t next_write;

  /** When was the state last written to disk? */
  time_t LastWritten;

  /** Fields for accounting bandwidth use. */
  time_t AccountingIntervalStart;
  uint64_t AccountingBytesReadInInterval;
  uint64_t AccountingBytesWrittenInInterval;
  int AccountingSecondsActive;
  int AccountingSecondsToReachSoftLimit;
  time_t AccountingSoftLimitHitAt;
  uint64_t AccountingBytesAtSoftLimit;
  uint64_t AccountingExpectedUsage;

  /** A list of Entry Guard-related configuration lines. (pre-prop271) */
  config_line_t *EntryGuards;

  /** A list of guard-related configuration lines. (post-prop271) */
  config_line_t *Guard;

  config_line_t *TransportProxies;

  /** Cached revision counters for active hidden services on this host */
  config_line_t *HidServRevCounter;

  /** These fields hold information on the history of bandwidth usage for
   * servers.  The "Ends" fields hold the time when we last updated the
   * bandwidth usage. The "Interval" fields hold the granularity, in seconds,
   * of the entries of Values.  The "Values" lists hold decimal string
   * representations of the number of bytes read or written in each
   * interval. The "Maxima" list holds decimal strings describing the highest
   * rate achieved during the interval.
   */
  time_t      BWHistoryReadEnds;
  int         BWHistoryReadInterval;
  smartlist_t *BWHistoryReadValues;
  smartlist_t *BWHistoryReadMaxima;
  time_t      BWHistoryWriteEnds;
  int         BWHistoryWriteInterval;
  smartlist_t *BWHistoryWriteValues;
  smartlist_t *BWHistoryWriteMaxima;
  time_t      BWHistoryDirReadEnds;
  int         BWHistoryDirReadInterval;
  smartlist_t *BWHistoryDirReadValues;
  smartlist_t *BWHistoryDirReadMaxima;
  time_t      BWHistoryDirWriteEnds;
  int         BWHistoryDirWriteInterval;
  smartlist_t *BWHistoryDirWriteValues;
  smartlist_t *BWHistoryDirWriteMaxima;

  /** Build time histogram */
  config_line_t * BuildtimeHistogram;
  int TotalBuildTimes;
  int CircuitBuildAbandonedCount;

  /** What version of Tor wrote this state file? */
  char *TorVersion;

  /** Holds any unrecognized values we found in the state file, in the order
   * in which we found them. */
  config_line_t *ExtraLines;

  /** When did we last rotate our onion key?  "0" for 'no idea'. */
  time_t LastRotatedOnionKey;
} or_state_t;

/** Change the next_write time of <b>state</b> to <b>when</b>, unless the
 * state is already scheduled to be written to disk earlier than <b>when</b>.
 */
static inline void or_state_mark_dirty(or_state_t *state, time_t when)
{
  if (state->next_write > when)
    state->next_write = when;
}

#define MAX_SOCKS_REPLY_LEN 1024
#define MAX_SOCKS_ADDR_LEN 256
#define SOCKS_NO_AUTH 0x00
#define SOCKS_USER_PASS 0x02

/** Please open a TCP connection to this addr:port. */
#define SOCKS_COMMAND_CONNECT       0x01
/** Please turn this FQDN into an IP address, privately. */
#define SOCKS_COMMAND_RESOLVE       0xF0
/** Please turn this IP address into an FQDN, privately. */
#define SOCKS_COMMAND_RESOLVE_PTR   0xF1

/* || 0 is for -Wparentheses-equality (-Wall?) appeasement under clang */
#define SOCKS_COMMAND_IS_CONNECT(c) (((c)==SOCKS_COMMAND_CONNECT) || 0)
#define SOCKS_COMMAND_IS_RESOLVE(c) ((c)==SOCKS_COMMAND_RESOLVE || \
                                     (c)==SOCKS_COMMAND_RESOLVE_PTR)

/** State of a SOCKS request from a user to an OP.  Also used to encode other
 * information for non-socks user request (such as those on TransPort and
 * DNSPort) */
struct socks_request_t {
  /** Which version of SOCKS did the client use? One of "0, 4, 5" -- where
   * 0 means that no socks handshake ever took place, and this is just a
   * stub connection (e.g. see connection_ap_make_link()). */
  uint8_t socks_version;
  /** If using socks5 authentication, which authentication type did we
   * negotiate?  currently we support 0 (no authentication) and 2
   * (username/password). */
  uint8_t auth_type;
  /** What is this stream's goal? One of the SOCKS_COMMAND_* values */
  uint8_t command;
  /** Which kind of listener created this stream? */
  uint8_t listener_type;
  size_t replylen; /**< Length of <b>reply</b>. */
  uint8_t reply[MAX_SOCKS_REPLY_LEN]; /**< Write an entry into this string if
                                    * we want to specify our own socks reply,
                                    * rather than using the default socks4 or
                                    * socks5 socks reply. We use this for the
                                    * two-stage socks5 handshake.
                                    */
  char address[MAX_SOCKS_ADDR_LEN]; /**< What address did the client ask to
                                       connect to/resolve? */
  uint16_t port; /**< What port did the client ask to connect to? */
  unsigned int has_finished : 1; /**< Has the SOCKS handshake finished? Used to
                              * make sure we send back a socks reply for
                              * every connection. */
  unsigned int got_auth : 1; /**< Have we received any authentication data? */
  /** If this is set, we will choose "no authentication" instead of
   * "username/password" authentication if both are offered. Used as input to
   * parse_socks. */
  unsigned int socks_prefer_no_auth : 1;

  /** Number of bytes in username; 0 if username is NULL */
  size_t usernamelen;
  /** Number of bytes in password; 0 if password is NULL */
  uint8_t passwordlen;
  /** The negotiated username value if any (for socks5), or the entire
   * authentication string (for socks4).  This value is NOT nul-terminated;
   * see usernamelen for its length. */
  char *username;
  /** The negotiated password value if any (for socks5). This value is NOT
   * nul-terminated; see passwordlen for its length. */
  char *password;
};

/********************************* circuitbuild.c **********************/

/** How many hops does a general-purpose circuit have by default? */
#define DEFAULT_ROUTE_LEN 3

/* Circuit Build Timeout "public" structures. */

/** Precision multiplier for the Bw weights */
#define BW_WEIGHT_SCALE   10000
#define BW_MIN_WEIGHT_SCALE 1
#define BW_MAX_WEIGHT_SCALE INT32_MAX

/** Total size of the circuit timeout history to accumulate.
 * 1000 is approx 2.5 days worth of continual-use circuits. */
#define CBT_NCIRCUITS_TO_OBSERVE 1000

/** Width of the histogram bins in milliseconds */
#define CBT_BIN_WIDTH ((build_time_t)50)

/** Number of modes to use in the weighted-avg computation of Xm */
#define CBT_DEFAULT_NUM_XM_MODES 3
#define CBT_MIN_NUM_XM_MODES 1
#define CBT_MAX_NUM_XM_MODES 20

/** A build_time_t is milliseconds */
typedef uint32_t build_time_t;

/**
 * CBT_BUILD_ABANDONED is our flag value to represent a force-closed
 * circuit (Aka a 'right-censored' pareto value).
 */
#define CBT_BUILD_ABANDONED ((build_time_t)(INT32_MAX-1))
#define CBT_BUILD_TIME_MAX ((build_time_t)(INT32_MAX))

/** Save state every 10 circuits */
#define CBT_SAVE_STATE_EVERY 10

/* Circuit build times consensus parameters */

/**
 * How long to wait before actually closing circuits that take too long to
 * build in terms of CDF quantile.
 */
#define CBT_DEFAULT_CLOSE_QUANTILE 95
#define CBT_MIN_CLOSE_QUANTILE CBT_MIN_QUANTILE_CUTOFF
#define CBT_MAX_CLOSE_QUANTILE CBT_MAX_QUANTILE_CUTOFF

/**
 * How many circuits count as recent when considering if the
 * connection has gone gimpy or changed.
 */
#define CBT_DEFAULT_RECENT_CIRCUITS 20
#define CBT_MIN_RECENT_CIRCUITS 3
#define CBT_MAX_RECENT_CIRCUITS 1000

/**
 * Maximum count of timeouts that finish the first hop in the past
 * RECENT_CIRCUITS before calculating a new timeout.
 *
 * This tells us whether to abandon timeout history and set
 * the timeout back to whatever circuit_build_times_get_initial_timeout()
 * gives us.
 */
#define CBT_DEFAULT_MAX_RECENT_TIMEOUT_COUNT (CBT_DEFAULT_RECENT_CIRCUITS*9/10)
#define CBT_MIN_MAX_RECENT_TIMEOUT_COUNT 3
#define CBT_MAX_MAX_RECENT_TIMEOUT_COUNT 10000

/** Minimum circuits before estimating a timeout */
#define CBT_DEFAULT_MIN_CIRCUITS_TO_OBSERVE 100
#define CBT_MIN_MIN_CIRCUITS_TO_OBSERVE 1
#define CBT_MAX_MIN_CIRCUITS_TO_OBSERVE 10000

/** Cutoff percentile on the CDF for our timeout estimation. */
#define CBT_DEFAULT_QUANTILE_CUTOFF 80
#define CBT_MIN_QUANTILE_CUTOFF 10
#define CBT_MAX_QUANTILE_CUTOFF 99
double circuit_build_times_quantile_cutoff(void);

/** How often in seconds should we build a test circuit */
#define CBT_DEFAULT_TEST_FREQUENCY 10
#define CBT_MIN_TEST_FREQUENCY 1
#define CBT_MAX_TEST_FREQUENCY INT32_MAX

/** Lowest allowable value for CircuitBuildTimeout in milliseconds */
#define CBT_DEFAULT_TIMEOUT_MIN_VALUE (1500)
#define CBT_MIN_TIMEOUT_MIN_VALUE 500
#define CBT_MAX_TIMEOUT_MIN_VALUE INT32_MAX

/** Initial circuit build timeout in milliseconds */
#define CBT_DEFAULT_TIMEOUT_INITIAL_VALUE (60*1000)
#define CBT_MIN_TIMEOUT_INITIAL_VALUE CBT_MIN_TIMEOUT_MIN_VALUE
#define CBT_MAX_TIMEOUT_INITIAL_VALUE INT32_MAX
int32_t circuit_build_times_initial_timeout(void);

#if CBT_DEFAULT_MAX_RECENT_TIMEOUT_COUNT < CBT_MIN_MAX_RECENT_TIMEOUT_COUNT
#error "RECENT_CIRCUITS is set too low."
#endif

/** Information about the state of our local network connection */
typedef struct {
  /** The timestamp we last completed a TLS handshake or received a cell */
  time_t network_last_live;
  /** If the network is not live, how many timeouts has this caused? */
  int nonlive_timeouts;
  /** Circular array of circuits that have made it to the first hop. Slot is
   * 1 if circuit timed out, 0 if circuit succeeded */
  int8_t *timeouts_after_firsthop;
  /** Number of elements allocated for the above array */
  int num_recent_circs;
  /** Index into circular array. */
  int after_firsthop_idx;
} network_liveness_t;

typedef struct circuit_build_times_s circuit_build_times_t;

/********************************* config.c ***************************/

/** An error from options_trial_assign() or options_init_from_string(). */
typedef enum setopt_err_t {
  SETOPT_OK = 0,
  SETOPT_ERR_MISC = -1,
  SETOPT_ERR_PARSE = -2,
  SETOPT_ERR_TRANSITION = -3,
  SETOPT_ERR_SETTING = -4,
} setopt_err_t;

/********************************* connection_edge.c *************************/

/** Enumerates possible origins of a client-side address mapping. */
typedef enum {
  /** We're remapping this address because the controller told us to. */
  ADDRMAPSRC_CONTROLLER,
  /** We're remapping this address because of an AutomapHostsOnResolve
   * configuration. */
  ADDRMAPSRC_AUTOMAP,
  /** We're remapping this address because our configuration (via torrc, the
   * command line, or a SETCONF command) told us to. */
  ADDRMAPSRC_TORRC,
  /** We're remapping this address because we have TrackHostExit configured,
   * and we want to remember to use the same exit next time. */
  ADDRMAPSRC_TRACKEXIT,
  /** We're remapping this address because we got a DNS resolution from a
   * Tor server that told us what its value was. */
  ADDRMAPSRC_DNS,

  /** No remapping has occurred.  This isn't a possible value for an
   * addrmap_entry_t; it's used as a null value when we need to answer "Why
   * did this remapping happen." */
  ADDRMAPSRC_NONE
} addressmap_entry_source_t;
#define addressmap_entry_source_bitfield_t ENUM_BF(addressmap_entry_source_t)

/********************************* control.c ***************************/

/** Used to indicate the type of a circuit event passed to the controller.
 * The various types are defined in control-spec.txt */
typedef enum circuit_status_event_t {
  CIRC_EVENT_LAUNCHED = 0,
  CIRC_EVENT_BUILT    = 1,
  CIRC_EVENT_EXTENDED = 2,
  CIRC_EVENT_FAILED   = 3,
  CIRC_EVENT_CLOSED   = 4,
} circuit_status_event_t;

/** Used to indicate the type of a CIRC_MINOR event passed to the controller.
 * The various types are defined in control-spec.txt . */
typedef enum circuit_status_minor_event_t {
  CIRC_MINOR_EVENT_PURPOSE_CHANGED,
  CIRC_MINOR_EVENT_CANNIBALIZED,
} circuit_status_minor_event_t;

/** Used to indicate the type of a stream event passed to the controller.
 * The various types are defined in control-spec.txt */
typedef enum stream_status_event_t {
  STREAM_EVENT_SENT_CONNECT = 0,
  STREAM_EVENT_SENT_RESOLVE = 1,
  STREAM_EVENT_SUCCEEDED    = 2,
  STREAM_EVENT_FAILED       = 3,
  STREAM_EVENT_CLOSED       = 4,
  STREAM_EVENT_NEW          = 5,
  STREAM_EVENT_NEW_RESOLVE  = 6,
  STREAM_EVENT_FAILED_RETRIABLE = 7,
  STREAM_EVENT_REMAP        = 8
} stream_status_event_t;

/** Used to indicate the type of an OR connection event passed to the
 * controller.  The various types are defined in control-spec.txt */
typedef enum or_conn_status_event_t {
  OR_CONN_EVENT_LAUNCHED     = 0,
  OR_CONN_EVENT_CONNECTED    = 1,
  OR_CONN_EVENT_FAILED       = 2,
  OR_CONN_EVENT_CLOSED       = 3,
  OR_CONN_EVENT_NEW          = 4,
} or_conn_status_event_t;

/** Used to indicate the type of a buildtime event */
typedef enum buildtimeout_set_event_t {
  BUILDTIMEOUT_SET_EVENT_COMPUTED  = 0,
  BUILDTIMEOUT_SET_EVENT_RESET     = 1,
  BUILDTIMEOUT_SET_EVENT_SUSPENDED = 2,
  BUILDTIMEOUT_SET_EVENT_DISCARD = 3,
  BUILDTIMEOUT_SET_EVENT_RESUME = 4
} buildtimeout_set_event_t;

/** Execute the statement <b>stmt</b>, which may log events concerning the
 * connection <b>conn</b>.  To prevent infinite loops, disable log messages
 * being sent to controllers if <b>conn</b> is a control connection.
 *
 * Stmt must not contain any return or goto statements.
 */
#define CONN_LOG_PROTECT(conn, stmt)                                    \
  STMT_BEGIN                                                            \
    int _log_conn_is_control;                                           \
    tor_assert(conn);                                                   \
    _log_conn_is_control = (conn->type == CONN_TYPE_CONTROL);           \
    if (_log_conn_is_control)                                           \
      disable_control_logging();                                        \
  STMT_BEGIN stmt; STMT_END;                                            \
    if (_log_conn_is_control)                                           \
      enable_control_logging();                                         \
  STMT_END

/** Enum describing various stages of bootstrapping, for use with controller
 * bootstrap status events. The values range from 0 to 100. */
typedef enum {
  BOOTSTRAP_STATUS_UNDEF=-1,
  BOOTSTRAP_STATUS_STARTING=0,
  BOOTSTRAP_STATUS_CONN_DIR=5,
  BOOTSTRAP_STATUS_HANDSHAKE=-2,
  BOOTSTRAP_STATUS_HANDSHAKE_DIR=10,
  BOOTSTRAP_STATUS_ONEHOP_CREATE=15,
  BOOTSTRAP_STATUS_REQUESTING_STATUS=20,
  BOOTSTRAP_STATUS_LOADING_STATUS=25,
  BOOTSTRAP_STATUS_LOADING_KEYS=40,
  BOOTSTRAP_STATUS_REQUESTING_DESCRIPTORS=45,
  BOOTSTRAP_STATUS_LOADING_DESCRIPTORS=50,
  BOOTSTRAP_STATUS_CONN_OR=80,
  BOOTSTRAP_STATUS_HANDSHAKE_OR=85,
  BOOTSTRAP_STATUS_CIRCUIT_CREATE=90,
  BOOTSTRAP_STATUS_DONE=100
} bootstrap_status_t;

/********************************* directory.c ***************************/

/** A pair of digests created by dir_split_resource_info_fingerprint_pairs() */
typedef struct {
  char first[DIGEST_LEN];
  char second[DIGEST_LEN];
} fp_pair_t;

/********************************* dirserv.c ***************************/

/** An enum to describe what format we're generating a routerstatus line in.
 */
typedef enum {
  /** For use in a v2 opinion */
  NS_V2,
  /** For use in a consensus networkstatus document (ns flavor) */
  NS_V3_CONSENSUS,
  /** For use in a vote networkstatus document */
  NS_V3_VOTE,
  /** For passing to the controlport in response to a GETINFO request */
  NS_CONTROL_PORT,
  /** For use in a consensus networkstatus document (microdesc flavor) */
  NS_V3_CONSENSUS_MICRODESC
} routerstatus_format_type_t;

#ifdef DIRSERV_PRIVATE
typedef struct measured_bw_line_t {
  char node_id[DIGEST_LEN];
  char node_hex[MAX_HEX_NICKNAME_LEN+1];
  long int bw_kb;
} measured_bw_line_t;

#endif /* defined(DIRSERV_PRIVATE) */

/********************************* dirvote.c ************************/

/** Describes the schedule by which votes should be generated. */
typedef struct vote_timing_t {
  /** Length in seconds between one consensus becoming valid and the next
   * becoming valid. */
  int vote_interval;
  /** For how many intervals is a consensus valid? */
  int n_intervals_valid;
  /** Time in seconds allowed to propagate votes */
  int vote_delay;
  /** Time in seconds allowed to propagate signatures */
  int dist_delay;
} vote_timing_t;

/********************************* geoip.c **************************/

/** Indicates an action that we might be noting geoip statistics on.
 * Note that if we're noticing CONNECT, we're a bridge, and if we're noticing
 * the others, we're not.
 */
typedef enum {
  /** We've noticed a connection as a bridge relay or entry guard. */
  GEOIP_CLIENT_CONNECT = 0,
  /** We've served a networkstatus consensus as a directory server. */
  GEOIP_CLIENT_NETWORKSTATUS = 1,
} geoip_client_action_t;
/** Indicates either a positive reply or a reason for rejectng a network
 * status request that will be included in geoip statistics. */
typedef enum {
  /** Request is answered successfully. */
  GEOIP_SUCCESS = 0,
  /** V3 network status is not signed by a sufficient number of requested
   * authorities. */
  GEOIP_REJECT_NOT_ENOUGH_SIGS = 1,
  /** Requested network status object is unavailable. */
  GEOIP_REJECT_UNAVAILABLE = 2,
  /** Requested network status not found. */
  GEOIP_REJECT_NOT_FOUND = 3,
  /** Network status has not been modified since If-Modified-Since time. */
  GEOIP_REJECT_NOT_MODIFIED = 4,
  /** Directory is busy. */
  GEOIP_REJECT_BUSY = 5,
} geoip_ns_response_t;
#define GEOIP_NS_RESPONSE_NUM 6

/** Directory requests that we are measuring can be either direct or
 * tunneled. */
typedef enum {
  DIRREQ_DIRECT = 0,
  DIRREQ_TUNNELED = 1,
} dirreq_type_t;

/** Possible states for either direct or tunneled directory requests that
 * are relevant for determining network status download times. */
typedef enum {
  /** Found that the client requests a network status; applies to both
   * direct and tunneled requests; initial state of a request that we are
   * measuring. */
  DIRREQ_IS_FOR_NETWORK_STATUS = 0,
  /** Finished writing a network status to the directory connection;
   * applies to both direct and tunneled requests; completes a direct
   * request. */
  DIRREQ_FLUSHING_DIR_CONN_FINISHED = 1,
  /** END cell sent to circuit that initiated a tunneled request. */
  DIRREQ_END_CELL_SENT = 2,
  /** Flushed last cell from queue of the circuit that initiated a
    * tunneled request to the outbuf of the OR connection. */
  DIRREQ_CIRC_QUEUE_FLUSHED = 3,
  /** Flushed last byte from buffer of the channel belonging to the
    * circuit that initiated a tunneled request; completes a tunneled
    * request. */
  DIRREQ_CHANNEL_BUFFER_FLUSHED = 4
} dirreq_state_t;

#define WRITE_STATS_INTERVAL (24*60*60)

/********************************* microdesc.c *************************/

typedef struct microdesc_cache_t microdesc_cache_t;

/********************************* networkstatus.c *********************/

/** Possible statuses of a version of Tor, given opinions from the directory
 * servers. */
typedef enum version_status_t {
  VS_RECOMMENDED=0, /**< This version is listed as recommended. */
  VS_OLD=1, /**< This version is older than any recommended version. */
  VS_NEW=2, /**< This version is newer than any recommended version. */
  VS_NEW_IN_SERIES=3, /**< This version is newer than any recommended version
                       * in its series, but later recommended versions exist.
                       */
  VS_UNRECOMMENDED=4, /**< This version is not recommended (general case). */
  VS_EMPTY=5, /**< The version list was empty; no agreed-on versions. */
  VS_UNKNOWN, /**< We have no idea. */
} version_status_t;

/********************************* policies.c ************************/

/** Outcome of applying an address policy to an address. */
typedef enum {
  /** The address was accepted */
  ADDR_POLICY_ACCEPTED=0,
  /** The address was rejected */
  ADDR_POLICY_REJECTED=-1,
  /** Part of the address was unknown, but as far as we can tell, it was
   * accepted. */
  ADDR_POLICY_PROBABLY_ACCEPTED=1,
  /** Part of the address was unknown, but as far as we can tell, it was
   * rejected. */
  ADDR_POLICY_PROBABLY_REJECTED=2,
} addr_policy_result_t;

/********************************* rephist.c ***************************/

/** Possible public/private key operations in Tor: used to keep track of where
 * we're spending our time. */
typedef enum {
  SIGN_DIR, SIGN_RTR,
  VERIFY_DIR, VERIFY_RTR,
  ENC_ONIONSKIN, DEC_ONIONSKIN,
  TLS_HANDSHAKE_C, TLS_HANDSHAKE_S,
  REND_CLIENT, REND_MID, REND_SERVER,
} pk_op_t;

/********************************* rendcommon.c ***************************/

/** Hidden-service side configuration of client authorization. */
typedef struct rend_authorized_client_t {
  char *client_name;
  uint8_t descriptor_cookie[REND_DESC_COOKIE_LEN];
  crypto_pk_t *client_key;
} rend_authorized_client_t;

/** ASCII-encoded v2 hidden service descriptor. */
typedef struct rend_encoded_v2_service_descriptor_t {
  char desc_id[DIGEST_LEN]; /**< Descriptor ID. */
  char *desc_str; /**< Descriptor string. */
} rend_encoded_v2_service_descriptor_t;

/** The maximum number of non-circuit-build-timeout failures a hidden
 * service client will tolerate while trying to build a circuit to an
 * introduction point.  See also rend_intro_point_t.unreachable_count. */
#define MAX_INTRO_POINT_REACHABILITY_FAILURES 5

/** The minimum and maximum number of distinct INTRODUCE2 cells which a
 * hidden service's introduction point will receive before it begins to
 * expire. */
#define INTRO_POINT_MIN_LIFETIME_INTRODUCTIONS 16384
/* Double the minimum value so the interval is [min, min * 2]. */
#define INTRO_POINT_MAX_LIFETIME_INTRODUCTIONS \
  (INTRO_POINT_MIN_LIFETIME_INTRODUCTIONS * 2)

/** The minimum number of seconds that an introduction point will last
 * before expiring due to old age.  (If it receives
 * INTRO_POINT_LIFETIME_INTRODUCTIONS INTRODUCE2 cells, it may expire
 * sooner.)
 *
 * XXX Should this be configurable? */
#define INTRO_POINT_LIFETIME_MIN_SECONDS (18*60*60)
/** The maximum number of seconds that an introduction point will last
 * before expiring due to old age.
 *
 * XXX Should this be configurable? */
#define INTRO_POINT_LIFETIME_MAX_SECONDS (24*60*60)

/** The maximum number of circuit creation retry we do to an intro point
 * before giving up. We try to reuse intro point that fails during their
 * lifetime so this is a hard limit on the amount of time we do that. */
#define MAX_INTRO_POINT_CIRCUIT_RETRIES 3

/** Introduction point information.  Used both in rend_service_t (on
 * the service side) and in rend_service_descriptor_t (on both the
 * client and service side). */
typedef struct rend_intro_point_t {
  extend_info_t *extend_info; /**< Extend info for connecting to this
                               * introduction point via a multi-hop path. */
  crypto_pk_t *intro_key; /**< Introduction key that replaces the service
                               * key, if this descriptor is V2. */

  /** (Client side only) Flag indicating that a timeout has occurred
   * after sending an INTRODUCE cell to this intro point.  After a
   * timeout, an intro point should not be tried again during the same
   * hidden service connection attempt, but it may be tried again
   * during a future connection attempt. */
  unsigned int timed_out : 1;

  /** (Client side only) The number of times we have failed to build a
   * circuit to this intro point for some reason other than our
   * circuit-build timeout.  See also MAX_INTRO_POINT_REACHABILITY_FAILURES. */
  unsigned int unreachable_count : 3;

  /** (Service side only) Flag indicating that this intro point was
   * included in the last HS descriptor we generated. */
  unsigned int listed_in_last_desc : 1;

  /** (Service side only) A replay cache recording the RSA-encrypted parts
   * of INTRODUCE2 cells this intro point's circuit has received.  This is
   * used to prevent replay attacks. */
  replaycache_t *accepted_intro_rsa_parts;

  /** (Service side only) Count of INTRODUCE2 cells accepted from this
   * intro point.
   */
  int accepted_introduce2_count;

  /** (Service side only) Number of maximum INTRODUCE2 cells that this IP
   * will accept. This is a random value between
   * INTRO_POINT_MIN_LIFETIME_INTRODUCTIONS and
   * INTRO_POINT_MAX_LIFETIME_INTRODUCTIONS. */
  int max_introductions;

  /** (Service side only) The time at which this intro point was first
   * published, or -1 if this intro point has not yet been
   * published. */
  time_t time_published;

  /** (Service side only) The time at which this intro point should
   * (start to) expire, or -1 if we haven't decided when this intro
   * point should expire. */
  time_t time_to_expire;

  /** (Service side only) The amount of circuit creation we've made to this
   * intro point. This is incremented every time we do a circuit relaunch on
   * this object which is triggered when the circuit dies but the node is
   * still in the consensus. After MAX_INTRO_POINT_CIRCUIT_RETRIES, we give
   * up on it. */
  unsigned int circuit_retries;

  /** (Service side only) Set if this intro point has an established circuit
   * and unset if it doesn't. */
  unsigned int circuit_established:1;
} rend_intro_point_t;

#define REND_PROTOCOL_VERSION_BITMASK_WIDTH 16

/** Information used to connect to a hidden service.  Used on both the
 * service side and the client side. */
typedef struct rend_service_descriptor_t {
  crypto_pk_t *pk; /**< This service's public key. */
  int version; /**< Version of the descriptor format: 0 or 2. */
  time_t timestamp; /**< Time when the descriptor was generated. */
  /** Bitmask: which introduce/rendezvous protocols are supported?
   * (We allow bits '0', '1', '2' and '3' to be set.) */
  unsigned protocols : REND_PROTOCOL_VERSION_BITMASK_WIDTH;
  /** List of the service's introduction points.  Elements are removed if
   * introduction attempts fail. */
  smartlist_t *intro_nodes;
  /** Has descriptor been uploaded to all hidden service directories? */
  int all_uploads_performed;
  /** List of hidden service directories to which an upload request for
   * this descriptor could be sent. Smartlist exists only when at least one
   * of the previous upload requests failed (otherwise it's not important
   * to know which uploads succeeded and which not). */
  smartlist_t *successful_uploads;
} rend_service_descriptor_t;

/********************************* routerlist.c ***************************/

/** Represents information about a single trusted or fallback directory
 * server. */
typedef struct dir_server_t {
  char *description;
  char *nickname;
  char *address; /**< Hostname. */
  /* XX/teor - why do we duplicate the address and port fields here and in
   *           fake_status? Surely we could just use fake_status (#17867). */
  tor_addr_t ipv6_addr; /**< IPv6 address if present; AF_UNSPEC if not */
  uint32_t addr; /**< IPv4 address. */
  uint16_t dir_port; /**< Directory port. */
  uint16_t or_port; /**< OR port: Used for tunneling connections. */
  uint16_t ipv6_orport; /**< OR port corresponding to ipv6_addr. */
  double weight; /** Weight used when selecting this node at random */
  char digest[DIGEST_LEN]; /**< Digest of identity key. */
  char v3_identity_digest[DIGEST_LEN]; /**< Digest of v3 (authority only,
                                        * high-security) identity key. */

  unsigned int is_running:1; /**< True iff we think this server is running. */
  unsigned int is_authority:1; /**< True iff this is a directory authority
                                * of some kind. */

  /** True iff this server has accepted the most recent server descriptor
   * we tried to upload to it. */
  unsigned int has_accepted_serverdesc:1;

  /** What kind of authority is this? (Bitfield.) */
  dirinfo_type_t type;

  time_t addr_current_at; /**< When was the document that we derived the
                           * address information from published? */

  routerstatus_t fake_status; /**< Used when we need to pass this trusted
                               * dir_server_t to
                               * directory_request_set_routerstatus.
                               * as a routerstatus_t.  Not updated by the
                               * router-status management code!
                               **/
} dir_server_t;

#define RELAY_REQUIRED_MIN_BANDWIDTH (75*1024)
#define BRIDGE_REQUIRED_MIN_BANDWIDTH (50*1024)

#define ROUTER_MAX_DECLARED_BANDWIDTH INT32_MAX

/* Flags for pick_directory_server() and pick_trusteddirserver(). */
/** Flag to indicate that we should not automatically be willing to use
 * ourself to answer a directory request.
 * Passed to router_pick_directory_server (et al).*/
#define PDS_ALLOW_SELF                 (1<<0)
/** Flag to indicate that if no servers seem to be up, we should mark all
 * directory servers as up and try again.
 * Passed to router_pick_directory_server (et al).*/
#define PDS_RETRY_IF_NO_SERVERS        (1<<1)
/** Flag to indicate that we should not exclude directory servers that
 * our ReachableAddress settings would exclude.  This usually means that
 * we're going to connect to the server over Tor, and so we don't need to
 * worry about our firewall telling us we can't.
 * Passed to router_pick_directory_server (et al).*/
#define PDS_IGNORE_FASCISTFIREWALL     (1<<2)
/** Flag to indicate that we should not use any directory authority to which
 * we have an existing directory connection for downloading server descriptors
 * or extrainfo documents.
 *
 * Passed to router_pick_directory_server (et al)
 */
#define PDS_NO_EXISTING_SERVERDESC_FETCH (1<<3)
/** Flag to indicate that we should not use any directory authority to which
 * we have an existing directory connection for downloading microdescs.
 *
 * Passed to router_pick_directory_server (et al)
 */
#define PDS_NO_EXISTING_MICRODESC_FETCH (1<<4)

/** Possible ways to weight routers when choosing one randomly.  See
 * routerlist_sl_choose_by_bandwidth() for more information.*/
typedef enum bandwidth_weight_rule_t {
  NO_WEIGHTING, WEIGHT_FOR_EXIT, WEIGHT_FOR_MID, WEIGHT_FOR_GUARD,
  WEIGHT_FOR_DIR
} bandwidth_weight_rule_t;

/** Flags to be passed to control router_choose_random_node() to indicate what
 * kind of nodes to pick according to what algorithm. */
typedef enum {
  CRN_NEED_UPTIME = 1<<0,
  CRN_NEED_CAPACITY = 1<<1,
  CRN_NEED_GUARD = 1<<2,
  /* XXXX not used, apparently. */
  CRN_WEIGHT_AS_EXIT = 1<<5,
  CRN_NEED_DESC = 1<<6,
  /* On clients, only provide nodes that satisfy ClientPreferIPv6OR */
  CRN_PREF_ADDR = 1<<7,
  /* On clients, only provide nodes that we can connect to directly, based on
   * our firewall rules */
  CRN_DIRECT_CONN = 1<<8,
  /* On clients, only provide nodes with HSRend >= 2 protocol version which
   * is required for hidden service version >= 3. */
  CRN_RENDEZVOUS_V3 = 1<<9,
} router_crn_flags_t;

/** Return value for router_add_to_routerlist() and dirserv_add_descriptor() */
typedef enum was_router_added_t {
  /* Router was added successfully. */
  ROUTER_ADDED_SUCCESSFULLY = 1,
  /* Extrainfo document was rejected because no corresponding router
   * descriptor was found OR router descriptor was rejected because
   * it was incompatible with its extrainfo document. */
  ROUTER_BAD_EI = -1,
  /* Router descriptor was rejected because it is already known. */
  ROUTER_IS_ALREADY_KNOWN = -2,
  /* General purpose router was rejected, because it was not listed
   * in consensus. */
  ROUTER_NOT_IN_CONSENSUS = -3,
  /* Router was neither in directory consensus nor in any of
   * networkstatus documents. Caching it to access later.
   * (Applies to fetched descriptors only.) */
  ROUTER_NOT_IN_CONSENSUS_OR_NETWORKSTATUS = -4,
  /* Router was rejected by directory authority. */
  ROUTER_AUTHDIR_REJECTS = -5,
  /* Bridge descriptor was rejected because such bridge was not one
   * of the bridges we have listed in our configuration. */
  ROUTER_WAS_NOT_WANTED = -6,
  /* Router descriptor was rejected because it was older than
   * OLD_ROUTER_DESC_MAX_AGE. */
  ROUTER_WAS_TOO_OLD = -7, /* note contrast with 'NOT_NEW' */
  /* DOCDOC */
  ROUTER_CERTS_EXPIRED = -8
} was_router_added_t;

/********************************* routerparse.c ************************/

#define MAX_STATUS_TAG_LEN 32
/** Structure to hold parsed Tor versions.  This is a little messier
 * than we would like it to be, because we changed version schemes with 0.1.0.
 *
 * See version-spec.txt for the whole business.
 */
typedef struct tor_version_t {
  int major;
  int minor;
  int micro;
  /** Release status.  For version in the post-0.1 format, this is always
   * VER_RELEASE. */
  enum { VER_PRE=0, VER_RC=1, VER_RELEASE=2, } status;
  int patchlevel;
  char status_tag[MAX_STATUS_TAG_LEN];
  int svn_revision;

  int git_tag_len;
  char git_tag[DIGEST_LEN];
} tor_version_t;

#endif /* !defined(TOR_OR_H) */
<|MERGE_RESOLUTION|>--- conflicted
+++ resolved
@@ -3173,7 +3173,6 @@
    * cleared after being sent to control port. */
   smartlist_t *testing_cell_stats;
 
-<<<<<<< HEAD
   /* Cell counters for PrivCount: these counters count all cells, including
    * cells unsent due to error. If you want more specific counts, use the
    * cell event. */
@@ -3185,14 +3184,13 @@
   /* A PrivCount cell counter to count the number of cell events that we
    * have emitted to PrivCount via the control port. */
   uint64_t privcount_n_cell_events_emitted;
-=======
+
   /** If set, points to an HS token that this circuit might be carrying.
    *  Used by the HS circuitmap.  */
   hs_token_t *hs_token;
   /** Hashtable node: used to look up the circuit by its HS token using the HS
       circuitmap. */
   HT_ENTRY(circuit_t) hs_circuitmap_node;
->>>>>>> 44388757
 } circuit_t;
 
 /** Largest number of relay_early cells that we can send on a given
