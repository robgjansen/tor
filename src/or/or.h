--- conflicted
+++ resolved
@@ -3098,18 +3098,12 @@
                                  * use in a second for all relayed conns? */
   uint64_t PerConnBWRate; /**< Long-term bw on a single TLS conn, if set. */
   uint64_t PerConnBWBurst; /**< Allowed burst on a single TLS conn, if set. */
-<<<<<<< HEAD
   /** split available bandwidth evenly among all connections if not 0.
    * bit splitting takes precedence over the adaptive threshold algorithm. */
   unsigned int PerConnSplitBits;
-  int NumCpus; /**< How many CPUs should we try to use? */
-  int RunTesting; /**< If true, create testing circuits to measure how well the
-                   * other ORs are running. */
-=======
   int NumCPUs; /**< How many CPUs should we try to use? */
 //int RunTesting; /**< If true, create testing circuits to measure how well the
 //                 * other ORs are running. */
->>>>>>> 68475fc5
   config_line_t *RendConfigLines; /**< List of configuration lines
                                           * for rendezvous services. */
   config_line_t *HidServAuth; /**< List of configuration lines for client-side
