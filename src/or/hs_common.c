--- conflicted
+++ resolved
@@ -210,6 +210,23 @@
   return 0;
 }
 
+/* Default, minimum and maximum values for the maximum rendezvous failures
+ * consensus parameter. */
+#define MAX_REND_FAILURES_DEFAULT 2
+#define MAX_REND_FAILURES_MIN 1
+#define MAX_REND_FAILURES_MAX 10
+
+/** How many times will a hidden service operator attempt to connect to
+ * a requested rendezvous point before giving up? */
+int
+hs_get_service_max_rend_failures(void)
+{
+  return networkstatus_get_param(NULL, "hs_service_max_rdv_failures",
+                                 MAX_REND_FAILURES_DEFAULT,
+                                 MAX_REND_FAILURES_MIN,
+                                 MAX_REND_FAILURES_MAX);
+}
+
 /** Get the default HS time period length in minutes from the consensus. */
 STATIC uint64_t
 get_time_period_length(void)
@@ -556,7 +573,6 @@
   }
 }
 
-<<<<<<< HEAD
 /* Using the given time period number, compute the disaster shared random
  * value and put it in srv_out. It MUST be at least DIGEST256_LEN bytes. */
 static void
@@ -1790,21 +1806,4 @@
     /* Should not be called if this circuit is not for hidden service. */
     tor_assert_nonfatal_unreached();
   }
-=======
-/* Default, minimum and maximum values for the maximum rendezvous failures
- * consensus parameter. */
-#define MAX_REND_FAILURES_DEFAULT 2
-#define MAX_REND_FAILURES_MIN 1
-#define MAX_REND_FAILURES_MAX 10
-
-/** How many times will a hidden service operator attempt to connect to
- * a requested rendezvous point before giving up? */
-int
-hs_get_service_max_rend_failures(void)
-{
-  return networkstatus_get_param(NULL, "hs_service_max_rdv_failures",
-                                 MAX_REND_FAILURES_DEFAULT,
-                                 MAX_REND_FAILURES_MIN,
-                                 MAX_REND_FAILURES_MAX);
->>>>>>> f98f7ca8
-}
+}
