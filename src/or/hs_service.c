/* Copyright (c) 2016-2017, The Tor Project, Inc. */
/* See LICENSE for licensing information */

/**
 * \file hs_service.c
 * \brief Implement next generation hidden service functionality
 **/

#define HS_SERVICE_PRIVATE

#include "or.h"
#include "circpathbias.h"
#include "circuitbuild.h"
#include "circuitlist.h"
#include "circuituse.h"
#include "config.h"
#include "connection.h"
#include "directory.h"
#include "main.h"
#include "networkstatus.h"
#include "nodelist.h"
#include "relay.h"
#include "rendservice.h"
#include "router.h"
#include "routerkeys.h"
#include "routerlist.h"
#include "shared_random_state.h"
#include "statefile.h"

#include "hs_circuit.h"
#include "hs_common.h"
#include "hs_config.h"
#include "hs_control.h"
#include "hs_circuit.h"
#include "hs_descriptor.h"
#include "hs_ident.h"
#include "hs_intropoint.h"
#include "hs_service.h"

/* Trunnel */
#include "ed25519_cert.h"
#include "hs/cell_common.h"
#include "hs/cell_establish_intro.h"

/* Helper macro. Iterate over every service in the global map. The var is the
 * name of the service pointer. */
#define FOR_EACH_SERVICE_BEGIN(var)                          \
    STMT_BEGIN                                               \
    hs_service_t **var##_iter, *var;                         \
    HT_FOREACH(var##_iter, hs_service_ht, hs_service_map) {  \
      var = *var##_iter;
#define FOR_EACH_SERVICE_END } STMT_END ;

/* Helper macro. Iterate over both current and previous descriptor of a
 * service. The var is the name of the descriptor pointer. This macro skips
 * any descriptor object of the service that is NULL. */
#define FOR_EACH_DESCRIPTOR_BEGIN(service, var)                  \
  STMT_BEGIN                                                     \
    hs_service_descriptor_t *var;                                \
    for (int var ## _loop_idx = 0; var ## _loop_idx < 2;         \
         ++var ## _loop_idx) {                                   \
      (var ## _loop_idx == 0) ? (var = service->desc_current) :  \
                                (var = service->desc_next);      \
      if (var == NULL) continue;
#define FOR_EACH_DESCRIPTOR_END } STMT_END ;

/* Onion service directory file names. */
static const char fname_keyfile_prefix[] = "hs_ed25519";
static const char fname_hostname[] = "hostname";
static const char address_tld[] = "onion";

/* Staging list of service object. When configuring service, we add them to
 * this list considered a staging area and they will get added to our global
 * map once the keys have been loaded. These two steps are seperated because
 * loading keys requires that we are an actual running tor process. */
static smartlist_t *hs_service_staging_list;

/** True if the list of available router descriptors might have changed which
 *  might result in an altered hash ring. Check if the hash ring changed and
 *  reupload if needed */
static int consider_republishing_hs_descriptors = 0;

static void set_descriptor_revision_counter(hs_descriptor_t *hs_desc);
static void move_descriptors(hs_service_t *src, hs_service_t *dst);

/* Helper: Function to compare two objects in the service map. Return 1 if the
 * two service have the same master public identity key. */
static inline int
hs_service_ht_eq(const hs_service_t *first, const hs_service_t *second)
{
  tor_assert(first);
  tor_assert(second);
  /* Simple key compare. */
  return ed25519_pubkey_eq(&first->keys.identity_pk,
                           &second->keys.identity_pk);
}

/* Helper: Function for the service hash table code below. The key used is the
 * master public identity key which is ultimately the onion address. */
static inline unsigned int
hs_service_ht_hash(const hs_service_t *service)
{
  tor_assert(service);
  return (unsigned int) siphash24g(service->keys.identity_pk.pubkey,
                                   sizeof(service->keys.identity_pk.pubkey));
}

/* This is _the_ global hash map of hidden services which indexed the service
 * contained in it by master public identity key which is roughly the onion
 * address of the service. */
static struct hs_service_ht *hs_service_map;

/* Register the service hash table. */
HT_PROTOTYPE(hs_service_ht,      /* Name of hashtable. */
             hs_service_t,       /* Object contained in the map. */
             hs_service_node,    /* The name of the HT_ENTRY member. */
             hs_service_ht_hash, /* Hashing function. */
             hs_service_ht_eq)   /* Compare function for objects. */

HT_GENERATE2(hs_service_ht, hs_service_t, hs_service_node,
             hs_service_ht_hash, hs_service_ht_eq,
             0.6, tor_reallocarray, tor_free_)

/* Query the given service map with a public key and return a service object
 * if found else NULL. It is also possible to set a directory path in the
 * search query. If pk is NULL, then it will be set to zero indicating the
 * hash table to compare the directory path instead. */
STATIC hs_service_t *
find_service(hs_service_ht *map, const ed25519_public_key_t *pk)
{
  hs_service_t dummy_service;
  tor_assert(map);
  tor_assert(pk);
  memset(&dummy_service, 0, sizeof(dummy_service));
  ed25519_pubkey_copy(&dummy_service.keys.identity_pk, pk);
  return HT_FIND(hs_service_ht, map, &dummy_service);
}

/* Register the given service in the given map. If the service already exists
 * in the map, -1 is returned. On success, 0 is returned and the service
 * ownership has been transfered to the global map. */
STATIC int
register_service(hs_service_ht *map, hs_service_t *service)
{
  tor_assert(map);
  tor_assert(service);
  tor_assert(!ed25519_public_key_is_zero(&service->keys.identity_pk));

  if (find_service(map, &service->keys.identity_pk)) {
    /* Existing service with the same key. Do not register it. */
    return -1;
  }
  /* Taking ownership of the object at this point. */
  HT_INSERT(hs_service_ht, map, service);
  return 0;
}

/* Remove a given service from the given map. If service is NULL or the
 * service key is unset, return gracefully. */
STATIC void
remove_service(hs_service_ht *map, hs_service_t *service)
{
  hs_service_t *elm;

  tor_assert(map);

  /* Ignore if no service or key is zero. */
  if (BUG(service == NULL) ||
      BUG(ed25519_public_key_is_zero(&service->keys.identity_pk))) {
    return;
  }

  elm = HT_REMOVE(hs_service_ht, map, service);
  if (elm) {
    tor_assert(elm == service);
  } else {
    log_warn(LD_BUG, "Could not find service in the global map "
                     "while removing service %s",
             escaped(service->config.directory_path));
  }
}

/* Set the default values for a service configuration object <b>c</b>. */
static void
set_service_default_config(hs_service_config_t *c,
                           const or_options_t *options)
{
  (void) options;
  tor_assert(c);
  c->ports = smartlist_new();
  c->directory_path = NULL;
  c->max_streams_per_rdv_circuit = 0;
  c->max_streams_close_circuit = 0;
  c->num_intro_points = NUM_INTRO_POINTS_DEFAULT;
  c->allow_unknown_ports = 0;
  c->is_single_onion = 0;
  c->dir_group_readable = 0;
  c->is_ephemeral = 0;
}

/* From a service configuration object config, clear everything from it
 * meaning free allocated pointers and reset the values. */
static void
service_clear_config(hs_service_config_t *config)
{
  if (config == NULL) {
    return;
  }
  tor_free(config->directory_path);
  if (config->ports) {
    SMARTLIST_FOREACH(config->ports, rend_service_port_config_t *, p,
                      rend_service_port_config_free(p););
    smartlist_free(config->ports);
  }
  memset(config, 0, sizeof(*config));
}

/* Helper function to return a human readable description of the given intro
 * point object.
 *
 * This function is not thread-safe. Each call to this invalidates the
 * previous values returned by it. */
static const char *
describe_intro_point(const hs_service_intro_point_t *ip)
{
  /* Hex identity digest of the IP prefixed by the $ sign and ends with NUL
   * byte hence the plus two. */
  static char buf[HEX_DIGEST_LEN + 2];
  const char *legacy_id = NULL;

  SMARTLIST_FOREACH_BEGIN(ip->base.link_specifiers,
                          const hs_desc_link_specifier_t *, lspec) {
    if (lspec->type == LS_LEGACY_ID) {
      legacy_id = (const char *) lspec->u.legacy_id;
      break;
    }
  } SMARTLIST_FOREACH_END(lspec);

  /* For now, we only print the identity digest but we could improve this with
   * much more information such as the ed25519 identity has well. */
  buf[0] = '$';
  if (legacy_id) {
    base16_encode(buf + 1, HEX_DIGEST_LEN + 1, legacy_id, DIGEST_LEN);
  }

  return buf;
}

/* Return the lower bound of maximum INTRODUCE2 cells per circuit before we
 * rotate intro point (defined by a consensus parameter or the default
 * value). */
static int32_t
get_intro_point_min_introduce2(void)
{
  /* The [0, 2147483647] range is quite large to accomodate anything we decide
   * in the future. */
  return networkstatus_get_param(NULL, "hs_intro_min_introduce2",
                                 INTRO_POINT_MIN_LIFETIME_INTRODUCTIONS,
                                 0, INT32_MAX);
}

/* Return the upper bound of maximum INTRODUCE2 cells per circuit before we
 * rotate intro point (defined by a consensus parameter or the default
 * value). */
static int32_t
get_intro_point_max_introduce2(void)
{
  /* The [0, 2147483647] range is quite large to accomodate anything we decide
   * in the future. */
  return networkstatus_get_param(NULL, "hs_intro_max_introduce2",
                                 INTRO_POINT_MAX_LIFETIME_INTRODUCTIONS,
                                 0, INT32_MAX);
}

/* Return the minimum lifetime in seconds of an introduction point defined by a
 * consensus parameter or the default value. */
static int32_t
get_intro_point_min_lifetime(void)
{
#define MIN_INTRO_POINT_LIFETIME_TESTING 10
  if (get_options()->TestingTorNetwork) {
    return MIN_INTRO_POINT_LIFETIME_TESTING;
  }

  /* The [0, 2147483647] range is quite large to accomodate anything we decide
   * in the future. */
  return networkstatus_get_param(NULL, "hs_intro_min_lifetime",
                                 INTRO_POINT_LIFETIME_MIN_SECONDS,
                                 0, INT32_MAX);
}

/* Return the maximum lifetime in seconds of an introduction point defined by a
 * consensus parameter or the default value. */
static int32_t
get_intro_point_max_lifetime(void)
{
#define MAX_INTRO_POINT_LIFETIME_TESTING 30
  if (get_options()->TestingTorNetwork) {
    return MAX_INTRO_POINT_LIFETIME_TESTING;
  }

  /* The [0, 2147483647] range is quite large to accomodate anything we decide
   * in the future. */
  return networkstatus_get_param(NULL, "hs_intro_max_lifetime",
                                 INTRO_POINT_LIFETIME_MAX_SECONDS,
                                 0, INT32_MAX);
}

/* Return the number of extra introduction point defined by a consensus
 * parameter or the default value. */
static int32_t
get_intro_point_num_extra(void)
{
  /* The [0, 128] range bounds the number of extra introduction point allowed.
   * Above 128 intro points, it's getting a bit crazy. */
  return networkstatus_get_param(NULL, "hs_intro_num_extra",
                                 NUM_INTRO_POINTS_EXTRA, 0, 128);
}

/* Helper: Function that needs to return 1 for the HT for each loop which
 * frees every service in an hash map. */
static int
ht_free_service_(struct hs_service_t *service, void *data)
{
  (void) data;
  hs_service_free(service);
  /* This function MUST return 1 so the given object is then removed from the
   * service map leading to this free of the object being safe. */
  return 1;
}

/* Free every service that can be found in the global map. Once done, clear
 * and free the global map. */
static void
service_free_all(void)
{
  if (hs_service_map) {
    /* The free helper function returns 1 so this is safe. */
    hs_service_ht_HT_FOREACH_FN(hs_service_map, ht_free_service_, NULL);
    HT_CLEAR(hs_service_ht, hs_service_map);
    tor_free(hs_service_map);
    hs_service_map = NULL;
  }

  if (hs_service_staging_list) {
    /* Cleanup staging list. */
    SMARTLIST_FOREACH(hs_service_staging_list, hs_service_t *, s,
                      hs_service_free(s));
    smartlist_free(hs_service_staging_list);
    hs_service_staging_list = NULL;
  }
}

/* Free a given service intro point object. */
STATIC void
service_intro_point_free_(hs_service_intro_point_t *ip)
{
  if (!ip) {
    return;
  }
  memwipe(&ip->auth_key_kp, 0, sizeof(ip->auth_key_kp));
  memwipe(&ip->enc_key_kp, 0, sizeof(ip->enc_key_kp));
  crypto_pk_free(ip->legacy_key);
  replaycache_free(ip->replay_cache);
  hs_intropoint_clear(&ip->base);
  tor_free(ip);
}

/* Helper: free an hs_service_intro_point_t object. This function is used by
 * digest256map_free() which requires a void * pointer. */
static void
service_intro_point_free_void(void *obj)
{
  service_intro_point_free_(obj);
}

/* Return a newly allocated service intro point and fully initialized from the
 * given extend_info_t ei if non NULL. If is_legacy is true, we also generate
 * the legacy key. On error, NULL is returned.
 *
 * If ei is NULL, returns a hs_service_intro_point_t with an empty link
 * specifier list and no onion key. (This is used for testing.)
 *
 * ei must be an extend_info_t containing an IPv4 address. (We will add supoort
 * for IPv6 in a later release.) When calling extend_info_from_node(), pass
 * 0 in for_direct_connection to make sure ei always has an IPv4 address. */
STATIC hs_service_intro_point_t *
service_intro_point_new(const extend_info_t *ei, unsigned int is_legacy)
{
  hs_desc_link_specifier_t *ls;
  hs_service_intro_point_t *ip;

  ip = tor_malloc_zero(sizeof(*ip));
  /* We'll create the key material. No need for extra strong, those are short
   * term keys. */
  ed25519_keypair_generate(&ip->auth_key_kp, 0);

  { /* Set introduce2 max cells limit */
    int32_t min_introduce2_cells = get_intro_point_min_introduce2();
    int32_t max_introduce2_cells = get_intro_point_max_introduce2();
    if (BUG(max_introduce2_cells < min_introduce2_cells)) {
      goto err;
    }
    ip->introduce2_max = crypto_rand_int_range(min_introduce2_cells,
                                               max_introduce2_cells);
  }
  { /* Set intro point lifetime */
    int32_t intro_point_min_lifetime = get_intro_point_min_lifetime();
    int32_t intro_point_max_lifetime = get_intro_point_max_lifetime();
    if (BUG(intro_point_max_lifetime < intro_point_min_lifetime)) {
      goto err;
    }
    ip->time_to_expire = time(NULL) +
      crypto_rand_int_range(intro_point_min_lifetime,intro_point_max_lifetime);
  }

  ip->replay_cache = replaycache_new(0, 0);

  /* Initialize the base object. We don't need the certificate object. */
  ip->base.link_specifiers = smartlist_new();

  /* Generate the encryption key for this intro point. */
  curve25519_keypair_generate(&ip->enc_key_kp, 0);
  /* Figure out if this chosen node supports v3 or is legacy only. */
  if (is_legacy) {
    ip->base.is_only_legacy = 1;
    /* Legacy mode that is doesn't support v3+ with ed25519 auth key. */
    ip->legacy_key = crypto_pk_new();
    if (crypto_pk_generate_key(ip->legacy_key) < 0) {
      goto err;
    }
  }

  if (ei == NULL) {
    goto done;
  }

  /* We'll try to add all link specifiers. Legacy is mandatory.
   * IPv4 or IPv6 is required, and we always send IPv4. */
  ls = hs_desc_link_specifier_new(ei, LS_IPV4);
  /* It is impossible to have an extend info object without a v4. */
  if (BUG(!ls)) {
    goto err;
  }
  smartlist_add(ip->base.link_specifiers, ls);

  ls = hs_desc_link_specifier_new(ei, LS_LEGACY_ID);
  /* It is impossible to have an extend info object without an identity
   * digest. */
  if (BUG(!ls)) {
    goto err;
  }
  smartlist_add(ip->base.link_specifiers, ls);

  /* ed25519 identity key is optional for intro points */
  ls = hs_desc_link_specifier_new(ei, LS_ED25519_ID);
  if (ls) {
    smartlist_add(ip->base.link_specifiers, ls);
  }

  /* IPv6 is not supported in this release. */

  /* Finally, copy onion key from the extend_info_t object. */
  memcpy(&ip->onion_key, &ei->curve25519_onion_key, sizeof(ip->onion_key));

 done:
  return ip;
 err:
  service_intro_point_free(ip);
  return NULL;
}

/* Add the given intro point object to the given intro point map. The intro
 * point MUST have its RSA encryption key set if this is a legacy type or the
 * authentication key set otherwise. */
STATIC void
service_intro_point_add(digest256map_t *map, hs_service_intro_point_t *ip)
{
  hs_service_intro_point_t *old_ip_entry;

  tor_assert(map);
  tor_assert(ip);

  old_ip_entry = digest256map_set(map, ip->auth_key_kp.pubkey.pubkey, ip);
  /* Make sure we didn't just try to double-add an intro point */
  tor_assert_nonfatal(!old_ip_entry);
}

/* For a given service, remove the intro point from that service's descriptors
 * (check both current and next descriptor) */
STATIC void
service_intro_point_remove(const hs_service_t *service,
                           const hs_service_intro_point_t *ip)
{
  tor_assert(service);
  tor_assert(ip);

  /* Trying all descriptors. */
  FOR_EACH_DESCRIPTOR_BEGIN(service, desc) {
    /* We'll try to remove the descriptor on both descriptors which is not
     * very expensive to do instead of doing loopup + remove. */
    digest256map_remove(desc->intro_points.map,
                        ip->auth_key_kp.pubkey.pubkey);
  } FOR_EACH_DESCRIPTOR_END;
}

/* For a given service and authentication key, return the intro point or NULL
 * if not found. This will check both descriptors in the service. */
STATIC hs_service_intro_point_t *
service_intro_point_find(const hs_service_t *service,
                         const ed25519_public_key_t *auth_key)
{
  hs_service_intro_point_t *ip = NULL;

  tor_assert(service);
  tor_assert(auth_key);

  /* Trying all descriptors to find the right intro point.
   *
   * Even if we use the same node as intro point in both descriptors, the node
   * will have a different intro auth key for each descriptor since we generate
   * a new one everytime we pick an intro point.
   *
   * After #22893 gets implemented, intro points will be moved to be
   * per-service instead of per-descriptor so this function will need to
   * change.
   */
  FOR_EACH_DESCRIPTOR_BEGIN(service, desc) {
    if ((ip = digest256map_get(desc->intro_points.map,
                               auth_key->pubkey)) != NULL) {
      break;
    }
  } FOR_EACH_DESCRIPTOR_END;

  return ip;
}

/* For a given service and intro point, return the descriptor for which the
 * intro point is assigned to. NULL is returned if not found. */
STATIC hs_service_descriptor_t *
service_desc_find_by_intro(const hs_service_t *service,
                           const hs_service_intro_point_t *ip)
{
  hs_service_descriptor_t *descp = NULL;

  tor_assert(service);
  tor_assert(ip);

  FOR_EACH_DESCRIPTOR_BEGIN(service, desc) {
    if (digest256map_get(desc->intro_points.map,
                         ip->auth_key_kp.pubkey.pubkey)) {
      descp = desc;
      break;
    }
  } FOR_EACH_DESCRIPTOR_END;

  return descp;
}

/* From a circuit identifier, get all the possible objects associated with the
 * ident. If not NULL, service, ip or desc are set if the object can be found.
 * They are untouched if they can't be found.
 *
 * This is an helper function because we do those lookups often so it's more
 * convenient to simply call this functions to get all the things at once. */
STATIC void
get_objects_from_ident(const hs_ident_circuit_t *ident,
                       hs_service_t **service, hs_service_intro_point_t **ip,
                       hs_service_descriptor_t **desc)
{
  hs_service_t *s;

  tor_assert(ident);

  /* Get service object from the circuit identifier. */
  s = find_service(hs_service_map, &ident->identity_pk);
  if (s && service) {
    *service = s;
  }

  /* From the service object, get the intro point object of that circuit. The
   * following will query both descriptors intro points list. */
  if (s && ip) {
    *ip = service_intro_point_find(s, &ident->intro_auth_pk);
  }

  /* Get the descriptor for this introduction point and service. */
  if (s && ip && *ip && desc) {
    *desc = service_desc_find_by_intro(s, *ip);
  }
}

/* From a given intro point, return the first link specifier of type
 * encountered in the link specifier list. Return NULL if it can't be found.
 *
 * The caller does NOT have ownership of the object, the intro point does. */
static hs_desc_link_specifier_t *
get_link_spec_by_type(const hs_service_intro_point_t *ip, uint8_t type)
{
  hs_desc_link_specifier_t *lnk_spec = NULL;

  tor_assert(ip);

  SMARTLIST_FOREACH_BEGIN(ip->base.link_specifiers,
                          hs_desc_link_specifier_t *, ls) {
    if (ls->type == type) {
      lnk_spec = ls;
      goto end;
    }
  } SMARTLIST_FOREACH_END(ls);

 end:
  return lnk_spec;
}

/* Given a service intro point, return the node_t associated to it. This can
 * return NULL if the given intro point has no legacy ID or if the node can't
 * be found in the consensus. */
STATIC const node_t *
get_node_from_intro_point(const hs_service_intro_point_t *ip)
{
  const hs_desc_link_specifier_t *ls;

  tor_assert(ip);

  ls = get_link_spec_by_type(ip, LS_LEGACY_ID);
  if (BUG(!ls)) {
    return NULL;
  }
  /* XXX In the future, we want to only use the ed25519 ID (#22173). */
  return node_get_by_id((const char *) ls->u.legacy_id);
}

/* Given a service intro point, return the extend_info_t for it. This can
 * return NULL if the node can't be found for the intro point or the extend
 * info can't be created for the found node. If direct_conn is set, the extend
 * info is validated on if we can connect directly. */
static extend_info_t *
get_extend_info_from_intro_point(const hs_service_intro_point_t *ip,
                                 unsigned int direct_conn)
{
  extend_info_t *info = NULL;
  const node_t *node;

  tor_assert(ip);

  node = get_node_from_intro_point(ip);
  if (node == NULL) {
    /* This can happen if the relay serving as intro point has been removed
     * from the consensus. In that case, the intro point will be removed from
     * the descriptor during the scheduled events. */
    goto end;
  }

  /* In the case of a direct connection (single onion service), it is possible
   * our firewall policy won't allow it so this can return a NULL value. */
  info = extend_info_from_node(node, direct_conn);

 end:
  return info;
}

/* Return the number of introduction points that are established for the
 * given descriptor. */
static unsigned int
count_desc_circuit_established(const hs_service_descriptor_t *desc)
{
  unsigned int count = 0;

  tor_assert(desc);

  DIGEST256MAP_FOREACH(desc->intro_points.map, key,
                       const hs_service_intro_point_t *, ip) {
    count += ip->circuit_established;
  } DIGEST256MAP_FOREACH_END;

  return count;
}

/* For a given service and descriptor of that service, close all active
 * directory connections. */
static void
close_directory_connections(const hs_service_t *service,
                            const hs_service_descriptor_t *desc)
{
  unsigned int count = 0;
  smartlist_t *dir_conns;

  tor_assert(service);
  tor_assert(desc);

  /* Close pending HS desc upload connections for the blinded key of 'desc'. */
  dir_conns = connection_list_by_type_purpose(CONN_TYPE_DIR,
                                              DIR_PURPOSE_UPLOAD_HSDESC);
  SMARTLIST_FOREACH_BEGIN(dir_conns, connection_t *, conn) {
    dir_connection_t *dir_conn = TO_DIR_CONN(conn);
    if (ed25519_pubkey_eq(&dir_conn->hs_ident->identity_pk,
                          &service->keys.identity_pk) &&
        ed25519_pubkey_eq(&dir_conn->hs_ident->blinded_pk,
                          &desc->blinded_kp.pubkey)) {
      connection_mark_for_close(conn);
      count++;
      continue;
    }
  } SMARTLIST_FOREACH_END(conn);

  log_info(LD_REND, "Closed %u active service directory connections for "
                    "descriptor %s of service %s",
           count, safe_str_client(ed25519_fmt(&desc->blinded_kp.pubkey)),
           safe_str_client(service->onion_address));
  /* We don't have ownership of the objects in this list. */
  smartlist_free(dir_conns);
}

/* Close all rendezvous circuits for the given service. */
static void
close_service_rp_circuits(hs_service_t *service)
{
  origin_circuit_t *ocirc = NULL;

  tor_assert(service);

  /* The reason we go over all circuit instead of using the circuitmap API is
   * because most hidden service circuits are rendezvous circuits so there is
   * no real improvement at getting all rendezvous circuits from the
   * circuitmap and then going over them all to find the right ones.
   * Furthermore, another option would have been to keep a list of RP cookies
   * for a service but it creates an engineering complexity since we don't
   * have a "RP circuit closed" event to clean it up properly so we avoid a
   * memory DoS possibility. */

  while ((ocirc = circuit_get_next_service_rp_circ(ocirc))) {
    /* Only close circuits that are v3 and for this service. */
    if (ocirc->hs_ident != NULL &&
        ed25519_pubkey_eq(&ocirc->hs_ident->identity_pk,
                          &service->keys.identity_pk)) {
      /* Reason is FINISHED because service has been removed and thus the
       * circuit is considered old/uneeded. When freed, it is removed from the
       * hs circuitmap. */
      circuit_mark_for_close(TO_CIRCUIT(ocirc), END_CIRC_REASON_FINISHED);
    }
  }
}

/* Close the circuit(s) for the given map of introduction points. */
static void
close_intro_circuits(hs_service_intropoints_t *intro_points)
{
  tor_assert(intro_points);

  DIGEST256MAP_FOREACH(intro_points->map, key,
                       const hs_service_intro_point_t *, ip) {
    origin_circuit_t *ocirc = hs_circ_service_get_intro_circ(ip);
    if (ocirc) {
      /* Reason is FINISHED because service has been removed and thus the
       * circuit is considered old/uneeded. When freed, the circuit is removed
       * from the HS circuitmap. */
      circuit_mark_for_close(TO_CIRCUIT(ocirc), END_CIRC_REASON_FINISHED);
    }
  } DIGEST256MAP_FOREACH_END;
}

/* Close all introduction circuits for the given service. */
static void
close_service_intro_circuits(hs_service_t *service)
{
  tor_assert(service);

  FOR_EACH_DESCRIPTOR_BEGIN(service, desc) {
    close_intro_circuits(&desc->intro_points);
  } FOR_EACH_DESCRIPTOR_END;
}

/* Close any circuits related to the given service. */
static void
close_service_circuits(hs_service_t *service)
{
  tor_assert(service);

  /* Only support for version >= 3. */
  if (BUG(service->config.version < HS_VERSION_THREE)) {
    return;
  }
  /* Close intro points. */
  close_service_intro_circuits(service);
  /* Close rendezvous points. */
  close_service_rp_circuits(service);
}

/* Move every ephemeral services from the src service map to the dst service
 * map. It is possible that a service can't be register to the dst map which
 * won't stop the process of moving them all but will trigger a log warn. */
static void
move_ephemeral_services(hs_service_ht *src, hs_service_ht *dst)
{
  hs_service_t **iter, **next;

  tor_assert(src);
  tor_assert(dst);

  /* Iterate over the map to find ephemeral service and move them to the other
   * map. We loop using this method to have a safe removal process. */
  for (iter = HT_START(hs_service_ht, src); iter != NULL; iter = next) {
    hs_service_t *s = *iter;
    if (!s->config.is_ephemeral) {
      /* Yeah, we are in a very manual loop :). */
      next = HT_NEXT(hs_service_ht, src, iter);
      continue;
    }
    /* Remove service from map and then register to it to the other map.
     * Reminder that "*iter" and "s" are the same thing. */
    next = HT_NEXT_RMV(hs_service_ht, src, iter);
    if (register_service(dst, s) < 0) {
      log_warn(LD_BUG, "Ephemeral service key is already being used. "
                       "Skipping.");
    }
  }
}

/* Return a const string of the directory path escaped. If this is an
 * ephemeral service, it returns "[EPHEMERAL]". This can only be called from
 * the main thread because escaped() uses a static variable. */
static const char *
service_escaped_dir(const hs_service_t *s)
{
  return (s->config.is_ephemeral) ? "[EPHEMERAL]" :
                                    escaped(s->config.directory_path);
}

/** Move the hidden service state from <b>src</b> to <b>dst</b>. We do this
 *  when we receive a SIGHUP: <b>dst</b> is the post-HUP service */
static void
move_hs_state(hs_service_t *src_service, hs_service_t *dst_service)
{
  tor_assert(src_service);
  tor_assert(dst_service);

  hs_service_state_t *src = &src_service->state;
  hs_service_state_t *dst = &dst_service->state;

  /* Let's do a shallow copy */
  dst->intro_circ_retry_started_time = src->intro_circ_retry_started_time;
  dst->num_intro_circ_launched = src->num_intro_circ_launched;
  dst->replay_cache_rend_cookie = src->replay_cache_rend_cookie;

  src->replay_cache_rend_cookie = NULL; /* steal pointer reference */
}

/* Register services that are in the staging list. Once this function returns,
 * the global service map will be set with the right content and all non
 * surviving services will be cleaned up. */
static void
register_all_services(void)
{
  struct hs_service_ht *new_service_map;

  tor_assert(hs_service_staging_list);

  /* We'll save us some allocation and computing time. */
  if (smartlist_len(hs_service_staging_list) == 0) {
    return;
  }

  /* Allocate a new map that will replace the current one. */
  new_service_map = tor_malloc_zero(sizeof(*new_service_map));
  HT_INIT(hs_service_ht, new_service_map);

  /* First step is to transfer all ephemeral services from the current global
   * map to the new one we are constructing. We do not prune ephemeral
   * services as the only way to kill them is by deleting it from the control
   * port or stopping the tor daemon. */
  move_ephemeral_services(hs_service_map, new_service_map);

  SMARTLIST_FOREACH_BEGIN(hs_service_staging_list, hs_service_t *, snew) {
    hs_service_t *s;

    /* Check if that service is already in our global map and if so, we'll
     * transfer the intro points to it. */
    s = find_service(hs_service_map, &snew->keys.identity_pk);
    if (s) {
      /* Pass ownership of the descriptors from s (the current service) to
       * snew (the newly configured one). */
      move_descriptors(s, snew);
      move_hs_state(s, snew);
      /* Remove the service from the global map because after this, we need to
       * go over the remaining service in that map that aren't surviving the
       * reload to close their circuits. */
      remove_service(hs_service_map, s);
      hs_service_free(s);
    }
    /* Great, this service is now ready to be added to our new map. */
    if (BUG(register_service(new_service_map, snew) < 0)) {
      /* This should never happen because prior to registration, we validate
       * every service against the entire set. Not being able to register a
       * service means we failed to validate correctly. In that case, don't
       * break tor and ignore the service but tell user. */
      log_warn(LD_BUG, "Unable to register service with directory %s",
               service_escaped_dir(snew));
      SMARTLIST_DEL_CURRENT(hs_service_staging_list, snew);
      hs_service_free(snew);
    }
  } SMARTLIST_FOREACH_END(snew);

  /* Close any circuits associated with the non surviving services. Every
   * service in the current global map are roaming. */
  FOR_EACH_SERVICE_BEGIN(service) {
    close_service_circuits(service);
  } FOR_EACH_SERVICE_END;

  /* Time to make the switch. We'll clear the staging list because its content
   * has now changed ownership to the map. */
  smartlist_clear(hs_service_staging_list);
  service_free_all();
  hs_service_map = new_service_map;
}

/* Write the onion address of a given service to the given filename fname_ in
 * the service directory. Return 0 on success else -1 on error. */
STATIC int
write_address_to_file(const hs_service_t *service, const char *fname_)
{
  int ret = -1;
  char *fname = NULL;
  char *addr_buf = NULL;

  tor_assert(service);
  tor_assert(fname_);

  /* Construct the full address with the onion tld and write the hostname file
   * to disk. */
  tor_asprintf(&addr_buf, "%s.%s\n", service->onion_address, address_tld);
  /* Notice here that we use the given "fname_". */
  fname = hs_path_from_filename(service->config.directory_path, fname_);
  if (write_str_to_file(fname, addr_buf, 0) < 0) {
    log_warn(LD_REND, "Could not write onion address to hostname file %s",
             escaped(fname));
    goto end;
  }

#ifndef _WIN32
  if (service->config.dir_group_readable) {
    /* Mode to 0640. */
    if (chmod(fname, S_IRUSR | S_IWUSR | S_IRGRP) < 0) {
      log_warn(LD_FS, "Unable to make onion service hostname file %s "
                      "group-readable.", escaped(fname));
    }
  }
#endif /* !defined(_WIN32) */

  /* Success. */
  ret = 0;
 end:
  tor_free(fname);
  tor_free(addr_buf);
  return ret;
}

/* Load and/or generate private keys for the given service. On success, the
 * hostname file will be written to disk along with the master private key iff
 * the service is not configured for offline keys. Return 0 on success else -1
 * on failure. */
static int
load_service_keys(hs_service_t *service)
{
  int ret = -1;
  char *fname = NULL;
  ed25519_keypair_t *kp;
  const hs_service_config_t *config;

  tor_assert(service);

  config = &service->config;

  /* Create and fix permission on service directory. We are about to write
   * files to that directory so make sure it exists and has the right
   * permissions. We do this here because at this stage we know that Tor is
   * actually running and the service we have has been validated. */
  if (BUG(hs_check_service_private_dir(get_options()->User,
                                       config->directory_path,
                                       config->dir_group_readable, 1) < 0)) {
    goto end;
  }

  /* Try to load the keys from file or generate it if not found. */
  fname = hs_path_from_filename(config->directory_path, fname_keyfile_prefix);
  /* Don't ask for key creation, we want to know if we were able to load it or
   * we had to generate it. Better logging! */
  kp = ed_key_init_from_file(fname, INIT_ED_KEY_SPLIT, LOG_INFO, NULL, 0, 0,
                             0, NULL);
  if (!kp) {
    log_info(LD_REND, "Unable to load keys from %s. Generating it...", fname);
    /* We'll now try to generate the keys and for it we want the strongest
     * randomness for it. The keypair will be written in different files. */
    uint32_t key_flags = INIT_ED_KEY_CREATE | INIT_ED_KEY_EXTRA_STRONG |
                         INIT_ED_KEY_SPLIT;
    kp = ed_key_init_from_file(fname, key_flags, LOG_WARN, NULL, 0, 0, 0,
                               NULL);
    if (!kp) {
      log_warn(LD_REND, "Unable to generate keys and save in %s.", fname);
      goto end;
    }
  }

  /* Copy loaded or generated keys to service object. */
  ed25519_pubkey_copy(&service->keys.identity_pk, &kp->pubkey);
  memcpy(&service->keys.identity_sk, &kp->seckey,
         sizeof(service->keys.identity_sk));
  /* This does a proper memory wipe. */
  ed25519_keypair_free(kp);

  /* Build onion address from the newly loaded keys. */
  tor_assert(service->config.version <= UINT8_MAX);
  hs_build_address(&service->keys.identity_pk,
                   (uint8_t) service->config.version,
                   service->onion_address);

  /* Write onion address to hostname file. */
  if (write_address_to_file(service, fname_hostname) < 0) {
    goto end;
  }

  /* Succes. */
  ret = 0;
 end:
  tor_free(fname);
  return ret;
}

/* Free a given service descriptor object and all key material is wiped. */
STATIC void
service_descriptor_free_(hs_service_descriptor_t *desc)
{
  if (!desc) {
    return;
  }
  hs_descriptor_free(desc->desc);
  memwipe(&desc->signing_kp, 0, sizeof(desc->signing_kp));
  memwipe(&desc->blinded_kp, 0, sizeof(desc->blinded_kp));
  /* Cleanup all intro points. */
  digest256map_free(desc->intro_points.map, service_intro_point_free_void);
  digestmap_free(desc->intro_points.failed_id, tor_free_);
  if (desc->previous_hsdirs) {
    SMARTLIST_FOREACH(desc->previous_hsdirs, char *, s, tor_free(s));
    smartlist_free(desc->previous_hsdirs);
  }
  tor_free(desc);
}

/* Return a newly allocated service descriptor object. */
STATIC hs_service_descriptor_t *
service_descriptor_new(void)
{
  hs_service_descriptor_t *sdesc = tor_malloc_zero(sizeof(*sdesc));
  sdesc->desc = tor_malloc_zero(sizeof(hs_descriptor_t));
  /* Initialize the intro points map. */
  sdesc->intro_points.map = digest256map_new();
  sdesc->intro_points.failed_id = digestmap_new();
  sdesc->previous_hsdirs = smartlist_new();
  return sdesc;
}

/* Move descriptor(s) from the src service to the dst service. We do this
 * during SIGHUP when we re-create our hidden services. */
static void
move_descriptors(hs_service_t *src, hs_service_t *dst)
{
  tor_assert(src);
  tor_assert(dst);

  if (src->desc_current) {
    /* Nothing should be there, but clean it up just in case */
    if (BUG(dst->desc_current)) {
      service_descriptor_free(dst->desc_current);
    }
    dst->desc_current = src->desc_current;
    src->desc_current = NULL;
  }

  if (src->desc_next) {
    /* Nothing should be there, but clean it up just in case */
    if (BUG(dst->desc_next)) {
      service_descriptor_free(dst->desc_next);
    }
    dst->desc_next = src->desc_next;
    src->desc_next = NULL;
  }
}

/* From the given service, remove all expired failing intro points for each
 * descriptor. */
static void
remove_expired_failing_intro(hs_service_t *service, time_t now)
{
  tor_assert(service);

  /* For both descriptors, cleanup the failing intro points list. */
  FOR_EACH_DESCRIPTOR_BEGIN(service, desc) {
    DIGESTMAP_FOREACH_MODIFY(desc->intro_points.failed_id, key, time_t *, t) {
      time_t failure_time = *t;
      if ((failure_time + INTRO_CIRC_RETRY_PERIOD) <= now) {
        MAP_DEL_CURRENT(key);
        tor_free(t);
      }
    } DIGESTMAP_FOREACH_END;
  } FOR_EACH_DESCRIPTOR_END;
}

/* For the given descriptor desc, put all node_t object found from its failing
 * intro point list and put them in the given node_list. */
static void
setup_intro_point_exclude_list(const hs_service_descriptor_t *desc,
                               smartlist_t *node_list)
{
  tor_assert(desc);
  tor_assert(node_list);

  DIGESTMAP_FOREACH(desc->intro_points.failed_id, key, time_t *, t) {
    (void) t; /* Make gcc happy. */
    const node_t *node = node_get_by_id(key);
    if (node) {
      smartlist_add(node_list, (void *) node);
    }
  } DIGESTMAP_FOREACH_END;
}

/* For the given failing intro point ip, we add its time of failure to the
 * failed map and index it by identity digest (legacy ID) in the descriptor
 * desc failed id map. */
static void
remember_failing_intro_point(const hs_service_intro_point_t *ip,
                             hs_service_descriptor_t *desc, time_t now)
{
  time_t *time_of_failure, *prev_ptr;
  const hs_desc_link_specifier_t *legacy_ls;

  tor_assert(ip);
  tor_assert(desc);

  time_of_failure = tor_malloc_zero(sizeof(time_t));
  *time_of_failure = now;
  legacy_ls = get_link_spec_by_type(ip, LS_LEGACY_ID);
  tor_assert(legacy_ls);
  prev_ptr = digestmap_set(desc->intro_points.failed_id,
                           (const char *) legacy_ls->u.legacy_id,
                           time_of_failure);
  tor_free(prev_ptr);
}

/* Copy the descriptor link specifier object from src to dst. */
static void
link_specifier_copy(hs_desc_link_specifier_t *dst,
                    const hs_desc_link_specifier_t *src)
{
  tor_assert(dst);
  tor_assert(src);
  memcpy(dst, src, sizeof(hs_desc_link_specifier_t));
}

/* Using a given descriptor signing keypair signing_kp, a service intro point
 * object ip and the time now, setup the content of an already allocated
 * descriptor intro desc_ip.
 *
 * Return 0 on success else a negative value. */
static int
setup_desc_intro_point(const ed25519_keypair_t *signing_kp,
                       const hs_service_intro_point_t *ip,
                       time_t now, hs_desc_intro_point_t *desc_ip)
{
  int ret = -1;
  time_t nearest_hour = now - (now % 3600);

  tor_assert(signing_kp);
  tor_assert(ip);
  tor_assert(desc_ip);

  /* Copy the onion key. */
  memcpy(&desc_ip->onion_key, &ip->onion_key, sizeof(desc_ip->onion_key));

  /* Key and certificate material. */
  desc_ip->auth_key_cert = tor_cert_create(signing_kp,
                                           CERT_TYPE_AUTH_HS_IP_KEY,
                                           &ip->auth_key_kp.pubkey,
                                           nearest_hour,
                                           HS_DESC_CERT_LIFETIME,
                                           CERT_FLAG_INCLUDE_SIGNING_KEY);
  if (desc_ip->auth_key_cert == NULL) {
    log_warn(LD_REND, "Unable to create intro point auth-key certificate");
    goto done;
  }

  /* Copy link specifier(s). */
  SMARTLIST_FOREACH_BEGIN(ip->base.link_specifiers,
                          const hs_desc_link_specifier_t *, ls) {
    hs_desc_link_specifier_t *copy = tor_malloc_zero(sizeof(*copy));
    link_specifier_copy(copy, ls);
    smartlist_add(desc_ip->link_specifiers, copy);
  } SMARTLIST_FOREACH_END(ls);

  /* For a legacy intro point, we'll use an RSA/ed cross certificate. */
  if (ip->base.is_only_legacy) {
    desc_ip->legacy.key = crypto_pk_dup_key(ip->legacy_key);
    /* Create cross certification cert. */
    ssize_t cert_len = tor_make_rsa_ed25519_crosscert(
                                    &signing_kp->pubkey,
                                    desc_ip->legacy.key,
                                    nearest_hour + HS_DESC_CERT_LIFETIME,
                                    &desc_ip->legacy.cert.encoded);
    if (cert_len < 0) {
      log_warn(LD_REND, "Unable to create enc key legacy cross cert.");
      goto done;
    }
    desc_ip->legacy.cert.len = cert_len;
  }

  /* Encryption key and its cross certificate. */
  {
    ed25519_public_key_t ed25519_pubkey;

    /* Use the public curve25519 key. */
    memcpy(&desc_ip->enc_key, &ip->enc_key_kp.pubkey,
           sizeof(desc_ip->enc_key));
    /* The following can't fail. */
    ed25519_public_key_from_curve25519_public_key(&ed25519_pubkey,
                                                  &ip->enc_key_kp.pubkey,
                                                  0);
    desc_ip->enc_key_cert = tor_cert_create(signing_kp,
                                            CERT_TYPE_CROSS_HS_IP_KEYS,
                                            &ed25519_pubkey, nearest_hour,
                                            HS_DESC_CERT_LIFETIME,
                                            CERT_FLAG_INCLUDE_SIGNING_KEY);
    if (desc_ip->enc_key_cert == NULL) {
      log_warn(LD_REND, "Unable to create enc key curve25519 cross cert.");
      goto done;
    }
  }
  /* Success. */
  ret = 0;

 done:
  return ret;
}

/* Using the given descriptor from the given service, build the descriptor
 * intro point list so we can then encode the descriptor for publication. This
 * function does not pick intro points, they have to be in the descriptor
 * current map. Cryptographic material (keys) must be initialized in the
 * descriptor for this function to make sense. */
static void
build_desc_intro_points(const hs_service_t *service,
                        hs_service_descriptor_t *desc, time_t now)
{
  hs_desc_encrypted_data_t *encrypted;

  tor_assert(service);
  tor_assert(desc);

  /* Ease our life. */
  encrypted = &desc->desc->encrypted_data;
  /* Cleanup intro points, we are about to set them from scratch. */
  hs_descriptor_clear_intro_points(desc->desc);

  DIGEST256MAP_FOREACH(desc->intro_points.map, key,
                       const hs_service_intro_point_t *, ip) {
    hs_desc_intro_point_t *desc_ip = hs_desc_intro_point_new();
    if (setup_desc_intro_point(&desc->signing_kp, ip, now, desc_ip) < 0) {
      hs_desc_intro_point_free(desc_ip);
      continue;
    }
    /* We have a valid descriptor intro point. Add it to the list. */
    smartlist_add(encrypted->intro_points, desc_ip);
  } DIGEST256MAP_FOREACH_END;
}

/* Populate the descriptor encrypted section fomr the given service object.
 * This will generate a valid list of introduction points that can be used
 * after for circuit creation. Return 0 on success else -1 on error. */
static int
build_service_desc_encrypted(const hs_service_t *service,
                             hs_service_descriptor_t *desc)
{
  hs_desc_encrypted_data_t *encrypted;

  tor_assert(service);
  tor_assert(desc);

  encrypted = &desc->desc->encrypted_data;

  encrypted->create2_ntor = 1;
  encrypted->single_onion_service = service->config.is_single_onion;

  /* Setup introduction points from what we have in the service. */
  if (encrypted->intro_points == NULL) {
    encrypted->intro_points = smartlist_new();
  }
  /* We do NOT build introduction point yet, we only do that once the circuit
   * have been opened. Until we have the right number of introduction points,
   * we do not encode anything in the descriptor. */

  /* XXX: Support client authorization (#20700). */
  encrypted->intro_auth_types = NULL;
  return 0;
}

/* Populare the descriptor plaintext section from the given service object.
 * The caller must make sure that the keys in the descriptors are valid that
 * is are non-zero. Return 0 on success else -1 on error. */
static int
build_service_desc_plaintext(const hs_service_t *service,
                             hs_service_descriptor_t *desc, time_t now)
{
  int ret = -1;
  hs_desc_plaintext_data_t *plaintext;

  tor_assert(service);
  tor_assert(desc);
  /* XXX: Use a "assert_desc_ok()" ? */
  tor_assert(!tor_mem_is_zero((char *) &desc->blinded_kp,
                              sizeof(desc->blinded_kp)));
  tor_assert(!tor_mem_is_zero((char *) &desc->signing_kp,
                              sizeof(desc->signing_kp)));

  /* Set the subcredential. */
  hs_get_subcredential(&service->keys.identity_pk, &desc->blinded_kp.pubkey,
                       desc->desc->subcredential);

  plaintext = &desc->desc->plaintext_data;

  plaintext->version = service->config.version;
  plaintext->lifetime_sec = HS_DESC_DEFAULT_LIFETIME;
  plaintext->signing_key_cert =
    tor_cert_create(&desc->blinded_kp, CERT_TYPE_SIGNING_HS_DESC,
                    &desc->signing_kp.pubkey, now, HS_DESC_CERT_LIFETIME,
                    CERT_FLAG_INCLUDE_SIGNING_KEY);
  if (plaintext->signing_key_cert == NULL) {
    log_warn(LD_REND, "Unable to create descriptor signing certificate for "
                      "service %s",
             safe_str_client(service->onion_address));
    goto end;
  }
  /* Copy public key material to go in the descriptor. */
  ed25519_pubkey_copy(&plaintext->signing_pubkey, &desc->signing_kp.pubkey);
  ed25519_pubkey_copy(&plaintext->blinded_pubkey, &desc->blinded_kp.pubkey);
  /* Success. */
  ret = 0;

 end:
  return ret;
}

/* For the given service and descriptor object, create the key material which
 * is the blinded keypair and the descriptor signing keypair. Return 0 on
 * success else -1 on error where the generated keys MUST be ignored. */
static int
build_service_desc_keys(const hs_service_t *service,
                        hs_service_descriptor_t *desc,
                        uint64_t time_period_num)
{
  int ret = 0;
  ed25519_keypair_t kp;

  tor_assert(desc);
  tor_assert(!tor_mem_is_zero((char *) &service->keys.identity_pk,
             ED25519_PUBKEY_LEN));

  /* XXX: Support offline key feature (#18098). */

  /* Copy the identity keys to the keypair so we can use it to create the
   * blinded key. */
  memcpy(&kp.pubkey, &service->keys.identity_pk, sizeof(kp.pubkey));
  memcpy(&kp.seckey, &service->keys.identity_sk, sizeof(kp.seckey));
  /* Build blinded keypair for this time period. */
  hs_build_blinded_keypair(&kp, NULL, 0, time_period_num, &desc->blinded_kp);
  /* Let's not keep too much traces of our keys in memory. */
  memwipe(&kp, 0, sizeof(kp));

  /* No need for extra strong, this is a temporary key only for this
   * descriptor. Nothing long term. */
  if (ed25519_keypair_generate(&desc->signing_kp, 0) < 0) {
    log_warn(LD_REND, "Can't generate descriptor signing keypair for "
                      "service %s",
             safe_str_client(service->onion_address));
    ret = -1;
  }

  return ret;
}

/* Given a service and the current time, build a descriptor for the service.
 * This function does not pick introduction point, this needs to be done by
 * the update function. On success, desc_out will point to the newly allocated
 * descriptor object.
 *
 * This can error if we are unable to create keys or certificate. */
static void
build_service_descriptor(hs_service_t *service, time_t now,
                         uint64_t time_period_num,
                         hs_service_descriptor_t **desc_out)
{
  char *encoded_desc;
  hs_service_descriptor_t *desc;

  tor_assert(service);
  tor_assert(desc_out);

  desc = service_descriptor_new();
  desc->time_period_num = time_period_num;

  /* Create the needed keys so we can setup the descriptor content. */
  if (build_service_desc_keys(service, desc, time_period_num) < 0) {
    goto err;
  }
  /* Setup plaintext descriptor content. */
  if (build_service_desc_plaintext(service, desc, now) < 0) {
    goto err;
  }
  /* Setup encrypted descriptor content. */
  if (build_service_desc_encrypted(service, desc) < 0) {
    goto err;
  }

  /* Set the revision counter for this descriptor */
  set_descriptor_revision_counter(desc->desc);

  /* Let's make sure that we've created a descriptor that can actually be
   * encoded properly. This function also checks if the encoded output is
   * decodable after. */
  if (BUG(hs_desc_encode_descriptor(desc->desc, &desc->signing_kp,
                                    &encoded_desc) < 0)) {
    goto err;
  }
  tor_free(encoded_desc);

  /* Assign newly built descriptor to the next slot. */
  *desc_out = desc;
  /* Fire a CREATED control port event. */
  hs_control_desc_event_created(service->onion_address,
                                &desc->blinded_kp.pubkey);
  return;

 err:
  service_descriptor_free(desc);
}

/* Build both descriptors for the given service that has just booted up.
 * Because it's a special case, it deserves its special function ;). */
static void
build_descriptors_for_new_service(hs_service_t *service, time_t now)
{
  uint64_t current_desc_tp, next_desc_tp;

  tor_assert(service);
  /* These are the conditions for a new service. */
  tor_assert(!service->desc_current);
  tor_assert(!service->desc_next);

  /*
   * +------------------------------------------------------------------+
   * |                                                                  |
   * | 00:00      12:00       00:00       12:00       00:00       12:00 |
   * | SRV#1      TP#1        SRV#2       TP#2        SRV#3       TP#3  |
   * |                                                                  |
   * |  $==========|-----------$===========|-----------$===========|    |
   * |                             ^         ^                          |
   * |                             A         B                          |
   * +------------------------------------------------------------------+
   *
   * Case A: The service boots up before a new time period, the current time
   * period is thus TP#1 and the next is TP#2 which for both we have access to
   * their SRVs.
   *
   * Case B: The service boots up inside TP#2, we can't use the TP#3 for the
   * next descriptor because we don't have the SRV#3 so the current should be
   * TP#1 and next TP#2.
   */

  if (hs_in_period_between_tp_and_srv(NULL, now)) {
    /* Case B from the above, inside of the new time period. */
    current_desc_tp = hs_get_previous_time_period_num(0); /* TP#1 */
    next_desc_tp = hs_get_time_period_num(0);             /* TP#2 */
  } else {
    /* Case A from the above, outside of the new time period. */
    current_desc_tp = hs_get_time_period_num(0);    /* TP#1 */
    next_desc_tp = hs_get_next_time_period_num(0);  /* TP#2 */
  }

  /* Build descriptors. */
  build_service_descriptor(service, now, current_desc_tp,
                           &service->desc_current);
  build_service_descriptor(service, now, next_desc_tp,
                           &service->desc_next);
  log_info(LD_REND, "Hidden service %s has just started. Both descriptors "
                    "built. Now scheduled for upload.",
           safe_str_client(service->onion_address));
}

/* Build descriptors for each service if needed. There are conditions to build
 * a descriptor which are details in the function. */
STATIC void
build_all_descriptors(time_t now)
{
  FOR_EACH_SERVICE_BEGIN(service) {

    /* A service booting up will have both descriptors to NULL. No other cases
     * makes both descriptor non existent. */
    if (service->desc_current == NULL && service->desc_next == NULL) {
      build_descriptors_for_new_service(service, now);
      continue;
    }

    /* Reaching this point means we are pass bootup so at runtime. We should
     * *never* have an empty current descriptor. If the next descriptor is
     * empty, we'll try to build it for the next time period. This only
     * happens when we rotate meaning that we are guaranteed to have a new SRV
     * at that point for the next time period. */
    tor_assert(service->desc_current);

    if (service->desc_next == NULL) {
      build_service_descriptor(service, now, hs_get_next_time_period_num(0),
                               &service->desc_next);
      log_info(LD_REND, "Hidden service %s next descriptor successfully "
                        "built. Now scheduled for upload.",
               safe_str_client(service->onion_address));
    }
  } FOR_EACH_DESCRIPTOR_END;
}

/* Randomly pick a node to become an introduction point but not present in the
 * given exclude_nodes list. The chosen node is put in the exclude list
 * regardless of success or not because in case of failure, the node is simply
 * unsusable from that point on.
 *
 * If direct_conn is set, try to pick a node that our local firewall/policy
 * allows us to connect to directly. If we can't find any, return NULL.
 * This function supports selecting dual-stack nodes for direct single onion
 * service IPv6 connections. But it does not send IPv6 addresses in link
 * specifiers. (Current clients don't use IPv6 addresses to extend, and
 * direct client connections to intro points are not supported.)
 *
 * Return a newly allocated service intro point ready to be used for encoding.
 * Return NULL on error. */
static hs_service_intro_point_t *
pick_intro_point(unsigned int direct_conn, smartlist_t *exclude_nodes)
{
  const node_t *node;
  extend_info_t *info = NULL;
  hs_service_intro_point_t *ip = NULL;
  /* Normal 3-hop introduction point flags. */
  router_crn_flags_t flags = CRN_NEED_UPTIME | CRN_NEED_DESC;
  /* Single onion flags. */
  router_crn_flags_t direct_flags = flags | CRN_PREF_ADDR | CRN_DIRECT_CONN;

  node = router_choose_random_node(exclude_nodes, get_options()->ExcludeNodes,
                                   direct_conn ? direct_flags : flags);
  /* Unable to find a node. When looking for a node for a direct connection,
   * we could try a 3-hop path instead. We'll add support for this in a later
   * release. */
  if (!node) {
    goto err;
  }

  /* We have a suitable node, add it to the exclude list. We do this *before*
   * we can validate the extend information because even in case of failure,
   * we don't want to use that node anymore. */
  smartlist_add(exclude_nodes, (void *) node);

  /* We do this to ease our life but also this call makes appropriate checks
   * of the node object such as validating ntor support for instance.
   *
   * We must provide an extend_info for clients to connect over a 3-hop path,
   * so we don't pass direct_conn here. */
  info = extend_info_from_node(node, 0);
  if (BUG(info == NULL)) {
    goto err;
  }

  /* Let's do a basic sanity check here so that we don't end up advertising the
   * ed25519 identity key of relays that don't actually support the link
   * protocol */
  if (!node_supports_ed25519_link_authentication(node, 0)) {
    tor_assert_nonfatal(ed25519_public_key_is_zero(&info->ed_identity));
  } else {
    /* Make sure we *do* have an ed key if we support the link authentication.
     * Sending an empty key would result in a failure to extend. */
    tor_assert_nonfatal(!ed25519_public_key_is_zero(&info->ed_identity));
  }

  /* Create our objects and populate them with the node information. */
  ip = service_intro_point_new(info, !node_supports_ed25519_hs_intro(node));
  if (ip == NULL) {
    goto err;
  }

  log_info(LD_REND, "Picked intro point: %s", extend_info_describe(info));
  extend_info_free(info);
  return ip;
 err:
  service_intro_point_free(ip);
  extend_info_free(info);
  return NULL;
}

/* For a given descriptor from the given service, pick any needed intro points
 * and update the current map with those newly picked intro points. Return the
 * number node that might have been added to the descriptor current map. */
static unsigned int
pick_needed_intro_points(hs_service_t *service,
                         hs_service_descriptor_t *desc)
{
  int i = 0, num_needed_ip;
  smartlist_t *exclude_nodes = smartlist_new();

  tor_assert(service);
  tor_assert(desc);

  /* Compute how many intro points we actually need to open. */
  num_needed_ip = service->config.num_intro_points -
                  digest256map_size(desc->intro_points.map);
  if (BUG(num_needed_ip < 0)) {
    /* Let's not make tor freak out here and just skip this. */
    goto done;
  }

  /* We want to end up with config.num_intro_points intro points, but if we
   * have no intro points at all (chances are they all cycled or we are
   * starting up), we launch get_intro_point_num_extra() extra circuits and
   * use the first config.num_intro_points that complete. See proposal #155,
   * section 4 for the rationale of this which is purely for performance.
   *
   * The ones after the first config.num_intro_points will be converted to
   * 'General' internal circuits and then we'll drop them from the list of
   * intro points. */
  if (digest256map_size(desc->intro_points.map) == 0) {
    num_needed_ip += get_intro_point_num_extra();
  }

  /* Build an exclude list of nodes of our intro point(s). The expiring intro
   * points are OK to pick again because this is afterall a concept of round
   * robin so they are considered valid nodes to pick again. */
  DIGEST256MAP_FOREACH(desc->intro_points.map, key,
                       hs_service_intro_point_t *, ip) {
    const node_t *intro_node = get_node_from_intro_point(ip);
    if (intro_node) {
      smartlist_add(exclude_nodes, (void*)intro_node);
    }
  } DIGEST256MAP_FOREACH_END;
  /* Also, add the failing intro points that our descriptor encounteered in
   * the exclude node list. */
  setup_intro_point_exclude_list(desc, exclude_nodes);

  for (i = 0; i < num_needed_ip; i++) {
    hs_service_intro_point_t *ip;

    /* This function will add the picked intro point node to the exclude nodes
     * list so we don't pick the same one at the next iteration. */
    ip = pick_intro_point(service->config.is_single_onion, exclude_nodes);
    if (ip == NULL) {
      /* If we end up unable to pick an introduction point it is because we
       * can't find suitable node and calling this again is highly unlikely to
       * give us a valid node all of the sudden. */
      log_info(LD_REND, "Unable to find a suitable node to be an "
                        "introduction point for service %s.",
               safe_str_client(service->onion_address));
      goto done;
    }
    /* Valid intro point object, add it to the descriptor current map. */
    service_intro_point_add(desc->intro_points.map, ip);
  }
  /* We've successfully picked all our needed intro points thus none are
   * missing which will tell our upload process to expect the number of
   * circuits to be the number of configured intro points circuits and not the
   * number of intro points object that we have. */
  desc->missing_intro_points = 0;

  /* Success. */
 done:
  /* We don't have ownership of the node_t object in this list. */
  smartlist_free(exclude_nodes);
  return i;
}

/** Clear previous cached HSDirs in <b>desc</b>. */
static void
service_desc_clear_previous_hsdirs(hs_service_descriptor_t *desc)
{
  if (BUG(!desc->previous_hsdirs)) {
    return;
  }

  SMARTLIST_FOREACH(desc->previous_hsdirs, char*, s, tor_free(s));
  smartlist_clear(desc->previous_hsdirs);
}

/** Note that we attempted to upload <b>desc</b> to <b>hsdir</b>. */
static void
service_desc_note_upload(hs_service_descriptor_t *desc, const node_t *hsdir)
{
  char b64_digest[BASE64_DIGEST_LEN+1] = {0};
  digest_to_base64(b64_digest, hsdir->identity);

  if (BUG(!desc->previous_hsdirs)) {
    return;
  }

  if (!smartlist_contains_string(desc->previous_hsdirs, b64_digest)) {
    smartlist_add_strdup(desc->previous_hsdirs, b64_digest);
  }
}

/** Schedule an upload of <b>desc</b>. If <b>descriptor_changed</b> is set, it
 *  means that this descriptor is dirty. */
STATIC void
service_desc_schedule_upload(hs_service_descriptor_t *desc,
                             time_t now,
                             int descriptor_changed)

{
  desc->next_upload_time = now;

  /* If the descriptor changed, clean up the old HSDirs list. We want to
   * re-upload no matter what. */
  if (descriptor_changed) {
    service_desc_clear_previous_hsdirs(desc);
  }
}

/* Update the given descriptor from the given service. The possible update
 * actions includes:
 *    - Picking missing intro points if needed.
 *    - Incrementing the revision counter if needed.
 */
static void
update_service_descriptor(hs_service_t *service,
                          hs_service_descriptor_t *desc, time_t now)
{
  unsigned int num_intro_points;

  tor_assert(service);
  tor_assert(desc);
  tor_assert(desc->desc);

  num_intro_points = digest256map_size(desc->intro_points.map);

  /* Pick any missing introduction point(s). */
  if (num_intro_points < service->config.num_intro_points) {
    unsigned int num_new_intro_points = pick_needed_intro_points(service,
                                                                 desc);
    if (num_new_intro_points != 0) {
      log_info(LD_REND, "Service %s just picked %u intro points and wanted "
                        "%u for %s descriptor. It currently has %d intro "
                        "points. Launching ESTABLISH_INTRO circuit shortly.",
               safe_str_client(service->onion_address),
               num_new_intro_points,
               service->config.num_intro_points - num_intro_points,
               (desc == service->desc_current) ? "current" : "next",
               num_intro_points);
      /* We'll build those introduction point into the descriptor once we have
       * confirmation that the circuits are opened and ready. However,
       * indicate that this descriptor should be uploaded from now on. */
      service_desc_schedule_upload(desc, now, 1);
    }
    /* Were we able to pick all the intro points we needed? If not, we'll
     * flag the descriptor that it's missing intro points because it
     * couldn't pick enough which will trigger a descriptor upload. */
    if ((num_new_intro_points + num_intro_points) <
        service->config.num_intro_points) {
      desc->missing_intro_points = 1;
    }
  }
}

/* Update descriptors for each service if needed. */
STATIC void
update_all_descriptors(time_t now)
{
  FOR_EACH_SERVICE_BEGIN(service) {
    /* We'll try to update each descriptor that is if certain conditions apply
     * in order for the descriptor to be updated. */
    FOR_EACH_DESCRIPTOR_BEGIN(service, desc) {
      update_service_descriptor(service, desc, now);
    } FOR_EACH_DESCRIPTOR_END;
  } FOR_EACH_SERVICE_END;
}

/* Return true iff the given intro point has expired that is it has been used
 * for too long or we've reached our max seen INTRODUCE2 cell. */
STATIC int
intro_point_should_expire(const hs_service_intro_point_t *ip,
                          time_t now)
{
  tor_assert(ip);

  if (ip->introduce2_count >= ip->introduce2_max) {
    goto expired;
  }

  if (ip->time_to_expire <= now) {
    goto expired;
  }

  /* Not expiring. */
  return 0;
 expired:
  return 1;
}

/* Go over the given set of intro points for each service and remove any
 * invalid ones. The conditions for removal are:
 *
 *    - The node doesn't exists anymore (not in consensus)
 *                          OR
 *    - The intro point maximum circuit retry count has been reached and no
 *      circuit can be found associated with it.
 *                          OR
 *    - The intro point has expired and we should pick a new one.
 *
 * If an intro point is removed, the circuit (if any) is immediately close.
 * If a circuit can't be found, the intro point is kept if it hasn't reached
 * its maximum circuit retry value and thus should be retried.  */
static void
cleanup_intro_points(hs_service_t *service, time_t now)
{
  /* List of intro points to close. We can't mark the intro circuits for close
   * in the modify loop because doing so calls
   * hs_service_intro_circ_has_closed() which does a digest256map_get() on the
   * intro points map (that we are iterating over). This can't be done in a
   * single iteration after a MAP_DEL_CURRENT, the object will still be
   * returned leading to a use-after-free. So, we close the circuits and free
   * the intro points after the loop if any. */
  smartlist_t *ips_to_free = smartlist_new();

  tor_assert(service);

  /* For both descriptors, cleanup the intro points. */
  FOR_EACH_DESCRIPTOR_BEGIN(service, desc) {
    /* Go over the current intro points we have, make sure they are still
     * valid and remove any of them that aren't. */
    DIGEST256MAP_FOREACH_MODIFY(desc->intro_points.map, key,
                                hs_service_intro_point_t *, ip) {
      const node_t *node = get_node_from_intro_point(ip);
      int has_expired = intro_point_should_expire(ip, now);

      /* We cleanup an intro point if it has expired or if we do not know the
       * node_t anymore (removed from our latest consensus) or if we've
       * reached the maximum number of retry with a non existing circuit. */
      if (has_expired || node == NULL ||
          ip->circuit_retries > MAX_INTRO_POINT_CIRCUIT_RETRIES) {
        log_info(LD_REND, "Intro point %s%s (retried: %u times). "
                          "Removing it.",
                 describe_intro_point(ip),
                 has_expired ? " has expired" :
                    (node == NULL) ?  " fell off the consensus" : "",
                 ip->circuit_retries);

        /* We've retried too many times, remember it as a failed intro point
         * so we don't pick it up again for INTRO_CIRC_RETRY_PERIOD sec. */
        if (ip->circuit_retries > MAX_INTRO_POINT_CIRCUIT_RETRIES) {
          remember_failing_intro_point(ip, desc, approx_time());
        }

        /* Remove intro point from descriptor map and add it to the list of
         * ips to free for which we'll also try to close the intro circuit. */
        MAP_DEL_CURRENT(key);
        smartlist_add(ips_to_free, ip);
      }
    } DIGEST256MAP_FOREACH_END;
  } FOR_EACH_DESCRIPTOR_END;

  /* Go over the intro points to free and close their circuit if any. */
  SMARTLIST_FOREACH_BEGIN(ips_to_free, hs_service_intro_point_t *, ip) {
    /* See if we need to close the intro point circuit as well */

    /* XXX: Legacy code does NOT close circuits like this: it keeps the circuit
     * open until a new descriptor is uploaded and then closed all expiring
     * intro point circuit. Here, we close immediately and because we just
     * discarded the intro point, a new one will be selected, a new descriptor
     * created and uploaded. There is no difference to an attacker between the
     * timing of a new consensus and intro point rotation (possibly?). */
    origin_circuit_t *ocirc = hs_circ_service_get_intro_circ(ip);
    if (ocirc && !TO_CIRCUIT(ocirc)->marked_for_close) {
      circuit_mark_for_close(TO_CIRCUIT(ocirc), END_CIRC_REASON_FINISHED);
    }

    /* Cleanup the intro point */
    service_intro_point_free(ip);
  } SMARTLIST_FOREACH_END(ip);

  smartlist_free(ips_to_free);
}

/* Set the next rotation time of the descriptors for the given service for the
 * time now. */
static void
set_rotation_time(hs_service_t *service, time_t now)
{
  time_t valid_after;
  const networkstatus_t *ns = networkstatus_get_live_consensus(now);
  if (ns) {
    valid_after = ns->valid_after;
  } else {
    valid_after = now;
  }

  tor_assert(service);
  service->state.next_rotation_time =
    sr_state_get_start_time_of_current_protocol_run(valid_after) +
    sr_state_get_protocol_run_duration();

  {
    char fmt_time[ISO_TIME_LEN + 1];
    format_local_iso_time(fmt_time, service->state.next_rotation_time);
    log_info(LD_REND, "Next descriptor rotation time set to %s for %s",
             fmt_time, safe_str_client(service->onion_address));
  }
}

/* Return true iff the service should rotate its descriptor. The time now is
 * only used to fetch the live consensus and if none can be found, this
 * returns false. */
static unsigned int
should_rotate_descriptors(hs_service_t *service, time_t now)
{
  const networkstatus_t *ns;

  tor_assert(service);

  ns = networkstatus_get_live_consensus(now);
  if (ns == NULL) {
    goto no_rotation;
  }

  if (ns->valid_after >= service->state.next_rotation_time) {
    goto rotation;
  }

 no_rotation:
  return 0;
 rotation:
  return 1;
}

/* Rotate the service descriptors of the given service. The current descriptor
 * will be freed, the next one put in as the current and finally the next
 * descriptor pointer is NULLified. */
static void
rotate_service_descriptors(hs_service_t *service, time_t now)
{
  if (service->desc_current) {
    /* Close all IP circuits for the descriptor. */
    close_intro_circuits(&service->desc_current->intro_points);
    /* We don't need this one anymore, we won't serve any clients coming with
     * this service descriptor. */
    service_descriptor_free(service->desc_current);
  }
  /* The next one become the current one and emptying the next will trigger
   * a descriptor creation for it. */
  service->desc_current = service->desc_next;
  service->desc_next = NULL;

  /* We've just rotated, set the next time for the rotation. */
  set_rotation_time(service, now);
}

/* Rotate descriptors for each service if needed. A non existing current
 * descriptor will trigger a descriptor build for the next time period. */
STATIC void
rotate_all_descriptors(time_t now)
{
  /* XXX We rotate all our service descriptors at once. In the future it might
   *     be wise, to rotate service descriptors independently to hide that all
   *     those descriptors are on the same tor instance */

  FOR_EACH_SERVICE_BEGIN(service) {

    /* Note for a service booting up: Both descriptors are NULL in that case
     * so this function might return true if we are in the timeframe for a
     * rotation leading to basically swapping two NULL pointers which is
     * harmless. However, the side effect is that triggering a rotation will
     * update the service state and avoid doing anymore rotations after the
     * two descriptors have been built. */
    if (!should_rotate_descriptors(service, now)) {
      continue;
    }

    tor_assert(service->desc_current);
    tor_assert(service->desc_next);

    log_info(LD_REND, "Time to rotate our descriptors (%p / %p) for %s",
             service->desc_current, service->desc_next,
             safe_str_client(service->onion_address));

    rotate_service_descriptors(service, now);
  } FOR_EACH_SERVICE_END;
}

/* Scheduled event run from the main loop. Make sure all our services are up
 * to date and ready for the other scheduled events. This includes looking at
 * the introduction points status and descriptor rotation time. */
STATIC void
run_housekeeping_event(time_t now)
{
  /* Note that nothing here opens circuit(s) nor uploads descriptor(s). We are
   * simply moving things around or removing unneeded elements. */

  FOR_EACH_SERVICE_BEGIN(service) {

    /* If the service is starting off, set the rotation time. We can't do that
     * at configure time because the get_options() needs to be set for setting
     * that time that uses the voting interval. */
    if (service->state.next_rotation_time == 0) {
      /* Set the next rotation time of the descriptors. If it's Oct 25th
       * 23:47:00, the next rotation time is when the next SRV is computed
       * which is at Oct 26th 00:00:00 that is in 13 minutes. */
      set_rotation_time(service, now);
    }

    /* Cleanup invalid intro points from the service descriptor. */
    cleanup_intro_points(service, now);

    /* Remove expired failing intro point from the descriptor failed list. We
     * reset them at each INTRO_CIRC_RETRY_PERIOD. */
    remove_expired_failing_intro(service, now);

    /* At this point, the service is now ready to go through the scheduled
     * events guaranteeing a valid state. Intro points might be missing from
     * the descriptors after the cleanup but the update/build process will
     * make sure we pick those missing ones. */
  } FOR_EACH_SERVICE_END;
}

/* Scheduled event run from the main loop. Make sure all descriptors are up to
 * date. Once this returns, each service descriptor needs to be considered for
 * new introduction circuits and then for upload. */
static void
run_build_descriptor_event(time_t now)
{
  /* For v2 services, this step happens in the upload event. */

  /* Run v3+ events. */
  /* We start by rotating the descriptors only if needed. */
  rotate_all_descriptors(now);

  /* Then, we'll try to build  new descriptors that we might need. The
   * condition is that the next descriptor is non existing because it has
   * been rotated or we just started up. */
  build_all_descriptors(now);

  /* Finally, we'll check if we should update the descriptors. Missing
   * introduction points will be picked in this function which is useful for
   * newly built descriptors. */
  update_all_descriptors(now);
}

/* For the given service, launch any intro point circuits that could be
 * needed. This considers every descriptor of the service. */
static void
launch_intro_point_circuits(hs_service_t *service)
{
  tor_assert(service);

  /* For both descriptors, try to launch any missing introduction point
   * circuits using the current map. */
  FOR_EACH_DESCRIPTOR_BEGIN(service, desc) {
    /* Keep a ref on if we need a direct connection. We use this often. */
    unsigned int direct_conn = service->config.is_single_onion;

    DIGEST256MAP_FOREACH_MODIFY(desc->intro_points.map, key,
                                hs_service_intro_point_t *, ip) {
      extend_info_t *ei;

      /* Skip the intro point that already has an existing circuit
       * (established or not). */
      if (hs_circ_service_get_intro_circ(ip)) {
        continue;
      }

      ei = get_extend_info_from_intro_point(ip, direct_conn);
      if (ei == NULL) {
        /* This is possible if we can get a node_t but not the extend info out
         * of it. In this case, we remove the intro point and a new one will
         * be picked at the next main loop callback. */
        MAP_DEL_CURRENT(key);
        service_intro_point_free(ip);
        continue;
      }

      /* Launch a circuit to the intro point. */
      ip->circuit_retries++;
      if (hs_circ_launch_intro_point(service, ip, ei) < 0) {
        log_info(LD_REND, "Unable to launch intro circuit to node %s "
                          "for service %s.",
                 safe_str_client(extend_info_describe(ei)),
                 safe_str_client(service->onion_address));
        /* Intro point will be retried if possible after this. */
      }
      extend_info_free(ei);
    } DIGEST256MAP_FOREACH_END;
  } FOR_EACH_DESCRIPTOR_END;
}

/* Don't try to build more than this many circuits before giving up for a
 * while. Dynamically calculated based on the configured number of intro
 * points for the given service and how many descriptor exists. The default
 * use case of 3 introduction points and two descriptors will allow 28
 * circuits for a retry period (((3 + 2) + (3 * 3)) * 2). */
static unsigned int
get_max_intro_circ_per_period(const hs_service_t *service)
{
  unsigned int count = 0;
  unsigned int multiplier = 0;
  unsigned int num_wanted_ip;

  tor_assert(service);
  tor_assert(service->config.num_intro_points <=
             HS_CONFIG_V3_MAX_INTRO_POINTS);

/* For a testing network, allow to do it for the maximum amount so circuit
 * creation and rotation and so on can actually be tested without limit. */
#define MAX_INTRO_POINT_CIRCUIT_RETRIES_TESTING -1
  if (get_options()->TestingTorNetwork) {
    return MAX_INTRO_POINT_CIRCUIT_RETRIES_TESTING;
  }

  num_wanted_ip = service->config.num_intro_points;

  /* The calculation is as follow. We have a number of intro points that we
   * want configured as a torrc option (num_intro_points). We then add an
   * extra value so we can launch multiple circuits at once and pick the
   * quickest ones. For instance, we want 3 intros, we add 2 extra so we'll
   * pick 5 intros and launch 5 circuits. */
  count += (num_wanted_ip + get_intro_point_num_extra());

  /* Then we add the number of retries that is possible to do for each intro
   * point. If we want 3 intros, we'll allow 3 times the number of possible
   * retry. */
  count += (num_wanted_ip * MAX_INTRO_POINT_CIRCUIT_RETRIES);

  /* Then, we multiply by a factor of 2 if we have both descriptor or 0 if we
   * have none.  */
  multiplier += (service->desc_current) ? 1 : 0;
  multiplier += (service->desc_next) ? 1 : 0;

  return (count * multiplier);
}

/* For the given service, return 1 if the service is allowed to launch more
 * introduction circuits else 0 if the maximum has been reached for the retry
 * period of INTRO_CIRC_RETRY_PERIOD. */
STATIC int
can_service_launch_intro_circuit(hs_service_t *service, time_t now)
{
  tor_assert(service);

  /* Consider the intro circuit retry period of the service. */
  if (now > (service->state.intro_circ_retry_started_time +
             INTRO_CIRC_RETRY_PERIOD)) {
    service->state.intro_circ_retry_started_time = now;
    service->state.num_intro_circ_launched = 0;
    goto allow;
  }
  /* Check if we can still launch more circuits in this period. */
  if (service->state.num_intro_circ_launched <=
      get_max_intro_circ_per_period(service)) {
    goto allow;
  }

  /* Rate limit log that we've reached our circuit creation limit. */
  {
    char *msg;
    time_t elapsed_time = now - service->state.intro_circ_retry_started_time;
    static ratelim_t rlimit = RATELIM_INIT(INTRO_CIRC_RETRY_PERIOD);
    if ((msg = rate_limit_log(&rlimit, now))) {
      log_info(LD_REND, "Hidden service %s exceeded its circuit launch limit "
                        "of %u per %d seconds. It launched %u circuits in "
                        "the last %ld seconds. Will retry in %ld seconds.",
               safe_str_client(service->onion_address),
               get_max_intro_circ_per_period(service),
               INTRO_CIRC_RETRY_PERIOD,
               service->state.num_intro_circ_launched,
               (long int) elapsed_time,
               (long int) (INTRO_CIRC_RETRY_PERIOD - elapsed_time));
      tor_free(msg);
    }
  }

  /* Not allow. */
  return 0;
 allow:
  return 1;
}

/* Scheduled event run from the main loop. Make sure we have all the circuits
 * we need for each service. */
static void
run_build_circuit_event(time_t now)
{
  /* Make sure we can actually have enough information or able to build
   * internal circuits as required by services. */
  if (router_have_consensus_path() == CONSENSUS_PATH_UNKNOWN ||
      !have_completed_a_circuit()) {
    return;
  }

  /* Run v2 check. */
  if (rend_num_services() > 0) {
    rend_consider_services_intro_points(now);
  }

  /* Run v3+ check. */
  FOR_EACH_SERVICE_BEGIN(service) {
    /* For introduction circuit, we need to make sure we don't stress too much
     * circuit creation so make sure this service is respecting that limit. */
    if (can_service_launch_intro_circuit(service, now)) {
      /* Launch intro point circuits if needed. */
      launch_intro_point_circuits(service);
      /* Once the circuits have opened, we'll make sure to update the
       * descriptor intro point list and cleanup any extraneous. */
    }
  } FOR_EACH_SERVICE_END;
}

/* Encode and sign the service descriptor desc and upload it to the given
 * hidden service directory.  This does nothing if PublishHidServDescriptors
 * is false. */
static void
upload_descriptor_to_hsdir(const hs_service_t *service,
                           hs_service_descriptor_t *desc, const node_t *hsdir)
{
  char *encoded_desc = NULL;

  tor_assert(service);
  tor_assert(desc);
  tor_assert(hsdir);

  /* Let's avoid doing that if tor is configured to not publish. */
  if (!get_options()->PublishHidServDescriptors) {
    log_info(LD_REND, "Service %s not publishing descriptor. "
                      "PublishHidServDescriptors is set to 1.",
             safe_str_client(service->onion_address));
    goto end;
  }

  /* First of all, we'll encode the descriptor. This should NEVER fail but
   * just in case, let's make sure we have an actual usable descriptor. */
  if (BUG(hs_desc_encode_descriptor(desc->desc, &desc->signing_kp,
                                    &encoded_desc) < 0)) {
    goto end;
  }

  /* Time to upload the descriptor to the directory. */
  hs_service_upload_desc_to_dir(encoded_desc, service->config.version,
                                &service->keys.identity_pk,
                                &desc->blinded_kp.pubkey, hsdir->rs);

  /* Add this node to previous_hsdirs list */
  service_desc_note_upload(desc, hsdir);

  /* Logging so we know where it was sent. */
  {
    int is_next_desc = (service->desc_next == desc);
    const uint8_t *idx = (is_next_desc) ? hsdir->hsdir_index->store_second:
                                          hsdir->hsdir_index->store_first;
    log_info(LD_REND, "Service %s %s descriptor of revision %" PRIu64
                      " initiated upload request to %s with index %s",
             safe_str_client(service->onion_address),
             (is_next_desc) ? "next" : "current",
             desc->desc->plaintext_data.revision_counter,
             safe_str_client(node_describe(hsdir)),
<<<<<<< HEAD
             safe_str_client(hex_str((const char *) index, 32)));

    /* Fire a UPLOAD control port event. */
    hs_control_desc_event_upload(service->onion_address, hsdir->identity,
                                 &desc->blinded_kp.pubkey, index);
=======
             safe_str_client(hex_str((const char *) idx, 32)));
>>>>>>> 9ef97a26
  }

 end:
  tor_free(encoded_desc);
  return;
}

/** Return a newly-allocated string for our state file which contains revision
 *  counter information for <b>desc</b>. The format is:
 *
 *     HidServRevCounter <blinded_pubkey> <rev_counter>
 */
STATIC char *
encode_desc_rev_counter_for_state(const hs_service_descriptor_t *desc)
{
  char *state_str = NULL;
  char blinded_pubkey_b64[ED25519_BASE64_LEN+1];
  uint64_t rev_counter = desc->desc->plaintext_data.revision_counter;
  const ed25519_public_key_t *blinded_pubkey = &desc->blinded_kp.pubkey;

  /* Turn the blinded key into b64 so that we save it on state */
  tor_assert(blinded_pubkey);
  if (ed25519_public_to_base64(blinded_pubkey_b64, blinded_pubkey) < 0) {
    goto done;
  }

  /* Format is: <blinded key> <rev counter> */
  tor_asprintf(&state_str, "%s %" PRIu64, blinded_pubkey_b64, rev_counter);

  log_info(LD_GENERAL, "[!] Adding rev counter %" PRIu64 " for %s!",
           rev_counter, blinded_pubkey_b64);

 done:
  return state_str;
}

/** Update HS descriptor revision counters in our state by removing the old
 *  ones and writing down the ones that are currently active. */
static void
update_revision_counters_in_state(void)
{
  config_line_t *lines = NULL;
  config_line_t **nextline = &lines;
  or_state_t *state = get_or_state();

  /* Prepare our state structure with the rev counters */
  FOR_EACH_SERVICE_BEGIN(service) {
    FOR_EACH_DESCRIPTOR_BEGIN(service, desc) {
      /* We don't want to save zero counters */
      if (desc->desc->plaintext_data.revision_counter == 0) {
        continue;
      }

      *nextline = tor_malloc_zero(sizeof(config_line_t));
      (*nextline)->key = tor_strdup("HidServRevCounter");
      (*nextline)->value = encode_desc_rev_counter_for_state(desc);
      nextline = &(*nextline)->next;
    } FOR_EACH_DESCRIPTOR_END;
  } FOR_EACH_SERVICE_END;

  /* Remove the old rev counters, and replace them with the new ones */
  config_free_lines(state->HidServRevCounter);
  state->HidServRevCounter = lines;

  /* Set the state as dirty since we just edited it */
  if (!get_options()->AvoidDiskWrites) {
    or_state_mark_dirty(state, 0);
  }
}

/** Scan the string <b>state_line</b> for the revision counter of the service
 *  with <b>blinded_pubkey</b>. Set <b>service_found_out</b> to True if the
 *  line is relevant to this service, and return the cached revision
 *  counter. Else set <b>service_found_out</b> to False. */
STATIC uint64_t
check_state_line_for_service_rev_counter(const char *state_line,
                                    const ed25519_public_key_t *blinded_pubkey,
                                    int *service_found_out)
{
  smartlist_t *items = NULL;
  int ok;
  ed25519_public_key_t pubkey_in_state;
  uint64_t rev_counter = 0;

  tor_assert(service_found_out);
  tor_assert(state_line);
  tor_assert(blinded_pubkey);

  /* Assume that the line is not for this service */
  *service_found_out = 0;

  /* Start parsing the state line */
  items = smartlist_new();
  smartlist_split_string(items, state_line, NULL,
                         SPLIT_SKIP_SPACE|SPLIT_IGNORE_BLANK, -1);
  if (smartlist_len(items) < 2) {
    log_warn(LD_GENERAL, "Incomplete rev counter line. Ignoring.");
    goto done;
  }

  char *b64_key_str = smartlist_get(items, 0);
  char *saved_rev_counter_str = smartlist_get(items, 1);

  /* Parse blinded key to check if it's for this hidden service */
  if (ed25519_public_from_base64(&pubkey_in_state, b64_key_str) < 0) {
    log_warn(LD_GENERAL, "Unable to base64 key in revcount line. Ignoring.");
    goto done;
  }
  /* State line not for this hidden service */
  if (!ed25519_pubkey_eq(&pubkey_in_state, blinded_pubkey)) {
    goto done;
  }

  rev_counter = tor_parse_uint64(saved_rev_counter_str,
                                 10, 0, UINT64_MAX, &ok, NULL);
  if (!ok) {
    log_warn(LD_GENERAL, "Unable to parse rev counter. Ignoring.");
    goto done;
  }

  /* Since we got this far, the line was for this service */
  *service_found_out = 1;

  log_info(LD_GENERAL, "Found rev counter for %s: %" PRIu64,
           b64_key_str, rev_counter);

 done:
  tor_assert(items);
  SMARTLIST_FOREACH(items, char*, s, tor_free(s));
  smartlist_free(items);

  return rev_counter;
}

/** Dig into our state file and find the current revision counter for the
 *  service with blinded key <b>blinded_pubkey</b>. If no revision counter is
 *  found, return 0. */
static uint64_t
get_rev_counter_for_service(const ed25519_public_key_t *blinded_pubkey)
{
  or_state_t *state = get_or_state();
  config_line_t *line;

  /* Set default value for rev counters (if not found) to 0 */
  uint64_t final_rev_counter = 0;

  for (line = state->HidServRevCounter ; line ; line = line->next) {
    int service_found = 0;
    uint64_t rev_counter = 0;

    tor_assert(!strcmp(line->key, "HidServRevCounter"));

    /* Scan all the HidServRevCounter lines till we find the line for this
       service: */
    rev_counter = check_state_line_for_service_rev_counter(line->value,
                                                           blinded_pubkey,
                                                           &service_found);
    if (service_found) {
      final_rev_counter = rev_counter;
      goto done;
    }
  }

 done:
  return final_rev_counter;
}

/** Update the value of the revision counter for <b>hs_desc</b> and save it on
    our state file. */
static void
increment_descriptor_revision_counter(hs_descriptor_t *hs_desc)
{
  /* Find stored rev counter if it exists */
  uint64_t rev_counter =
    get_rev_counter_for_service(&hs_desc->plaintext_data.blinded_pubkey);

  /* Increment the revision counter of <b>hs_desc</b> so the next update (which
   * will trigger an upload) will have the right value. We do this at this
   * stage to only do it once because a descriptor can have many updates before
   * being uploaded. By doing it at upload, we are sure to only increment by 1
   * and thus avoid leaking how many operations we made on the descriptor from
   * the previous one before uploading. */
  rev_counter++;
  hs_desc->plaintext_data.revision_counter = rev_counter;

  update_revision_counters_in_state();
}

/** Set the revision counter in <b>hs_desc</b>, using the state file to find
 *  the current counter value if it exists. */
static void
set_descriptor_revision_counter(hs_descriptor_t *hs_desc)
{
  /* Find stored rev counter if it exists */
  uint64_t rev_counter =
    get_rev_counter_for_service(&hs_desc->plaintext_data.blinded_pubkey);

  hs_desc->plaintext_data.revision_counter = rev_counter;
}

/* Encode and sign the service descriptor desc and upload it to the
 * responsible hidden service directories. If for_next_period is true, the set
 * of directories are selected using the next hsdir_index. This does nothing
 * if PublishHidServDescriptors is false. */
STATIC void
upload_descriptor_to_all(const hs_service_t *service,
                         hs_service_descriptor_t *desc)
{
  smartlist_t *responsible_dirs = NULL;

  tor_assert(service);
  tor_assert(desc);

  /* We'll first cancel any directory request that are ongoing for this
   * descriptor. It is possible that we can trigger multiple uploads in a
   * short time frame which can lead to a race where the second upload arrives
   * before the first one leading to a 400 malformed descriptor response from
   * the directory. Closing all pending requests avoids that. */
  close_directory_connections(service, desc);

  /* Get our list of responsible HSDir. */
  responsible_dirs = smartlist_new();
  /* The parameter 0 means that we aren't a client so tell the function to use
   * the spread store consensus paremeter. */
  hs_get_responsible_hsdirs(&desc->blinded_kp.pubkey, desc->time_period_num,
                            service->desc_next == desc, 0, responsible_dirs);

  /** Clear list of previous hsdirs since we are about to upload to a new
   *  list. Let's keep it up to date. */
  service_desc_clear_previous_hsdirs(desc);

  /* For each responsible HSDir we have, initiate an upload command. */
  SMARTLIST_FOREACH_BEGIN(responsible_dirs, const routerstatus_t *,
                          hsdir_rs) {
    const node_t *hsdir_node = node_get_by_id(hsdir_rs->identity_digest);
    /* Getting responsible hsdir implies that the node_t object exists for the
     * routerstatus_t found in the consensus else we have a problem. */
    tor_assert(hsdir_node);
    /* Upload this descriptor to the chosen directory. */
    upload_descriptor_to_hsdir(service, desc, hsdir_node);
  } SMARTLIST_FOREACH_END(hsdir_rs);

  /* Set the next upload time for this descriptor. Even if we are configured
   * to not upload, we still want to follow the right cycle of life for this
   * descriptor. */
  desc->next_upload_time =
    (time(NULL) + crypto_rand_int_range(HS_SERVICE_NEXT_UPLOAD_TIME_MIN,
                                        HS_SERVICE_NEXT_UPLOAD_TIME_MAX));
  {
    char fmt_next_time[ISO_TIME_LEN+1];
    format_local_iso_time(fmt_next_time, desc->next_upload_time);
    log_debug(LD_REND, "Service %s set to upload a descriptor at %s",
              safe_str_client(service->onion_address), fmt_next_time);
  }

  /* Update the revision counter of this descriptor */
  increment_descriptor_revision_counter(desc->desc);

  smartlist_free(responsible_dirs);
  return;
}

/** The set of HSDirs have changed: check if the change affects our descriptor
 *  HSDir placement, and if it does, reupload the desc. */
STATIC int
service_desc_hsdirs_changed(const hs_service_t *service,
                            const hs_service_descriptor_t *desc)
{
  int should_reupload = 0;
  smartlist_t *responsible_dirs = smartlist_new();

  /* No desc upload has happened yet: it will happen eventually */
  if (!desc->previous_hsdirs || !smartlist_len(desc->previous_hsdirs)) {
    goto done;
  }

  /* Get list of responsible hsdirs */
  hs_get_responsible_hsdirs(&desc->blinded_kp.pubkey, desc->time_period_num,
                            service->desc_next == desc, 0, responsible_dirs);

  /* Check if any new hsdirs have been added to the responsible hsdirs set:
   * Iterate over the list of new hsdirs, and reupload if any of them is not
   * present in the list of previous hsdirs.
   */
  SMARTLIST_FOREACH_BEGIN(responsible_dirs, const routerstatus_t *, hsdir_rs) {
    char b64_digest[BASE64_DIGEST_LEN+1] = {0};
    digest_to_base64(b64_digest, hsdir_rs->identity_digest);

    if (!smartlist_contains_string(desc->previous_hsdirs, b64_digest)) {
      should_reupload = 1;
      break;
    }
  } SMARTLIST_FOREACH_END(hsdir_rs);

 done:
  smartlist_free(responsible_dirs);

  return should_reupload;
}

/* Return 1 if the given descriptor from the given service can be uploaded
 * else return 0 if it can not. */
static int
should_service_upload_descriptor(const hs_service_t *service,
                              const hs_service_descriptor_t *desc, time_t now)
{
  unsigned int num_intro_points;

  tor_assert(service);
  tor_assert(desc);

  /* If this descriptors has missing intro points that is that it couldn't get
   * them all when it was time to pick them, it means that we should upload
   * instead of waiting an arbitrary amount of time breaking the service.
   * Else, if we have no missing intro points, we use the value taken from the
   * service configuration. */
  if (desc->missing_intro_points) {
    num_intro_points = digest256map_size(desc->intro_points.map);
  } else {
    num_intro_points = service->config.num_intro_points;
  }

  /* This means we tried to pick intro points but couldn't get any so do not
   * upload descriptor in this case. We need at least one for the service to
   * be reachable. */
  if (desc->missing_intro_points && num_intro_points == 0) {
    goto cannot;
  }

  /* Check if all our introduction circuit have been established for all the
   * intro points we have selected. */
  if (count_desc_circuit_established(desc) != num_intro_points) {
    goto cannot;
  }

  /* Is it the right time to upload? */
  if (desc->next_upload_time > now) {
    goto cannot;
  }

  /* Don't upload desc if we don't have a live consensus */
  if (!networkstatus_get_live_consensus(now)) {
    goto cannot;
  }

  /* Do we know enough router descriptors to have adequate vision of the HSDir
     hash ring? */
  if (!router_have_minimum_dir_info()) {
    goto cannot;
  }

  /* Can upload! */
  return 1;
 cannot:
  return 0;
}

/* Scheduled event run from the main loop. Try to upload the descriptor for
 * each service. */
STATIC void
run_upload_descriptor_event(time_t now)
{
  /* v2 services use the same function for descriptor creation and upload so
   * we do everything here because the intro circuits were checked before. */
  if (rend_num_services() > 0) {
    rend_consider_services_upload(now);
    rend_consider_descriptor_republication();
  }

  /* Run v3+ check. */
  FOR_EACH_SERVICE_BEGIN(service) {
    FOR_EACH_DESCRIPTOR_BEGIN(service, desc) {
      /* If we were asked to re-examine the hash ring, and it changed, then
         schedule an upload */
      if (consider_republishing_hs_descriptors &&
          service_desc_hsdirs_changed(service, desc)) {
        service_desc_schedule_upload(desc, now, 0);
      }

      /* Can this descriptor be uploaded? */
      if (!should_service_upload_descriptor(service, desc, now)) {
        continue;
      }

      log_info(LD_REND, "Initiating upload for hidden service %s descriptor "
                        "for service %s with %u/%u introduction points%s.",
               (desc == service->desc_current) ? "current" : "next",
               safe_str_client(service->onion_address),
               digest256map_size(desc->intro_points.map),
               service->config.num_intro_points,
               (desc->missing_intro_points) ? " (couldn't pick more)" : "");

      /* At this point, we have to upload the descriptor so start by building
       * the intro points descriptor section which we are now sure to be
       * accurate because all circuits have been established. */
      build_desc_intro_points(service, desc, now);

      upload_descriptor_to_all(service, desc);
    } FOR_EACH_DESCRIPTOR_END;
  } FOR_EACH_SERVICE_END;

  /* We are done considering whether to republish rend descriptors */
  consider_republishing_hs_descriptors = 0;
}

/* Called when the introduction point circuit is done building and ready to be
 * used. */
static void
service_intro_circ_has_opened(origin_circuit_t *circ)
{
  hs_service_t *service = NULL;
  hs_service_intro_point_t *ip = NULL;
  hs_service_descriptor_t *desc = NULL;

  tor_assert(circ);

  /* Let's do some basic sanity checking of the circ state */
  if (BUG(!circ->cpath)) {
    return;
  }
  if (BUG(TO_CIRCUIT(circ)->purpose != CIRCUIT_PURPOSE_S_ESTABLISH_INTRO)) {
    return;
  }
  if (BUG(!circ->hs_ident)) {
    return;
  }

  /* Get the corresponding service and intro point. */
  get_objects_from_ident(circ->hs_ident, &service, &ip, &desc);

  if (service == NULL) {
    log_warn(LD_REND, "Unknown service identity key %s on the introduction "
                      "circuit %u. Can't find onion service.",
             safe_str_client(ed25519_fmt(&circ->hs_ident->identity_pk)),
             TO_CIRCUIT(circ)->n_circ_id);
    goto err;
  }
  if (ip == NULL) {
    log_warn(LD_REND, "Unknown introduction point auth key on circuit %u "
                      "for service %s",
             TO_CIRCUIT(circ)->n_circ_id,
             safe_str_client(service->onion_address));
    goto err;
  }
  /* We can't have an IP object without a descriptor. */
  tor_assert(desc);

  if (hs_circ_service_intro_has_opened(service, ip, desc, circ)) {
    /* Getting here means that the circuit has been re-purposed because we
     * have enough intro circuit opened. Remove the IP from the service. */
    service_intro_point_remove(service, ip);
    service_intro_point_free(ip);
  }

  goto done;

 err:
  /* Close circuit, we can't use it. */
  circuit_mark_for_close(TO_CIRCUIT(circ), END_CIRC_REASON_NOSUCHSERVICE);
 done:
  return;
}

/* Called when a rendezvous circuit is done building and ready to be used. */
static void
service_rendezvous_circ_has_opened(origin_circuit_t *circ)
{
  hs_service_t *service = NULL;

  tor_assert(circ);
  tor_assert(circ->cpath);
  /* Getting here means this is a v3 rendezvous circuit. */
  tor_assert(circ->hs_ident);
  tor_assert(TO_CIRCUIT(circ)->purpose == CIRCUIT_PURPOSE_S_CONNECT_REND);

  /* Declare the circuit dirty to avoid reuse, and for path-bias. We set the
   * timestamp regardless of its content because that circuit could have been
   * cannibalized so in any cases, we are about to use that circuit more. */
  TO_CIRCUIT(circ)->timestamp_dirty = time(NULL);
  pathbias_count_use_attempt(circ);

  /* Get the corresponding service and intro point. */
  get_objects_from_ident(circ->hs_ident, &service, NULL, NULL);
  if (service == NULL) {
    log_warn(LD_REND, "Unknown service identity key %s on the rendezvous "
                      "circuit %u with cookie %s. Can't find onion service.",
             safe_str_client(ed25519_fmt(&circ->hs_ident->identity_pk)),
             TO_CIRCUIT(circ)->n_circ_id,
             hex_str((const char *) circ->hs_ident->rendezvous_cookie,
                     REND_COOKIE_LEN));
    goto err;
  }

  /* If the cell can't be sent, the circuit will be closed within this
   * function. */
  hs_circ_service_rp_has_opened(service, circ);
  goto done;

 err:
  circuit_mark_for_close(TO_CIRCUIT(circ), END_CIRC_REASON_NOSUCHSERVICE);
 done:
  return;
}

/* We've been expecting an INTRO_ESTABLISHED cell on this circuit and it just
 * arrived. Handle the INTRO_ESTABLISHED cell arriving on the given
 * introduction circuit. Return 0 on success else a negative value. */
static int
service_handle_intro_established(origin_circuit_t *circ,
                                 const uint8_t *payload,
                                 size_t payload_len)
{
  hs_service_t *service = NULL;
  hs_service_intro_point_t *ip = NULL;

  tor_assert(circ);
  tor_assert(payload);
  tor_assert(TO_CIRCUIT(circ)->purpose == CIRCUIT_PURPOSE_S_ESTABLISH_INTRO);

  /* We need the service and intro point for this cell. */
  get_objects_from_ident(circ->hs_ident, &service, &ip, NULL);

  /* Get service object from the circuit identifier. */
  if (service == NULL) {
    log_warn(LD_REND, "Unknown service identity key %s on the introduction "
                      "circuit %u. Can't find onion service.",
             safe_str_client(ed25519_fmt(&circ->hs_ident->identity_pk)),
             TO_CIRCUIT(circ)->n_circ_id);
    goto err;
  }
  if (ip == NULL) {
    /* We don't recognize the key. */
    log_warn(LD_REND, "Introduction circuit established without an intro "
                      "point object on circuit %u for service %s",
             TO_CIRCUIT(circ)->n_circ_id,
             safe_str_client(service->onion_address));
    goto err;
  }

  /* Try to parse the payload into a cell making sure we do actually have a
   * valid cell. On success, the ip object and circuit purpose is updated to
   * reflect the fact that the introduction circuit is established. */
  if (hs_circ_handle_intro_established(service, ip, circ, payload,
                                       payload_len) < 0) {
    goto err;
  }

  /* Flag that we have an established circuit for this intro point. This value
   * is what indicates the upload scheduled event if we are ready to build the
   * intro point into the descriptor and upload. */
  ip->circuit_established = 1;

  log_info(LD_REND, "Successfully received an INTRO_ESTABLISHED cell "
                    "on circuit %u for service %s",
           TO_CIRCUIT(circ)->n_circ_id,
           safe_str_client(service->onion_address));
  return 0;

 err:
  return -1;
}

/* We just received an INTRODUCE2 cell on the established introduction circuit
 * circ. Handle the cell and return 0 on success else a negative value. */
static int
service_handle_introduce2(origin_circuit_t *circ, const uint8_t *payload,
                          size_t payload_len)
{
  hs_service_t *service = NULL;
  hs_service_intro_point_t *ip = NULL;
  hs_service_descriptor_t *desc = NULL;

  tor_assert(circ);
  tor_assert(payload);
  tor_assert(TO_CIRCUIT(circ)->purpose == CIRCUIT_PURPOSE_S_INTRO);

  /* We'll need every object associated with this circuit. */
  get_objects_from_ident(circ->hs_ident, &service, &ip, &desc);

  /* Get service object from the circuit identifier. */
  if (service == NULL) {
    log_warn(LD_BUG, "Unknown service identity key %s when handling "
                     "an INTRODUCE2 cell on circuit %u",
             safe_str_client(ed25519_fmt(&circ->hs_ident->identity_pk)),
             TO_CIRCUIT(circ)->n_circ_id);
    goto err;
  }
  if (ip == NULL) {
    /* We don't recognize the key. */
    log_warn(LD_BUG, "Unknown introduction auth key when handling "
                     "an INTRODUCE2 cell on circuit %u for service %s",
             TO_CIRCUIT(circ)->n_circ_id,
             safe_str_client(service->onion_address));
    goto err;
  }
  /* If we have an IP object, we MUST have a descriptor object. */
  tor_assert(desc);

  /* The following will parse, decode and launch the rendezvous point circuit.
   * Both current and legacy cells are handled. */
  if (hs_circ_handle_introduce2(service, circ, ip, desc->desc->subcredential,
                                payload, payload_len) < 0) {
    goto err;
  }

  return 0;
 err:
  return -1;
}

/* Add to list every filename used by service. This is used by the sandbox
 * subsystem. */
static void
service_add_fnames_to_list(const hs_service_t *service, smartlist_t *list)
{
  const char *s_dir;
  char fname[128] = {0};

  tor_assert(service);
  tor_assert(list);

  /* Ease our life. */
  s_dir = service->config.directory_path;
  /* The hostname file. */
  smartlist_add(list, hs_path_from_filename(s_dir, fname_hostname));
  /* The key files splitted in two. */
  tor_snprintf(fname, sizeof(fname), "%s_secret_key", fname_keyfile_prefix);
  smartlist_add(list, hs_path_from_filename(s_dir, fname));
  tor_snprintf(fname, sizeof(fname), "%s_public_key", fname_keyfile_prefix);
  smartlist_add(list, hs_path_from_filename(s_dir, fname));
}

/* ========== */
/* Public API */
/* ========== */

/* Upload an encoded descriptor in encoded_desc of the given version. This
 * descriptor is for the service identity_pk and blinded_pk used to setup the
 * directory connection identifier. It is uploaded to the directory hsdir_rs
 * routerstatus_t object.
 *
 * NOTE: This function does NOT check for PublishHidServDescriptors because it
 * is only used by the control port command HSPOST outside of this subsystem.
 * Inside this code, upload_descriptor_to_hsdir() should be used. */
void
hs_service_upload_desc_to_dir(const char *encoded_desc,
                              const uint8_t version,
                              const ed25519_public_key_t *identity_pk,
                              const ed25519_public_key_t *blinded_pk,
                              const routerstatus_t *hsdir_rs)
{
  char version_str[4] = {0};
  directory_request_t *dir_req;
  hs_ident_dir_conn_t ident;

  tor_assert(encoded_desc);
  tor_assert(identity_pk);
  tor_assert(blinded_pk);
  tor_assert(hsdir_rs);

  /* Setup the connection identifier. */
  memset(&ident, 0, sizeof(ident));
  hs_ident_dir_conn_init(identity_pk, blinded_pk, &ident);

  /* This is our resource when uploading which is used to construct the URL
   * with the version number: "/tor/hs/<version>/publish". */
  tor_snprintf(version_str, sizeof(version_str), "%u", version);

  /* Build the directory request for this HSDir. */
  dir_req = directory_request_new(DIR_PURPOSE_UPLOAD_HSDESC);
  directory_request_set_routerstatus(dir_req, hsdir_rs);
  directory_request_set_indirection(dir_req, DIRIND_ANONYMOUS);
  directory_request_set_resource(dir_req, version_str);
  directory_request_set_payload(dir_req, encoded_desc,
                                strlen(encoded_desc));
  /* The ident object is copied over the directory connection object once
   * the directory request is initiated. */
  directory_request_upload_set_hs_ident(dir_req, &ident);

  /* Initiate the directory request to the hsdir.*/
  directory_initiate_request(dir_req);
  directory_request_free(dir_req);
}

/* Add the ephemeral service using the secret key sk and ports. Both max
 * streams parameter will be set in the newly created service.
 *
 * Ownership of sk and ports is passed to this routine.  Regardless of
 * success/failure, callers should not touch these values after calling this
 * routine, and may assume that correct cleanup has been done on failure.
 *
 * Return an appropriate hs_service_add_ephemeral_status_t. */
hs_service_add_ephemeral_status_t
hs_service_add_ephemeral(ed25519_secret_key_t *sk, smartlist_t *ports,
                         int max_streams_per_rdv_circuit,
                         int max_streams_close_circuit, char **address_out)
{
  hs_service_add_ephemeral_status_t ret;
  hs_service_t *service = NULL;

  tor_assert(sk);
  tor_assert(ports);
  tor_assert(address_out);

  service = hs_service_new(get_options());

  /* Setup the service configuration with specifics. A default service is
   * HS_VERSION_TWO so explicitely set it. */
  service->config.version = HS_VERSION_THREE;
  service->config.max_streams_per_rdv_circuit = max_streams_per_rdv_circuit;
  service->config.max_streams_close_circuit = !!max_streams_close_circuit;
  service->config.is_ephemeral = 1;
  smartlist_free(service->config.ports);
  service->config.ports = ports;

  /* Handle the keys. */
  memcpy(&service->keys.identity_sk, sk, sizeof(service->keys.identity_sk));
  if (ed25519_public_key_generate(&service->keys.identity_pk,
                                  &service->keys.identity_sk) < 0) {
    log_warn(LD_CONFIG, "Unable to generate ed25519 public key"
                        "for v3 service.");
    ret = RSAE_BADPRIVKEY;
    goto err;
  }

  /* Make sure we have at least one port. */
  if (smartlist_len(service->config.ports) == 0) {
    log_warn(LD_CONFIG, "At least one VIRTPORT/TARGET must be specified "
                        "for v3 service.");
    ret = RSAE_BADVIRTPORT;
    goto err;
  }

  /* The only way the registration can fail is if the service public key
   * already exists. */
  if (BUG(register_service(hs_service_map, service) < 0)) {
    log_warn(LD_CONFIG, "Onion Service private key collides with an "
                        "existing v3 service.");
    ret = RSAE_ADDREXISTS;
    goto err;
  }

  /* Last step is to build the onion address. */
  hs_build_address(&service->keys.identity_pk,
                   (uint8_t) service->config.version,
                   service->onion_address);
  *address_out = tor_strdup(service->onion_address);

  log_info(LD_CONFIG, "Added ephemeral v3 onion service: %s",
           safe_str_client(service->onion_address));
  ret = RSAE_OKAY;
  goto end;

 err:
  hs_service_free(service);

 end:
  memwipe(sk, 0, sizeof(ed25519_secret_key_t));
  tor_free(sk);
  return ret;
}

/* For the given onion address, delete the ephemeral service. Return 0 on
 * success else -1 on error. */
int
hs_service_del_ephemeral(const char *address)
{
  uint8_t version;
  ed25519_public_key_t pk;
  hs_service_t *service = NULL;

  tor_assert(address);

  if (hs_parse_address(address, &pk, NULL, &version) < 0) {
    log_warn(LD_CONFIG, "Requested malformed v3 onion address for removal.");
    goto err;
  }

  if (version != HS_VERSION_THREE) {
    log_warn(LD_CONFIG, "Requested version of onion address for removal "
                        "is not supported.");
    goto err;
  }

  service = find_service(hs_service_map, &pk);
  if (service == NULL) {
    log_warn(LD_CONFIG, "Requested non-existent v3 hidden service for "
                        "removal.");
    goto err;
  }

  if (!service->config.is_ephemeral) {
    log_warn(LD_CONFIG, "Requested non-ephemeral v3 hidden service for "
                        "removal.");
    goto err;
  }

  /* Close circuits, remove from map and finally free. */
  close_service_circuits(service);
  remove_service(hs_service_map, service);
  hs_service_free(service);

  log_info(LD_CONFIG, "Removed ephemeral v3 hidden service: %s",
           safe_str_client(address));
  return 0;

 err:
  return -1;
}

/* Using the ed25519 public key pk, find a service for that key and return the
 * current encoded descriptor as a newly allocated string or NULL if not
 * found. This is used by the control port subsystem. */
char *
hs_service_lookup_current_desc(const ed25519_public_key_t *pk)
{
  const hs_service_t *service;

  tor_assert(pk);

  service = find_service(hs_service_map, pk);
  if (service && service->desc_current) {
    char *encoded_desc = NULL;
    /* No matter what is the result (which should never be a failure), return
     * the encoded variable, if success it will contain the right thing else
     * it will be NULL. */
    hs_desc_encode_descriptor(service->desc_current->desc,
                              &service->desc_current->signing_kp,
                              &encoded_desc);
    return encoded_desc;
  }

  return NULL;
}

/* Return the number of service we have configured and usable. */
unsigned int
hs_service_get_num_services(void)
{
  if (hs_service_map == NULL) {
    return 0;
  }
  return HT_SIZE(hs_service_map);
}

/* Called once an introduction circuit is closed. If the circuit doesn't have
 * a v3 identifier, it is ignored. */
void
hs_service_intro_circ_has_closed(origin_circuit_t *circ)
{
  hs_service_t *service = NULL;
  hs_service_intro_point_t *ip = NULL;
  hs_service_descriptor_t *desc = NULL;

  tor_assert(circ);

  if (circ->hs_ident == NULL) {
    /* This is not a v3 circuit, ignore. */
    goto end;
  }

  get_objects_from_ident(circ->hs_ident, &service, &ip, &desc);
  if (service == NULL) {
    /* This is possible if the circuits are closed and the service is
     * immediately deleted. */
    log_info(LD_REND, "Unable to find any hidden service associated "
                      "identity key %s on intro circuit %u.",
             ed25519_fmt(&circ->hs_ident->identity_pk),
             TO_CIRCUIT(circ)->n_circ_id);
    goto end;
  }
  if (ip == NULL) {
    /* The introduction point object has already been removed probably by our
     * cleanup process so ignore. */
    goto end;
  }
  /* Can't have an intro point object without a descriptor. */
  tor_assert(desc);

  /* Circuit disappeared so make sure the intro point is updated. By
   * keeping the object in the descriptor, we'll be able to retry. */
  ip->circuit_established = 0;

 end:
  return;
}

/* Given conn, a rendezvous edge connection acting as an exit stream, look up
 * the hidden service for the circuit circ, and look up the port and address
 * based on the connection port. Assign the actual connection address.
 *
 * Return 0 on success. Return -1 on failure and the caller should NOT close
 * the circuit. Return -2 on failure and the caller MUST close the circuit for
 * security reasons. */
int
hs_service_set_conn_addr_port(const origin_circuit_t *circ,
                              edge_connection_t *conn)
{
  hs_service_t *service = NULL;

  tor_assert(circ);
  tor_assert(conn);
  tor_assert(TO_CIRCUIT(circ)->purpose == CIRCUIT_PURPOSE_S_REND_JOINED);
  tor_assert(circ->hs_ident);

  get_objects_from_ident(circ->hs_ident, &service, NULL, NULL);

  if (service == NULL) {
    log_warn(LD_REND, "Unable to find any hidden service associated "
                      "identity key %s on rendezvous circuit %u.",
             ed25519_fmt(&circ->hs_ident->identity_pk),
             TO_CIRCUIT(circ)->n_circ_id);
    /* We want the caller to close the circuit because it's not a valid
     * service so no danger. Attempting to bruteforce the entire key space by
     * opening circuits to learn which service is being hosted here is
     * impractical. */
    goto err_close;
  }

  /* Enforce the streams-per-circuit limit, and refuse to provide a mapping if
   * this circuit will exceed the limit. */
  if (service->config.max_streams_per_rdv_circuit > 0 &&
      (circ->hs_ident->num_rdv_streams >=
       service->config.max_streams_per_rdv_circuit)) {
#define MAX_STREAM_WARN_INTERVAL 600
    static struct ratelim_t stream_ratelim =
      RATELIM_INIT(MAX_STREAM_WARN_INTERVAL);
    log_fn_ratelim(&stream_ratelim, LOG_WARN, LD_REND,
                   "Maximum streams per circuit limit reached on "
                   "rendezvous circuit %u for service %s. Circuit has "
                   "%" PRIu64 " out of %" PRIu64 " streams. %s.",
                   TO_CIRCUIT(circ)->n_circ_id,
                   service->onion_address,
                   circ->hs_ident->num_rdv_streams,
                   service->config.max_streams_per_rdv_circuit,
                   service->config.max_streams_close_circuit ?
                    "Closing circuit" : "Ignoring open stream request");
    if (service->config.max_streams_close_circuit) {
      /* Service explicitly configured to close immediately. */
      goto err_close;
    }
    /* Exceeding the limit makes tor silently ignore the stream creation
     * request and keep the circuit open. */
    goto err_no_close;
  }

  /* Find a virtual port of that service mathcing the one in the connection if
   * succesful, set the address in the connection. */
  if (hs_set_conn_addr_port(service->config.ports, conn) < 0) {
    log_info(LD_REND, "No virtual port mapping exists for port %d for "
                      "hidden service %s.",
             TO_CONN(conn)->port, service->onion_address);
    if (service->config.allow_unknown_ports) {
      /* Service explicitly allow connection to unknown ports so close right
       * away because we do not care about port mapping. */
      goto err_close;
    }
    /* If the service didn't explicitly allow it, we do NOT close the circuit
     * here to raise the bar in terms of performance for port mapping. */
    goto err_no_close;
  }

  /* Success. */
  return 0;
 err_close:
  /* Indicate the caller that the circuit should be closed. */
  return -2;
 err_no_close:
  /* Indicate the caller to NOT close the circuit. */
  return -1;
}

/* Add to file_list every filename used by a configured hidden service, and to
 * dir_list every directory path used by a configured hidden service. This is
 * used by the sandbox subsystem to whitelist those. */
void
hs_service_lists_fnames_for_sandbox(smartlist_t *file_list,
                                    smartlist_t *dir_list)
{
  tor_assert(file_list);
  tor_assert(dir_list);

  /* Add files and dirs for legacy services. */
  rend_services_add_filenames_to_lists(file_list, dir_list);

  /* Add files and dirs for v3+. */
  FOR_EACH_SERVICE_BEGIN(service) {
    /* Skip ephemeral service, they don't touch the disk. */
    if (service->config.is_ephemeral) {
      continue;
    }
    service_add_fnames_to_list(service, file_list);
    smartlist_add_strdup(dir_list, service->config.directory_path);
  } FOR_EACH_DESCRIPTOR_END;
}

/* Called when our internal view of the directory has changed. We might have
 * received a new batch of descriptors which might affect the shape of the
 * HSDir hash ring. Signal that we should reexamine the hash ring and
 * re-upload our HS descriptors if needed. */
void
hs_service_dir_info_changed(void)
{
  if (hs_service_get_num_services() > 0) {
    /* New directory information usually goes every consensus so rate limit
     * every 30 minutes to not be too conservative. */
    static struct ratelim_t dir_info_changed_ratelim = RATELIM_INIT(30 * 60);
    log_fn_ratelim(&dir_info_changed_ratelim, LOG_INFO, LD_REND,
                   "New dirinfo arrived: consider reuploading descriptor");
    consider_republishing_hs_descriptors = 1;
  }
}

/* Called when we get an INTRODUCE2 cell on the circ. Respond to the cell and
 * launch a circuit to the rendezvous point. */
int
hs_service_receive_introduce2(origin_circuit_t *circ, const uint8_t *payload,
                              size_t payload_len)
{
  int ret = -1;

  tor_assert(circ);
  tor_assert(payload);

  /* Do some initial validation and logging before we parse the cell */
  if (TO_CIRCUIT(circ)->purpose != CIRCUIT_PURPOSE_S_INTRO) {
    log_warn(LD_PROTOCOL, "Received an INTRODUCE2 cell on a "
                          "non introduction circuit of purpose %d",
             TO_CIRCUIT(circ)->purpose);
    goto done;
  }

  if (circ->hs_ident) {
    ret = service_handle_introduce2(circ, payload, payload_len);
  } else {
    ret = rend_service_receive_introduction(circ, payload, payload_len);
  }

 done:
  return ret;
}

/* Called when we get an INTRO_ESTABLISHED cell. Mark the circuit as an
 * established introduction point. Return 0 on success else a negative value
 * and the circuit is closed. */
int
hs_service_receive_intro_established(origin_circuit_t *circ,
                                     const uint8_t *payload,
                                     size_t payload_len)
{
  int ret = -1;

  tor_assert(circ);
  tor_assert(payload);

  if (TO_CIRCUIT(circ)->purpose != CIRCUIT_PURPOSE_S_ESTABLISH_INTRO) {
    log_warn(LD_PROTOCOL, "Received an INTRO_ESTABLISHED cell on a "
                          "non introduction circuit of purpose %d",
             TO_CIRCUIT(circ)->purpose);
    goto err;
  }

  /* Handle both version. v2 uses rend_data and v3 uses the hs circuit
   * identifier hs_ident. Can't be both. */
  if (circ->hs_ident) {
    ret = service_handle_intro_established(circ, payload, payload_len);
  } else {
    ret = rend_service_intro_established(circ, payload, payload_len);
  }

  if (ret < 0) {
    goto err;
  }
  return 0;
 err:
  circuit_mark_for_close(TO_CIRCUIT(circ), END_CIRC_REASON_TORPROTOCOL);
  return -1;
}

/* Called when any kind of hidden service circuit is done building thus
 * opened. This is the entry point from the circuit subsystem. */
void
hs_service_circuit_has_opened(origin_circuit_t *circ)
{
  tor_assert(circ);

  /* Handle both version. v2 uses rend_data and v3 uses the hs circuit
   * identifier hs_ident. Can't be both. */
  switch (TO_CIRCUIT(circ)->purpose) {
  case CIRCUIT_PURPOSE_S_ESTABLISH_INTRO:
    if (circ->hs_ident) {
      service_intro_circ_has_opened(circ);
    } else {
      rend_service_intro_has_opened(circ);
    }
    break;
  case CIRCUIT_PURPOSE_S_CONNECT_REND:
    if (circ->hs_ident) {
      service_rendezvous_circ_has_opened(circ);
    } else {
      rend_service_rendezvous_has_opened(circ);
    }
    break;
  default:
    tor_assert(0);
  }
}

/* Load and/or generate keys for all onion services including the client
 * authorization if any. Return 0 on success, -1 on failure. */
int
hs_service_load_all_keys(void)
{
  /* Load v2 service keys if we have v2. */
  if (rend_num_services() != 0) {
    if (rend_service_load_all_keys(NULL) < 0) {
      goto err;
    }
  }

  /* Load or/and generate them for v3+. */
  SMARTLIST_FOREACH_BEGIN(hs_service_staging_list, hs_service_t *, service) {
    /* Ignore ephemeral service, they already have their keys set. */
    if (service->config.is_ephemeral) {
      continue;
    }
    log_info(LD_REND, "Loading v3 onion service keys from %s",
             service_escaped_dir(service));
    if (load_service_keys(service) < 0) {
      goto err;
    }
    /* XXX: Load/Generate client authorization keys. (#20700) */
  } SMARTLIST_FOREACH_END(service);

  /* Final step, the staging list contains service in a quiescent state that
   * is ready to be used. Register them to the global map. Once this is over,
   * the staging list will be cleaned up. */
  register_all_services();

  /* All keys have been loaded successfully. */
  return 0;
 err:
  return -1;
}

/* Put all service object in the given service list. After this, the caller
 * looses ownership of every elements in the list and responsible to free the
 * list pointer. */
void
hs_service_stage_services(const smartlist_t *service_list)
{
  tor_assert(service_list);
  /* This list is freed at registration time but this function can be called
   * multiple time. */
  if (hs_service_staging_list == NULL) {
    hs_service_staging_list = smartlist_new();
  }
  /* Add all service object to our staging list. Caller is responsible for
   * freeing the service_list. */
  smartlist_add_all(hs_service_staging_list, service_list);
}

/* Allocate and initilize a service object. The service configuration will
 * contain the default values. Return the newly allocated object pointer. This
 * function can't fail. */
hs_service_t *
hs_service_new(const or_options_t *options)
{
  hs_service_t *service = tor_malloc_zero(sizeof(hs_service_t));
  /* Set default configuration value. */
  set_service_default_config(&service->config, options);
  /* Set the default service version. */
  service->config.version = HS_SERVICE_DEFAULT_VERSION;
  /* Allocate the CLIENT_PK replay cache in service state. */
  service->state.replay_cache_rend_cookie =
    replaycache_new(REND_REPLAY_TIME_INTERVAL, REND_REPLAY_TIME_INTERVAL);

  return service;
}

/* Free the given <b>service</b> object and all its content. This function
 * also takes care of wiping service keys from memory. It is safe to pass a
 * NULL pointer. */
void
hs_service_free_(hs_service_t *service)
{
  if (service == NULL) {
    return;
  }

  /* Free descriptors. Go over both descriptor with this loop. */
  FOR_EACH_DESCRIPTOR_BEGIN(service, desc) {
    service_descriptor_free(desc);
  } FOR_EACH_DESCRIPTOR_END;

  /* Free service configuration. */
  service_clear_config(&service->config);

  /* Free replay cache from state. */
  if (service->state.replay_cache_rend_cookie) {
    replaycache_free(service->state.replay_cache_rend_cookie);
  }

  /* Wipe service keys. */
  memwipe(&service->keys.identity_sk, 0, sizeof(service->keys.identity_sk));

  tor_free(service);
}

/* Periodic callback. Entry point from the main loop to the HS service
 * subsystem. This is call every second. This is skipped if tor can't build a
 * circuit or the network is disabled. */
void
hs_service_run_scheduled_events(time_t now)
{
  /* First thing we'll do here is to make sure our services are in a
   * quiescent state for the scheduled events. */
  run_housekeeping_event(now);

  /* Order matters here. We first make sure the descriptor object for each
   * service contains the latest data. Once done, we check if we need to open
   * new introduction circuit. Finally, we try to upload the descriptor for
   * each service. */

  /* Make sure descriptors are up to date. */
  run_build_descriptor_event(now);
  /* Make sure services have enough circuits. */
  run_build_circuit_event(now);
  /* Upload the descriptors if needed/possible. */
  run_upload_descriptor_event(now);
}

/* Initialize the service HS subsystem. */
void
hs_service_init(void)
{
  /* Should never be called twice. */
  tor_assert(!hs_service_map);
  tor_assert(!hs_service_staging_list);

  /* v2 specific. */
  rend_service_init();

  hs_service_map = tor_malloc_zero(sizeof(struct hs_service_ht));
  HT_INIT(hs_service_ht, hs_service_map);

  hs_service_staging_list = smartlist_new();
}

/* Release all global storage of the hidden service subsystem. */
void
hs_service_free_all(void)
{
  rend_service_free_all();
  service_free_all();
}

#ifdef TOR_UNIT_TESTS

/* Return the global service map size. Only used by unit test. */
STATIC unsigned int
get_hs_service_map_size(void)
{
  return HT_SIZE(hs_service_map);
}

/* Return the staging list size. Only used by unit test. */
STATIC int
get_hs_service_staging_list_size(void)
{
  return smartlist_len(hs_service_staging_list);
}

STATIC hs_service_ht *
get_hs_service_map(void)
{
  return hs_service_map;
}

STATIC hs_service_t *
get_first_service(void)
{
  hs_service_t **obj = HT_START(hs_service_ht, hs_service_map);
  if (obj == NULL) {
    return NULL;
  }
  return *obj;
}

#endif /* defined(TOR_UNIT_TESTS) */
<|MERGE_RESOLUTION|>--- conflicted
+++ resolved
@@ -2265,15 +2265,11 @@
              (is_next_desc) ? "next" : "current",
              desc->desc->plaintext_data.revision_counter,
              safe_str_client(node_describe(hsdir)),
-<<<<<<< HEAD
-             safe_str_client(hex_str((const char *) index, 32)));
+             safe_str_client(hex_str((const char *) idx, 32)));
 
     /* Fire a UPLOAD control port event. */
     hs_control_desc_event_upload(service->onion_address, hsdir->identity,
-                                 &desc->blinded_kp.pubkey, index);
-=======
-             safe_str_client(hex_str((const char *) idx, 32)));
->>>>>>> 9ef97a26
+                                 &desc->blinded_kp.pubkey, idx);
   }
 
  end:
