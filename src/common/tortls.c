/* Copyright (c) 2003, Roger Dingledine.
 * Copyright (c) 2004-2006, Roger Dingledine, Nick Mathewson.
 * Copyright (c) 2007-2011, The Tor Project, Inc. */
/* See LICENSE for licensing information */

/**
 * \file tortls.c
 * \brief Wrapper functions to present a consistent interface to
 * TLS, SSL, and X.509 functions from OpenSSL.
 **/

/* (Unlike other tor functions, these
 * are prefixed with tor_ in order to avoid conflicting with OpenSSL
 * functions and variables.)
 */

#include "orconfig.h"

#if defined (WINCE)
#include <WinSock2.h>
#endif

#include <assert.h>
#ifdef MS_WINDOWS /*wrkard for dtls1.h >= 0.9.8m of "#include <winsock.h>"*/
 #ifndef WIN32_WINNT
 #define WIN32_WINNT 0x400
 #endif
 #ifndef _WIN32_WINNT
 #define _WIN32_WINNT 0x400
 #endif
 #define WIN32_LEAN_AND_MEAN
 #if defined(_MSC_VER) && (_MSC_VER < 1300)
    #include <winsock.h>
 #else
    #include <winsock2.h>
    #include <ws2tcpip.h>
 #endif
#endif
#include <openssl/ssl.h>
#include <openssl/ssl3.h>
#include <openssl/err.h>
#include <openssl/tls1.h>
#include <openssl/asn1.h>
#include <openssl/bio.h>
#include <openssl/opensslv.h>

#if OPENSSL_VERSION_NUMBER < 0x00907000l
#error "We require OpenSSL >= 0.9.7"
#endif

#ifdef USE_BUFFEREVENTS
#include <event2/bufferevent_ssl.h>
#include <event2/buffer.h>
#include <event2/event.h>
#include "compat_libevent.h"
#endif

#define CRYPTO_PRIVATE /* to import prototypes from crypto.h */
#define TORTLS_PRIVATE

#include "crypto.h"
#include "tortls.h"
#include "util.h"
#include "torlog.h"
#include "container.h"
#include <string.h>

/* Enable the "v2" TLS handshake.
 */
#define V2_HANDSHAKE_SERVER
#define V2_HANDSHAKE_CLIENT

/* Copied from or.h */
#define LEGAL_NICKNAME_CHARACTERS \
  "abcdefghijklmnopqrstuvwxyzABCDEFGHIJKLMNOPQRSTUVWXYZ0123456789"

/** How long do identity certificates live? (sec) */
#define IDENTITY_CERT_LIFETIME  (365*24*60*60)

#define ADDR(tls) (((tls) && (tls)->address) ? tls->address : "peer")

/* We redefine these so that we can run correctly even if the vendor gives us
 * a version of OpenSSL that does not match its header files.  (Apple: I am
 * looking at you.)
 */
#ifndef SSL_OP_ALLOW_UNSAFE_LEGACY_RENEGOTIATION
#define SSL_OP_ALLOW_UNSAFE_LEGACY_RENEGOTIATION 0x00040000L
#endif
#ifndef SSL3_FLAGS_ALLOW_UNSAFE_LEGACY_RENEGOTIATION
#define SSL3_FLAGS_ALLOW_UNSAFE_LEGACY_RENEGOTIATION 0x0010
#endif

/** Does the run-time openssl version look like we need
 * SSL_OP_ALLOW_UNSAFE_LEGACY_RENEGOTIATION? */
static int use_unsafe_renegotiation_op = 0;
/** Does the run-time openssl version look like we need
 * SSL3_FLAGS_ALLOW_UNSAFE_LEGACY_RENEGOTIATION? */
static int use_unsafe_renegotiation_flag = 0;

/** Structure that we use for a single certificate. */
struct tor_cert_t {
  X509 *cert;
  uint8_t *encoded;
  size_t encoded_len;
  unsigned pkey_digests_set : 1;
  digests_t cert_digests;
  digests_t pkey_digests;
};

/** Holds a SSL_CTX object and related state used to configure TLS
 * connections.
 */
typedef struct tor_tls_context_t {
  int refcnt;
  SSL_CTX *ctx;
  tor_cert_t *my_link_cert;
  tor_cert_t *my_id_cert;
  tor_cert_t *my_auth_cert;
  crypto_pk_env_t *link_key;
  crypto_pk_env_t *auth_key;
} tor_tls_context_t;

#define TOR_TLS_MAGIC 0x71571571

/** Holds a SSL object and its associated data.  Members are only
 * accessed from within tortls.c.
 */
struct tor_tls_t {
  uint32_t magic;
  tor_tls_context_t *context; /** A link to the context object for this tls. */
  SSL *ssl; /**< An OpenSSL SSL object. */
  int socket; /**< The underlying file descriptor for this TLS connection. */
  char *address; /**< An address to log when describing this connection. */
  enum {
    TOR_TLS_ST_HANDSHAKE, TOR_TLS_ST_OPEN, TOR_TLS_ST_GOTCLOSE,
    TOR_TLS_ST_SENTCLOSE, TOR_TLS_ST_CLOSED, TOR_TLS_ST_RENEGOTIATE,
    TOR_TLS_ST_BUFFEREVENT
  } state : 3; /**< The current SSL state, depending on which operations have
                * completed successfully. */
  unsigned int isServer:1; /**< True iff this is a server-side connection */
  unsigned int wasV2Handshake:1; /**< True iff the original handshake for
                                  * this connection used the updated version
                                  * of the connection protocol (client sends
                                  * different cipher list, server sends only
                                  * one certificate). */
  /** True iff we should call negotiated_callback when we're done reading. */
  unsigned int got_renegotiate:1;
  /** Incremented every time we start the server side of a handshake. */
  uint8_t server_handshake_count;
  size_t wantwrite_n; /**< 0 normally, >0 if we returned wantwrite last
                       * time. */
  /** Last values retrieved from BIO_number_read()/write(); see
   * tor_tls_get_n_raw_bytes() for usage.
   */
  unsigned long last_write_count;
  unsigned long last_read_count;
  /** If set, a callback to invoke whenever the client tries to renegotiate
   * the handshake. */
  void (*negotiated_callback)(tor_tls_t *tls, void *arg);
  /** Argument to pass to negotiated_callback. */
  void *callback_arg;
};

#ifdef V2_HANDSHAKE_CLIENT
/** An array of fake SSL_CIPHER objects that we use in order to trick OpenSSL
 * in client mode into advertising the ciphers we want.  See
 * rectify_client_ciphers() for details. */
static SSL_CIPHER *CLIENT_CIPHER_DUMMIES = NULL;
/** A stack of SSL_CIPHER objects, some real, some fake.
 * See rectify_client_ciphers() for details. */
static STACK_OF(SSL_CIPHER) *CLIENT_CIPHER_STACK = NULL;
#endif

/** The ex_data index in which we store a pointer to an SSL object's
 * corresponding tor_tls_t object. */
static int tor_tls_object_ex_data_index = -1;

/** Helper: Allocate tor_tls_object_ex_data_index. */
static void
tor_tls_allocate_tor_tls_object_ex_data_index(void)
{
  if (tor_tls_object_ex_data_index == -1) {
    tor_tls_object_ex_data_index =
      SSL_get_ex_new_index(0, NULL, NULL, NULL, NULL);
    tor_assert(tor_tls_object_ex_data_index != -1);
  }
}

/** Helper: given a SSL* pointer, return the tor_tls_t object using that
 * pointer. */
static INLINE tor_tls_t *
tor_tls_get_by_ssl(const SSL *ssl)
{
  tor_tls_t *result = SSL_get_ex_data(ssl, tor_tls_object_ex_data_index);
  if (result)
    tor_assert(result->magic == TOR_TLS_MAGIC);
  return result;
}

static void tor_tls_context_decref(tor_tls_context_t *ctx);
static void tor_tls_context_incref(tor_tls_context_t *ctx);
static X509* tor_tls_create_certificate(crypto_pk_env_t *rsa,
                                        crypto_pk_env_t *rsa_sign,
                                        const char *cname,
                                        const char *cname_sign,
                                        unsigned int lifetime);

static int tor_tls_context_init_one(tor_tls_context_t **ppcontext,
                                    crypto_pk_env_t *identity,
                                    unsigned int key_lifetime,
                                    int is_client);
static tor_tls_context_t *tor_tls_context_new(crypto_pk_env_t *identity,
                                              unsigned int key_lifetime,
                                              int is_client);
static int check_cert_lifetime_internal(int severity, const X509 *cert,
                                   int past_tolerance, int future_tolerance);

/** Global TLS contexts. We keep them here because nobody else needs
 * to touch them. */
static tor_tls_context_t *server_tls_context = NULL;
static tor_tls_context_t *client_tls_context = NULL;

/** True iff tor_tls_init() has been called. */
static int tls_library_is_initialized = 0;

/* Module-internal error codes. */
#define _TOR_TLS_SYSCALL    (_MIN_TOR_TLS_ERROR_VAL - 2)
#define _TOR_TLS_ZERORETURN (_MIN_TOR_TLS_ERROR_VAL - 1)

#include "tortls_states.h"

/** Return the symbolic name of an OpenSSL state. */
static const char *
ssl_state_to_string(int ssl_state)
{
  static char buf[40];
  int i;
  for (i = 0; state_map[i].name; ++i) {
    if (state_map[i].state == ssl_state)
      return state_map[i].name;
  }
  tor_snprintf(buf, sizeof(buf), "Unknown state %d", ssl_state);
  return buf;
}

/** Write a description of the current state of <b>tls</b> into the
 * <b>sz</b>-byte buffer at <b>buf</b>. */
void
tor_tls_get_state_description(tor_tls_t *tls, char *buf, size_t sz)
{
  const char *ssl_state;
  const char *tortls_state;

  if (PREDICT_UNLIKELY(!tls || !tls->ssl)) {
    strlcpy(buf, "(No SSL object)", sz);
    return;
  }

  ssl_state = ssl_state_to_string(tls->ssl->state);
  switch (tls->state) {
#define CASE(st) case TOR_TLS_ST_##st: tortls_state = " in "#st ; break
    CASE(HANDSHAKE);
    CASE(OPEN);
    CASE(GOTCLOSE);
    CASE(SENTCLOSE);
    CASE(CLOSED);
    CASE(RENEGOTIATE);
#undef CASE
  case TOR_TLS_ST_BUFFEREVENT:
    tortls_state = "";
    break;
  default:
    tortls_state = " in unknown TLS state";
    break;
  }

  tor_snprintf(buf, sz, "%s%s", ssl_state, tortls_state);
}

void
tor_tls_log_one_error(tor_tls_t *tls, unsigned long err,
                  int severity, int domain, const char *doing)
{
  const char *state = NULL, *addr;
  const char *msg, *lib, *func;
  int st;

  st = (tls && tls->ssl) ? tls->ssl->state : -1;
  state = (st>=0)?ssl_state_to_string(st):"---";

  addr = tls ? tls->address : NULL;

  /* Some errors are known-benign, meaning they are the fault of the other
   * side of the connection. The caller doesn't know this, so override the
   * priority for those cases. */
  switch (ERR_GET_REASON(err)) {
    case SSL_R_HTTP_REQUEST:
    case SSL_R_HTTPS_PROXY_REQUEST:
    case SSL_R_RECORD_LENGTH_MISMATCH:
    case SSL_R_RECORD_TOO_LARGE:
    case SSL_R_UNKNOWN_PROTOCOL:
    case SSL_R_UNSUPPORTED_PROTOCOL:
      severity = LOG_INFO;
      break;
    default:
      break;
  }

  msg = (const char*)ERR_reason_error_string(err);
  lib = (const char*)ERR_lib_error_string(err);
  func = (const char*)ERR_func_error_string(err);
  if (!msg) msg = "(null)";
  if (!lib) lib = "(null)";
  if (!func) func = "(null)";
  if (doing) {
    log(severity, domain, "TLS error while %s%s%s: %s (in %s:%s:%s)",
        doing, addr?" with ":"", addr?addr:"",
        msg, lib, func, state);
  } else {
    log(severity, domain, "TLS error%s%s: %s (in %s:%s:%s)",
        addr?" with ":"", addr?addr:"",
        msg, lib, func, state);
  }
}

/** Log all pending tls errors at level <b>severity</b>.  Use
 * <b>doing</b> to describe our current activities.
 */
static void
tls_log_errors(tor_tls_t *tls, int severity, int domain, const char *doing)
{
  unsigned long err;

  while ((err = ERR_get_error()) != 0) {
    tor_tls_log_one_error(tls, err, severity, domain, doing);
  }
}

/** Convert an errno (or a WSAerrno on windows) into a TOR_TLS_* error
 * code. */
static int
tor_errno_to_tls_error(int e)
{
#if defined(MS_WINDOWS)
  switch (e) {
    case WSAECONNRESET: // most common
      return TOR_TLS_ERROR_CONNRESET;
    case WSAETIMEDOUT:
      return TOR_TLS_ERROR_TIMEOUT;
    case WSAENETUNREACH:
    case WSAEHOSTUNREACH:
      return TOR_TLS_ERROR_NO_ROUTE;
    case WSAECONNREFUSED:
      return TOR_TLS_ERROR_CONNREFUSED; // least common
    default:
      return TOR_TLS_ERROR_MISC;
  }
#else
  switch (e) {
    case ECONNRESET: // most common
      return TOR_TLS_ERROR_CONNRESET;
    case ETIMEDOUT:
      return TOR_TLS_ERROR_TIMEOUT;
    case EHOSTUNREACH:
    case ENETUNREACH:
      return TOR_TLS_ERROR_NO_ROUTE;
    case ECONNREFUSED:
      return TOR_TLS_ERROR_CONNREFUSED; // least common
    default:
      return TOR_TLS_ERROR_MISC;
  }
#endif
}

/** Given a TOR_TLS_* error code, return a string equivalent. */
const char *
tor_tls_err_to_string(int err)
{
  if (err >= 0)
    return "[Not an error.]";
  switch (err) {
    case TOR_TLS_ERROR_MISC: return "misc error";
    case TOR_TLS_ERROR_IO: return "unexpected close";
    case TOR_TLS_ERROR_CONNREFUSED: return "connection refused";
    case TOR_TLS_ERROR_CONNRESET: return "connection reset";
    case TOR_TLS_ERROR_NO_ROUTE: return "host unreachable";
    case TOR_TLS_ERROR_TIMEOUT: return "connection timed out";
    case TOR_TLS_CLOSE: return "closed";
    case TOR_TLS_WANTREAD: return "want to read";
    case TOR_TLS_WANTWRITE: return "want to write";
    default: return "(unknown error code)";
  }
}

#define CATCH_SYSCALL 1
#define CATCH_ZERO    2

/** Given a TLS object and the result of an SSL_* call, use
 * SSL_get_error to determine whether an error has occurred, and if so
 * which one.  Return one of TOR_TLS_{DONE|WANTREAD|WANTWRITE|ERROR}.
 * If extra&CATCH_SYSCALL is true, return _TOR_TLS_SYSCALL instead of
 * reporting syscall errors.  If extra&CATCH_ZERO is true, return
 * _TOR_TLS_ZERORETURN instead of reporting zero-return errors.
 *
 * If an error has occurred, log it at level <b>severity</b> and describe the
 * current action as <b>doing</b>.
 */
static int
tor_tls_get_error(tor_tls_t *tls, int r, int extra,
                  const char *doing, int severity, int domain)
{
  int err = SSL_get_error(tls->ssl, r);
  int tor_error = TOR_TLS_ERROR_MISC;
  switch (err) {
    case SSL_ERROR_NONE:
      return TOR_TLS_DONE;
    case SSL_ERROR_WANT_READ:
      return TOR_TLS_WANTREAD;
    case SSL_ERROR_WANT_WRITE:
      return TOR_TLS_WANTWRITE;
    case SSL_ERROR_SYSCALL:
      if (extra&CATCH_SYSCALL)
        return _TOR_TLS_SYSCALL;
      if (r == 0) {
        log(severity, LD_NET, "TLS error: unexpected close while %s (%s)",
            doing, ssl_state_to_string(tls->ssl->state));
        tor_error = TOR_TLS_ERROR_IO;
      } else {
        int e = tor_socket_errno(tls->socket);
        log(severity, LD_NET,
            "TLS error: <syscall error while %s> (errno=%d: %s; state=%s)",
            doing, e, tor_socket_strerror(e),
            ssl_state_to_string(tls->ssl->state));
        tor_error = tor_errno_to_tls_error(e);
      }
      tls_log_errors(tls, severity, domain, doing);
      return tor_error;
    case SSL_ERROR_ZERO_RETURN:
      if (extra&CATCH_ZERO)
        return _TOR_TLS_ZERORETURN;
      log(severity, LD_NET, "TLS connection closed while %s in state %s",
          doing, ssl_state_to_string(tls->ssl->state));
      tls_log_errors(tls, severity, domain, doing);
      return TOR_TLS_CLOSE;
    default:
      tls_log_errors(tls, severity, domain, doing);
      return TOR_TLS_ERROR_MISC;
  }
}

/** Initialize OpenSSL, unless it has already been initialized.
 */
static void
tor_tls_init(void)
{
  if (!tls_library_is_initialized) {
    long version;
    SSL_library_init();
    SSL_load_error_strings();

    version = SSLeay();

    /* OpenSSL 0.9.8l introduced SSL3_FLAGS_ALLOW_UNSAFE_LEGACY_RENEGOTIATION
     * here, but without thinking too hard about it: it turns out that the
     * flag in question needed to be set at the last minute, and that it
     * conflicted with an existing flag number that had already been added
     * in the OpenSSL 1.0.0 betas.  OpenSSL 0.9.8m thoughtfully replaced
     * the flag with an option and (it seems) broke anything that used
     * SSL3_FLAGS_* for the purpose.  So we need to know how to do both,
     * and we mustn't use the SSL3_FLAGS option with anything besides
     * OpenSSL 0.9.8l.
     *
     * No, we can't just set flag 0x0010 everywhere.  It breaks Tor with
     * OpenSSL 1.0.0beta3 and later.  On the other hand, we might be able to
     * set option 0x00040000L everywhere.
     *
     * No, we can't simply detect whether the flag or the option is present
     * in the headers at build-time: some vendors (notably Apple) like to
     * leave their headers out of sync with their libraries.
     *
     * Yes, it _is_ almost as if the OpenSSL developers decided that no
     * program should be allowed to use renegotiation unless it first passed
     * a test of intelligence and determination.
     */
    if (version >= 0x009080c0L && version < 0x009080d0L) {
      log_notice(LD_GENERAL, "OpenSSL %s looks like version 0.9.8l; "
                 "I will try SSL3_FLAGS to enable renegotation.",
                 SSLeay_version(SSLEAY_VERSION));
      use_unsafe_renegotiation_flag = 1;
      use_unsafe_renegotiation_op = 1;
    } else if (version >= 0x009080d0L) {
      log_notice(LD_GENERAL, "OpenSSL %s looks like version 0.9.8m or later; "
                 "I will try SSL_OP to enable renegotiation",
                 SSLeay_version(SSLEAY_VERSION));
      use_unsafe_renegotiation_op = 1;
    } else if (version < 0x009080c0L) {
      log_notice(LD_GENERAL, "OpenSSL %s [%lx] looks like it's older than "
                 "0.9.8l, but some vendors have backported 0.9.8l's "
                 "renegotiation code to earlier versions, and some have "
                 "backported the code from 0.9.8m or 0.9.8n.  I'll set both "
                 "SSL3_FLAGS and SSL_OP just to be safe.",
                 SSLeay_version(SSLEAY_VERSION), version);
      use_unsafe_renegotiation_flag = 1;
      use_unsafe_renegotiation_op = 1;
    } else {
      log_info(LD_GENERAL, "OpenSSL %s has version %lx",
               SSLeay_version(SSLEAY_VERSION), version);
    }

    tor_tls_allocate_tor_tls_object_ex_data_index();

    tls_library_is_initialized = 1;
  }
}

/** Free all global TLS structures. */
void
tor_tls_free_all(void)
{
  if (server_tls_context) {
    tor_tls_context_t *ctx = server_tls_context;
    server_tls_context = NULL;
    tor_tls_context_decref(ctx);
  }
  if (client_tls_context) {
    tor_tls_context_t *ctx = client_tls_context;
    client_tls_context = NULL;
    tor_tls_context_decref(ctx);
  }
#ifdef V2_HANDSHAKE_CLIENT
  if (CLIENT_CIPHER_DUMMIES)
    tor_free(CLIENT_CIPHER_DUMMIES);
  if (CLIENT_CIPHER_STACK)
    sk_SSL_CIPHER_free(CLIENT_CIPHER_STACK);
#endif
}

/** We need to give OpenSSL a callback to verify certificates. This is
 * it: We always accept peer certs and complete the handshake.  We
 * don't validate them until later.
 */
static int
always_accept_verify_cb(int preverify_ok,
                        X509_STORE_CTX *x509_ctx)
{
  (void) preverify_ok;
  (void) x509_ctx;
  return 1;
}

/** Return a newly allocated X509 name with commonName <b>cname</b>. */
static X509_NAME *
tor_x509_name_new(const char *cname)
{
  int nid;
  X509_NAME *name;
  if (!(name = X509_NAME_new()))
    return NULL;
  if ((nid = OBJ_txt2nid("commonName")) == NID_undef) goto error;
  if (!(X509_NAME_add_entry_by_NID(name, nid, MBSTRING_ASC,
                                   (unsigned char*)cname, -1, -1, 0)))
    goto error;
  return name;
 error:
  X509_NAME_free(name);
  return NULL;
}

/** Generate and sign an X509 certificate with the public key <b>rsa</b>,
 * signed by the private key <b>rsa_sign</b>.  The commonName of the
 * certificate will be <b>cname</b>; the commonName of the issuer will be
 * <b>cname_sign</b>. The cert will be valid for <b>cert_lifetime</b> seconds
 * starting from now.  Return a certificate on success, NULL on
 * failure.
 */
static X509 *
tor_tls_create_certificate(crypto_pk_env_t *rsa,
                           crypto_pk_env_t *rsa_sign,
                           const char *cname,
                           const char *cname_sign,
                           unsigned int cert_lifetime)
{
  time_t start_time, end_time;
  EVP_PKEY *sign_pkey = NULL, *pkey=NULL;
  X509 *x509 = NULL;
  X509_NAME *name = NULL, *name_issuer=NULL;

  tor_tls_init();

  start_time = time(NULL);

  tor_assert(rsa);
  tor_assert(cname);
  tor_assert(rsa_sign);
  tor_assert(cname_sign);
  if (!(sign_pkey = _crypto_pk_env_get_evp_pkey(rsa_sign,1)))
    goto error;
  if (!(pkey = _crypto_pk_env_get_evp_pkey(rsa,0)))
    goto error;
  if (!(x509 = X509_new()))
    goto error;
  if (!(X509_set_version(x509, 2)))
    goto error;
  if (!(ASN1_INTEGER_set(X509_get_serialNumber(x509), (long)start_time)))
    goto error;

  if (!(name = tor_x509_name_new(cname)))
    goto error;
  if (!(X509_set_subject_name(x509, name)))
    goto error;
  if (!(name_issuer = tor_x509_name_new(cname_sign)))
    goto error;
  if (!(X509_set_issuer_name(x509, name_issuer)))
    goto error;

  if (!X509_time_adj(X509_get_notBefore(x509),0,&start_time))
    goto error;
  end_time = start_time + cert_lifetime;
  if (!X509_time_adj(X509_get_notAfter(x509),0,&end_time))
    goto error;
  if (!X509_set_pubkey(x509, pkey))
    goto error;
  if (!X509_sign(x509, sign_pkey, EVP_sha1()))
    goto error;

  goto done;
 error:
  if (x509) {
    X509_free(x509);
    x509 = NULL;
  }
 done:
  tls_log_errors(NULL, LOG_WARN, LD_NET, "generating certificate");
  if (sign_pkey)
    EVP_PKEY_free(sign_pkey);
  if (pkey)
    EVP_PKEY_free(pkey);
  if (name)
    X509_NAME_free(name);
  if (name_issuer)
    X509_NAME_free(name_issuer);
  return x509;
}

/** List of ciphers that servers should select from.*/
#define SERVER_CIPHER_LIST                         \
  (TLS1_TXT_DHE_RSA_WITH_AES_256_SHA ":"           \
   TLS1_TXT_DHE_RSA_WITH_AES_128_SHA ":"           \
   SSL3_TXT_EDH_RSA_DES_192_CBC3_SHA)
/* Note: to set up your own private testing network with link crypto
 * disabled, set your Tors' cipher list to
 * (SSL3_TXT_RSA_NULL_SHA).  If you do this, you won't be able to communicate
 * with any of the "real" Tors, though. */

#ifdef V2_HANDSHAKE_CLIENT
#define CIPHER(id, name) name ":"
#define XCIPHER(id, name)
/** List of ciphers that clients should advertise, omitting items that
 * our OpenSSL doesn't know about. */
static const char CLIENT_CIPHER_LIST[] =
#include "./ciphers.inc"
  ;
#undef CIPHER
#undef XCIPHER

/** Holds a cipher that we want to advertise, and its 2-byte ID. */
typedef struct cipher_info_t { unsigned id; const char *name; } cipher_info_t;
/** A list of all the ciphers that clients should advertise, including items
 * that OpenSSL might not know about. */
static const cipher_info_t CLIENT_CIPHER_INFO_LIST[] = {
#define CIPHER(id, name) { id, name },
#define XCIPHER(id, name) { id, #name },
#include "./ciphers.inc"
#undef CIPHER
#undef XCIPHER
};

/** The length of CLIENT_CIPHER_INFO_LIST and CLIENT_CIPHER_DUMMIES. */
static const int N_CLIENT_CIPHERS =
  sizeof(CLIENT_CIPHER_INFO_LIST)/sizeof(CLIENT_CIPHER_INFO_LIST[0]);
#endif

#ifndef V2_HANDSHAKE_CLIENT
#undef CLIENT_CIPHER_LIST
#define CLIENT_CIPHER_LIST  (TLS1_TXT_DHE_RSA_WITH_AES_128_SHA ":"      \
                             SSL3_TXT_EDH_RSA_DES_192_CBC3_SHA)
#endif

/** Free all storage held in <b>cert</b> */
void
tor_cert_free(tor_cert_t *cert)
{
  if (! cert)
    return;
  if (cert->cert)
    X509_free(cert->cert);
  tor_free(cert->encoded);
  memset(cert, 0x03, sizeof(*cert));
  tor_free(cert);
}

/**
 * Allocate a new tor_cert_t to hold the certificate "x509_cert".
 *
 * Steals a reference to x509_cert.
 */
static tor_cert_t *
tor_cert_new(X509 *x509_cert)
{
  tor_cert_t *cert;
  EVP_PKEY *pkey;
  RSA *rsa;
  int length, length2;
  unsigned char *cp;

  if (!x509_cert)
    return NULL;

  length = i2d_X509(x509_cert, NULL);
  cert = tor_malloc_zero(sizeof(tor_cert_t));
  if (length <= 0) {
    tor_free(cert);
    log_err(LD_CRYPTO, "Couldn't get length of encoded x509 certificate");
    X509_free(x509_cert);
    return NULL;
  }
  cert->encoded_len = (size_t) length;
  cp = cert->encoded = tor_malloc(length);
  length2 = i2d_X509(x509_cert, &cp);
  tor_assert(length2 == length);

  cert->cert = x509_cert;

  crypto_digest_all(&cert->cert_digests,
                    (char*)cert->encoded, cert->encoded_len);

  if ((pkey = X509_get_pubkey(x509_cert)) &&
      (rsa = EVP_PKEY_get1_RSA(pkey))) {
    crypto_pk_env_t *pk = _crypto_new_pk_env_rsa(rsa);
    crypto_pk_get_all_digests(pk, &cert->pkey_digests);
    cert->pkey_digests_set = 1;
    crypto_free_pk_env(pk);
    EVP_PKEY_free(pkey);
  }

  return cert;
}

/** Read a DER-encoded X509 cert, of length exactly <b>certificate_len</b>,
 * from a <b>certificate</b>.  Return a newly allocated tor_cert_t on success
 * and NULL on failure. */
tor_cert_t *
tor_cert_decode(const uint8_t *certificate, size_t certificate_len)
{
  X509 *x509;
  const unsigned char *cp = (const unsigned char *)certificate;
  tor_cert_t *newcert;
  tor_assert(certificate);

  if (certificate_len > INT_MAX)
    return NULL;

#if OPENSSL_VERSION_NUMBER < 0x00908000l
  /* This ifdef suppresses a type warning.  Take out this case once everybody
   * is using OpenSSL 0.9.8 or later. */
  x509 = d2i_X509(NULL, (unsigned char**)&cp, (int)certificate_len);
#else
  x509 = d2i_X509(NULL, &cp, (int)certificate_len);
#endif
  if (!x509)
    return NULL; /* Couldn't decode */
  if (cp - certificate != (int)certificate_len) {
    X509_free(x509);
    return NULL; /* Didn't use all the bytes */
  }
  newcert = tor_cert_new(x509);
  if (!newcert) {
    return NULL;
  }
  if (newcert->encoded_len != certificate_len ||
      fast_memneq(newcert->encoded, certificate, certificate_len)) {
    /* Cert wasn't in DER */
    tor_cert_free(newcert);
    return NULL;
  }
  return newcert;
}

/** Set *<b>encoded_out</b> and *<b>size_out/b> to <b>cert</b>'s encoded DER
 * representation and length, respectively. */
void
tor_cert_get_der(const tor_cert_t *cert,
                 const uint8_t **encoded_out, size_t *size_out)
{
  tor_assert(cert);
  tor_assert(encoded_out);
  tor_assert(size_out);
  *encoded_out = cert->encoded;
  *size_out = cert->encoded_len;
}

/** Return a set of digests for the public key in <b>cert</b>, or NULL if this
 * cert's public key is not one we know how to take the digest of. */
const digests_t *
tor_cert_get_id_digests(const tor_cert_t *cert)
{
  if (cert->pkey_digests_set)
    return &cert->pkey_digests;
  else
    return NULL;
}

/** Return a set of digests for the public key in <b>cert</b>. */
const digests_t *
tor_cert_get_cert_digests(const tor_cert_t *cert)
{
  return &cert->cert_digests;
}

/** Remove a reference to <b>ctx</b>, and free it if it has no more
 * references. */
static void
tor_tls_context_decref(tor_tls_context_t *ctx)
{
  tor_assert(ctx);
  if (--ctx->refcnt == 0) {
    SSL_CTX_free(ctx->ctx);
    tor_cert_free(ctx->my_link_cert);
    tor_cert_free(ctx->my_id_cert);
    tor_cert_free(ctx->my_auth_cert);
    crypto_free_pk_env(ctx->link_key);
    crypto_free_pk_env(ctx->auth_key);
    tor_free(ctx);
  }
}

/** Set *<b>link_cert_out</b> and *<b>id_cert_out</b> to the link certificate
 * and ID certificate that we're currently using for our V3 in-protocol
 * handshake's certificate chain.  If <b>server</b> is true, provide the certs
 * that we use in server mode; otherwise, provide the certs that we use in
 * client mode. */
int
tor_tls_get_my_certs(int server,
                     const tor_cert_t **link_cert_out,
                     const tor_cert_t **id_cert_out)
{
  tor_tls_context_t *ctx = server ? server_tls_context : client_tls_context;
  if (! ctx)
    return -1;
  if (link_cert_out)
    *link_cert_out = server ? ctx->my_link_cert : ctx->my_auth_cert;
  if (id_cert_out)
    *id_cert_out = ctx->my_id_cert;
  return 0;
}

/**
 * Return the authentication key that we use to authenticate ourselves as a
 * client in the V3 in-protocol handshake.
 */
crypto_pk_env_t *
tor_tls_get_my_client_auth_key(void)
{
  if (! client_tls_context)
    return NULL;
  return client_tls_context->auth_key;
}

/**
 * Return a newly allocated copy of the public key that a certificate
 * certifies.  Return NULL if the cert's key is not RSA.
 */
crypto_pk_env_t *
tor_tls_cert_get_key(tor_cert_t *cert)
{
  crypto_pk_env_t *result = NULL;
  EVP_PKEY *pkey = X509_get_pubkey(cert->cert);
  RSA *rsa;
  if (!pkey)
    return NULL;
  rsa = EVP_PKEY_get1_RSA(pkey);
  if (!rsa) {
    EVP_PKEY_free(pkey);
    return NULL;
  }
  result = _crypto_new_pk_env_rsa(rsa);
  EVP_PKEY_free(pkey);
  return result;
}

/** Return true iff <b>a</b> and <b>b</b> represent the same public key. */
static int
pkey_eq(EVP_PKEY *a, EVP_PKEY *b)
{
  /* We'd like to do this, but openssl 0.9.7 doesn't have it:
     return EVP_PKEY_cmp(a,b) == 1;
  */
  unsigned char *a_enc=NULL, *b_enc=NULL, *a_ptr, *b_ptr;
  int a_len1, b_len1, a_len2, b_len2, result;
  a_len1 = i2d_PublicKey(a, NULL);
  b_len1 = i2d_PublicKey(b, NULL);
  if (a_len1 != b_len1)
    return 0;
  a_ptr = a_enc = tor_malloc(a_len1);
  b_ptr = b_enc = tor_malloc(b_len1);
  a_len2 = i2d_PublicKey(a, &a_ptr);
  b_len2 = i2d_PublicKey(b, &b_ptr);
  tor_assert(a_len2 == a_len1);
  tor_assert(b_len2 == b_len1);
  result = tor_memeq(a_enc, b_enc, a_len1);
  tor_free(a_enc);
  tor_free(b_enc);
  return result;
}

/** Return true iff the other side of <b>tls</b> has authenticated to us, and
 * the key certified in <b>cert</b> is the same as the key they used to do it.
 */
int
tor_tls_cert_matches_key(const tor_tls_t *tls, const tor_cert_t *cert)
{
  X509 *peercert = SSL_get_peer_certificate(tls->ssl);
  EVP_PKEY *link_key = NULL, *cert_key = NULL;
  int result;

  if (!peercert)
    return 0;
  link_key = X509_get_pubkey(peercert);
  cert_key = X509_get_pubkey(cert->cert);

  result = link_key && cert_key && pkey_eq(cert_key, link_key);

  X509_free(peercert);
  if (link_key)
    EVP_PKEY_free(link_key);
  if (cert_key)
    EVP_PKEY_free(cert_key);

  return result;
}

/** Check whether <b>cert</b> is well-formed, currently live, and correctly
 * signed by the public key in <b>signing_cert</b>.  If <b>check_rsa_1024</b>,
 * make sure that it has an RSA key with 1024 bits; otherwise, just check that
 * the key is long enough. Return 1 if the cert is good, and 0 if it's bad or
 * we couldn't check it. */
int
tor_tls_cert_is_valid(int severity,
                      const tor_cert_t *cert,
                      const tor_cert_t *signing_cert,
                      int check_rsa_1024)
{
  EVP_PKEY *cert_key;
  EVP_PKEY *signing_key = X509_get_pubkey(signing_cert->cert);
  int r, key_ok = 0;
  if (!signing_key)
    return 0;
  r = X509_verify(cert->cert, signing_key);
  EVP_PKEY_free(signing_key);
  if (r <= 0)
    return 0;

  /* okay, the signature checked out right.  Now let's check the check the
   * lifetime. */
  if (check_cert_lifetime_internal(severity, cert->cert,
                                   48*60*60, 30*24*60*60) < 0)
    return 0;

  cert_key = X509_get_pubkey(cert->cert);
  if (check_rsa_1024 && cert_key) {
    RSA *rsa = EVP_PKEY_get1_RSA(cert_key);
    if (rsa && BN_num_bits(rsa->n) == 1024)
      key_ok = 1;
    if (rsa)
      RSA_free(rsa);
  } else if (cert_key) {
    int min_bits = 1024;
#ifdef EVP_PKEY_EC
    if (EVP_PKEY_type(cert_key->type) == EVP_PKEY_EC)
      min_bits = 128;
#endif
    if (EVP_PKEY_bits(cert_key) >= min_bits)
      key_ok = 1;
  }
  EVP_PKEY_free(cert_key);
  if (!key_ok)
    return 0;

  /* XXXX compare DNs or anything? */

  return 1;
}

/** Increase the reference count of <b>ctx</b>. */
static void
tor_tls_context_incref(tor_tls_context_t *ctx)
{
  ++ctx->refcnt;
}

/** Create new global client and server TLS contexts.
 *
 * If <b>server_identity</b> is NULL, this will not generate a server
 * TLS context. If <b>is_public_server</b> is non-zero, this will use
 * the same TLS context for incoming and outgoing connections, and
 * ignore <b>client_identity</b>. */
int
tor_tls_context_init(int is_public_server,
                     crypto_pk_env_t *client_identity,
                     crypto_pk_env_t *server_identity,
                     unsigned int key_lifetime)
{
  int rv1 = 0;
  int rv2 = 0;

  if (is_public_server) {
    tor_tls_context_t *new_ctx;
    tor_tls_context_t *old_ctx;

    tor_assert(server_identity != NULL);

    rv1 = tor_tls_context_init_one(&server_tls_context,
                                   server_identity,
                                   key_lifetime, 0);

    if (rv1 >= 0) {
      new_ctx = server_tls_context;
      tor_tls_context_incref(new_ctx);
      old_ctx = client_tls_context;
      client_tls_context = new_ctx;

      if (old_ctx != NULL) {
        tor_tls_context_decref(old_ctx);
      }
    }
  } else {
    if (server_identity != NULL) {
      rv1 = tor_tls_context_init_one(&server_tls_context,
                                     server_identity,
                                     key_lifetime,
                                     0);
    } else {
      tor_tls_context_t *old_ctx = server_tls_context;
      server_tls_context = NULL;

      if (old_ctx != NULL) {
        tor_tls_context_decref(old_ctx);
      }
    }

    rv2 = tor_tls_context_init_one(&client_tls_context,
                                   client_identity,
                                   key_lifetime,
                                   1);
  }

  return MIN(rv1, rv2);
}

/** Create a new global TLS context.
 *
 * You can call this function multiple times.  Each time you call it,
 * it generates new certificates; all new connections will use
 * the new SSL context.
 */
static int
tor_tls_context_init_one(tor_tls_context_t **ppcontext,
                         crypto_pk_env_t *identity,
                         unsigned int key_lifetime,
                         int is_client)
{
  tor_tls_context_t *new_ctx = tor_tls_context_new(identity,
                                                   key_lifetime,
                                                   is_client);
  tor_tls_context_t *old_ctx = *ppcontext;

  if (new_ctx != NULL) {
    *ppcontext = new_ctx;

    /* Free the old context if one existed. */
    if (old_ctx != NULL) {
      /* This is safe even if there are open connections: we reference-
       * count tor_tls_context_t objects. */
      tor_tls_context_decref(old_ctx);
    }
  }

  return ((new_ctx != NULL) ? 0 : -1);
}

/** Create a new TLS context for use with Tor TLS handshakes.
 * <b>identity</b> should be set to the identity key used to sign the
 * certificate.
 */
static tor_tls_context_t *
tor_tls_context_new(crypto_pk_env_t *identity, unsigned int key_lifetime,
                    int is_client)
{
  crypto_pk_env_t *rsa = NULL, *rsa_auth = NULL;
  EVP_PKEY *pkey = NULL;
  tor_tls_context_t *result = NULL;
  X509 *cert = NULL, *idcert = NULL, *authcert = NULL;
  char *nickname = NULL, *nn2 = NULL;

  tor_tls_init();
  nickname = crypto_random_hostname(8, 20, "www.", ".net");
#ifdef DISABLE_V3_LINKPROTO_SERVERSIDE
  nn2 = crypto_random_hostname(8, 20, "www.", ".net");
#else
  nn2 = crypto_random_hostname(8, 20, "www.", ".com");
#endif

  /* Generate short-term RSA key for use with TLS. */
  if (!(rsa = crypto_new_pk_env()))
    goto error;
  if (crypto_pk_generate_key(rsa)<0)
    goto error;
  if (!is_client) {
    /* Generate short-term RSA key for use in the in-protocol ("v3")
     * authentication handshake. */
    if (!(rsa_auth = crypto_new_pk_env()))
      goto error;
    if (crypto_pk_generate_key(rsa_auth)<0)
      goto error;
    /* Create a link certificate signed by identity key. */
    cert = tor_tls_create_certificate(rsa, identity, nickname, nn2,
                                      key_lifetime);
    /* Create self-signed certificate for identity key. */
    idcert = tor_tls_create_certificate(identity, identity, nn2, nn2,
                                        IDENTITY_CERT_LIFETIME);
    /* Create an authentication certificate signed by identity key. */
    authcert = tor_tls_create_certificate(rsa_auth, identity, nickname, nn2,
                                          key_lifetime);
    if (!cert || !idcert || !authcert) {
      log(LOG_WARN, LD_CRYPTO, "Error creating certificate");
      goto error;
    }
  }

  result = tor_malloc_zero(sizeof(tor_tls_context_t));
  result->refcnt = 1;
  if (!is_client) {
    result->my_link_cert = tor_cert_new(X509_dup(cert));
    result->my_id_cert = tor_cert_new(X509_dup(idcert));
    result->my_auth_cert = tor_cert_new(X509_dup(authcert));
    if (!result->my_link_cert || !result->my_id_cert || !result->my_auth_cert)
      goto error;
    result->link_key = crypto_pk_dup_key(rsa);
    result->auth_key = crypto_pk_dup_key(rsa_auth);
  }

#ifdef EVERYONE_HAS_AES
  /* Tell OpenSSL to only use TLS1 */
  if (!(result->ctx = SSL_CTX_new(TLSv1_method())))
    goto error;
#else
  /* Tell OpenSSL to use SSL3 or TLS1 but not SSL2. */
  if (!(result->ctx = SSL_CTX_new(SSLv23_method())))
    goto error;
  SSL_CTX_set_options(result->ctx, SSL_OP_NO_SSLv2);
#endif
  SSL_CTX_set_options(result->ctx, SSL_OP_SINGLE_DH_USE);

#ifdef SSL_OP_NO_SESSION_RESUMPTION_ON_RENEGOTIATION
  SSL_CTX_set_options(result->ctx,
                      SSL_OP_NO_SESSION_RESUMPTION_ON_RENEGOTIATION);
#endif
  /* Yes, we know what we are doing here.  No, we do not treat a renegotiation
   * as authenticating any earlier-received data.
   */
  if (use_unsafe_renegotiation_op) {
    SSL_CTX_set_options(result->ctx,
                        SSL_OP_ALLOW_UNSAFE_LEGACY_RENEGOTIATION);
  }
  /* Don't actually allow compression; it uses ram and time, but the data
   * we transmit is all encrypted anyway. */
  if (result->ctx->comp_methods)
    result->ctx->comp_methods = NULL;
#ifdef SSL_MODE_RELEASE_BUFFERS
  SSL_CTX_set_mode(result->ctx, SSL_MODE_RELEASE_BUFFERS);
#endif
  if (! is_client) {
    if (cert && !SSL_CTX_use_certificate(result->ctx,cert))
      goto error;
    X509_free(cert); /* We just added a reference to cert. */
    cert=NULL;
    if (idcert) {
      X509_STORE *s = SSL_CTX_get_cert_store(result->ctx);
      tor_assert(s);
      X509_STORE_add_cert(s, idcert);
      X509_free(idcert); /* The context now owns the reference to idcert */
      idcert = NULL;
    }
  }
  SSL_CTX_set_session_cache_mode(result->ctx, SSL_SESS_CACHE_OFF);
  if (!is_client) {
    tor_assert(rsa);
    if (!(pkey = _crypto_pk_env_get_evp_pkey(rsa,1)))
      goto error;
    if (!SSL_CTX_use_PrivateKey(result->ctx, pkey))
      goto error;
    EVP_PKEY_free(pkey);
    pkey = NULL;
    if (!SSL_CTX_check_private_key(result->ctx))
      goto error;
  }
  {
    crypto_dh_env_t *dh = crypto_dh_new(DH_TYPE_TLS);
    tor_assert(dh);
    SSL_CTX_set_tmp_dh(result->ctx, _crypto_dh_env_get_dh(dh));
    crypto_dh_free(dh);
  }
  SSL_CTX_set_verify(result->ctx, SSL_VERIFY_PEER,
                     always_accept_verify_cb);
  /* let us realloc bufs that we're writing from */
  SSL_CTX_set_mode(result->ctx, SSL_MODE_ACCEPT_MOVING_WRITE_BUFFER);

  if (rsa)
    crypto_free_pk_env(rsa);
  if (rsa_auth)
    crypto_free_pk_env(rsa_auth);
  X509_free(authcert);
  tor_free(nickname);
  tor_free(nn2);
  return result;

 error:
  tls_log_errors(NULL, LOG_WARN, LD_NET, "creating TLS context");
  tor_free(nickname);
  tor_free(nn2);
  if (pkey)
    EVP_PKEY_free(pkey);
  if (rsa)
    crypto_free_pk_env(rsa);
  if (rsa_auth)
    crypto_free_pk_env(rsa_auth);
  if (result)
    tor_tls_context_decref(result);
  if (cert)
    X509_free(cert);
  if (idcert)
    X509_free(idcert);
  if (authcert)
    X509_free(authcert);
  return NULL;
}

#ifdef V2_HANDSHAKE_SERVER
/** Return true iff the cipher list suggested by the client for <b>ssl</b> is
 * a list that indicates that the client knows how to do the v2 TLS connection
 * handshake. */
static int
tor_tls_client_is_using_v2_ciphers(const SSL *ssl, const char *address)
{
  int i;
  SSL_SESSION *session;
  /* If we reached this point, we just got a client hello.  See if there is
   * a cipher list. */
  if (!(session = SSL_get_session((SSL *)ssl))) {
    log_info(LD_NET, "No session on TLS?");
    return 0;
  }
  if (!session->ciphers) {
    log_info(LD_NET, "No ciphers on session");
    return 0;
  }
  /* Now we need to see if there are any ciphers whose presence means we're
   * dealing with an updated Tor. */
  for (i = 0; i < sk_SSL_CIPHER_num(session->ciphers); ++i) {
    SSL_CIPHER *cipher = sk_SSL_CIPHER_value(session->ciphers, i);
    const char *ciphername = SSL_CIPHER_get_name(cipher);
    if (strcmp(ciphername, TLS1_TXT_DHE_RSA_WITH_AES_128_SHA) &&
        strcmp(ciphername, TLS1_TXT_DHE_RSA_WITH_AES_256_SHA) &&
        strcmp(ciphername, SSL3_TXT_EDH_RSA_DES_192_CBC3_SHA) &&
        strcmp(ciphername, "(NONE)")) {
      log_debug(LD_NET, "Got a non-version-1 cipher called '%s'", ciphername);
      // return 1;
      goto dump_list;
    }
  }
  return 0;
 dump_list:
  {
    smartlist_t *elts = smartlist_create();
    char *s;
    for (i = 0; i < sk_SSL_CIPHER_num(session->ciphers); ++i) {
      SSL_CIPHER *cipher = sk_SSL_CIPHER_value(session->ciphers, i);
      const char *ciphername = SSL_CIPHER_get_name(cipher);
      smartlist_add(elts, (char*)ciphername);
    }
    s = smartlist_join_strings(elts, ":", 0, NULL);
    log_debug(LD_NET, "Got a non-version-1 cipher list from %s.  It is: '%s'",
              address, s);
    tor_free(s);
    smartlist_free(elts);
  }
  return 1;
}

static void
tor_tls_debug_state_callback(const SSL *ssl, int type, int val)
{
  log_debug(LD_HANDSHAKE, "SSL %p is now in state %s [type=%d,val=%d].",
            ssl, ssl_state_to_string(ssl->state), type, val);
}

/** Invoked when we're accepting a connection on <b>ssl</b>, and the connection
 * changes state. We use this:
 * <ul><li>To alter the state of the handshake partway through, so we
 *         do not send or request extra certificates in v2 handshakes.</li>
 * <li>To detect renegotiation</li></ul>
 */
static void
tor_tls_server_info_callback(const SSL *ssl, int type, int val)
{
  tor_tls_t *tls;
  (void) val;

  tor_tls_debug_state_callback(ssl, type, val);

  if (type != SSL_CB_ACCEPT_LOOP)
    return;
  if (ssl->state != SSL3_ST_SW_SRVR_HELLO_A)
    return;

  tls = tor_tls_get_by_ssl(ssl);
  if (tls) {
    /* Check whether we're watching for renegotiates.  If so, this is one! */
    if (tls->negotiated_callback)
      tls->got_renegotiate = 1;
    if (tls->server_handshake_count < 127) /*avoid any overflow possibility*/
      ++tls->server_handshake_count;
  } else {
    log_warn(LD_BUG, "Couldn't look up the tls for an SSL*. How odd!");
    return;
  }

  /* Now check the cipher list. */
  if (tor_tls_client_is_using_v2_ciphers(ssl, ADDR(tls))) {
    /*XXXX_TLS keep this from happening more than once! */

    /* Yes, we're casting away the const from ssl.  This is very naughty of us.
     * Let's hope openssl doesn't notice! */

    /* Set SSL_MODE_NO_AUTO_CHAIN to keep from sending back any extra certs. */
    SSL_set_mode((SSL*) ssl, SSL_MODE_NO_AUTO_CHAIN);
    /* Don't send a hello request. */
    SSL_set_verify((SSL*) ssl, SSL_VERIFY_NONE, NULL);

    if (tls) {
      tls->wasV2Handshake = 1;
#ifdef USE_BUFFEREVENTS
      if (use_unsafe_renegotiation_flag)
        tls->ssl->s3->flags |= SSL3_FLAGS_ALLOW_UNSAFE_LEGACY_RENEGOTIATION;
#endif
    } else {
      log_warn(LD_BUG, "Couldn't look up the tls for an SSL*. How odd!");
    }
  }
}
#endif

/** Replace *<b>ciphers</b> with a new list of SSL ciphersuites: specifically,
 * a list designed to mimic a common web browser.  Some of the ciphers in the
 * list won't actually be implemented by OpenSSL: that's okay so long as the
 * server doesn't select them, and the server won't select anything besides
 * what's in SERVER_CIPHER_LIST.
 *
 * [If the server <b>does</b> select a bogus cipher, we won't crash or
 * anything; we'll just fail later when we try to look up the cipher in
 * ssl->cipher_list_by_id.]
 */
static void
rectify_client_ciphers(STACK_OF(SSL_CIPHER) **ciphers)
{
#ifdef V2_HANDSHAKE_CLIENT
  if (PREDICT_UNLIKELY(!CLIENT_CIPHER_STACK)) {
    /* We need to set CLIENT_CIPHER_STACK to an array of the ciphers
     * we want.*/
    int i = 0, j = 0;

    /* First, create a dummy SSL_CIPHER for every cipher. */
    CLIENT_CIPHER_DUMMIES =
      tor_malloc_zero(sizeof(SSL_CIPHER)*N_CLIENT_CIPHERS);
    for (i=0; i < N_CLIENT_CIPHERS; ++i) {
      CLIENT_CIPHER_DUMMIES[i].valid = 1;
      CLIENT_CIPHER_DUMMIES[i].id = CLIENT_CIPHER_INFO_LIST[i].id | (3<<24);
      CLIENT_CIPHER_DUMMIES[i].name = CLIENT_CIPHER_INFO_LIST[i].name;
    }

    CLIENT_CIPHER_STACK = sk_SSL_CIPHER_new_null();
    tor_assert(CLIENT_CIPHER_STACK);

    log_debug(LD_NET, "List was: %s", CLIENT_CIPHER_LIST);
    for (j = 0; j < sk_SSL_CIPHER_num(*ciphers); ++j) {
      SSL_CIPHER *cipher = sk_SSL_CIPHER_value(*ciphers, j);
      log_debug(LD_NET, "Cipher %d: %lx %s", j, cipher->id, cipher->name);
    }

    /* Then copy as many ciphers as we can from the good list, inserting
     * dummies as needed. */
    j=0;
    for (i = 0; i < N_CLIENT_CIPHERS; ) {
      SSL_CIPHER *cipher = NULL;
      if (j < sk_SSL_CIPHER_num(*ciphers))
        cipher = sk_SSL_CIPHER_value(*ciphers, j);
      if (cipher && ((cipher->id >> 24) & 0xff) != 3) {
        log_debug(LD_NET, "Skipping v2 cipher %s", cipher->name);
        ++j;
      } else if (cipher &&
                 (cipher->id & 0xffff) == CLIENT_CIPHER_INFO_LIST[i].id) {
        log_debug(LD_NET, "Found cipher %s", cipher->name);
        sk_SSL_CIPHER_push(CLIENT_CIPHER_STACK, cipher);
        ++j;
        ++i;
      } else {
        log_debug(LD_NET, "Inserting fake %s", CLIENT_CIPHER_DUMMIES[i].name);
        sk_SSL_CIPHER_push(CLIENT_CIPHER_STACK, &CLIENT_CIPHER_DUMMIES[i]);
        ++i;
      }
    }
  }

  sk_SSL_CIPHER_free(*ciphers);
  *ciphers = sk_SSL_CIPHER_dup(CLIENT_CIPHER_STACK);
  tor_assert(*ciphers);

#else
    (void)ciphers;
#endif
}

/** Create a new TLS object from a file descriptor, and a flag to
 * determine whether it is functioning as a server.
 */
tor_tls_t *
tor_tls_new(int sock, int isServer)
{
  BIO *bio = NULL;
  tor_tls_t *result = tor_malloc_zero(sizeof(tor_tls_t));
  tor_tls_context_t *context = isServer ? server_tls_context :
    client_tls_context;
  result->magic = TOR_TLS_MAGIC;

  tor_assert(context); /* make sure somebody made it first */
  if (!(result->ssl = SSL_new(context->ctx))) {
    tls_log_errors(NULL, LOG_WARN, LD_NET, "creating SSL object");
    tor_free(result);
    return NULL;
  }

#ifdef SSL_set_tlsext_host_name
  /* Browsers use the TLS hostname extension, so we should too. */
<<<<<<< HEAD
  {
	if(!isServer) {
      char *fake_hostname = crypto_random_hostname(4,25, "www.",".com");
      SSL_set_tlsext_host_name(result->ssl, fake_hostname);
      tor_free(fake_hostname);
	}
=======
  if (!isServer) {
    char *fake_hostname = crypto_random_hostname(4,25, "www.",".com");
    SSL_set_tlsext_host_name(result->ssl, fake_hostname);
    tor_free(fake_hostname);
>>>>>>> 68475fc5
  }
#endif

  if (!SSL_set_cipher_list(result->ssl,
                     isServer ? SERVER_CIPHER_LIST : CLIENT_CIPHER_LIST)) {
    tls_log_errors(NULL, LOG_WARN, LD_NET, "setting ciphers");
#ifdef SSL_set_tlsext_host_name
    SSL_set_tlsext_host_name(result->ssl, NULL);
#endif
    SSL_free(result->ssl);
    tor_free(result);
    return NULL;
  }
  if (!isServer)
    rectify_client_ciphers(&result->ssl->cipher_list);
  result->socket = sock;
  bio = BIO_new_socket(sock, BIO_NOCLOSE);
  if (! bio) {
    tls_log_errors(NULL, LOG_WARN, LD_NET, "opening BIO");
#ifdef SSL_set_tlsext_host_name
    SSL_set_tlsext_host_name(result->ssl, NULL);
#endif
    SSL_free(result->ssl);
    tor_free(result);
    return NULL;
  }
  {
    int set_worked =
      SSL_set_ex_data(result->ssl, tor_tls_object_ex_data_index, result);
    if (!set_worked) {
      log_warn(LD_BUG,
               "Couldn't set the tls for an SSL*; connection will fail");
    }
  }
  SSL_set_bio(result->ssl, bio, bio);
  tor_tls_context_incref(context);
  result->context = context;
  result->state = TOR_TLS_ST_HANDSHAKE;
  result->isServer = isServer;
  result->wantwrite_n = 0;
  result->last_write_count = BIO_number_written(bio);
  result->last_read_count = BIO_number_read(bio);
  if (result->last_write_count || result->last_read_count) {
    log_warn(LD_NET, "Newly created BIO has read count %lu, write count %lu",
             result->last_read_count, result->last_write_count);
  }
#ifdef V2_HANDSHAKE_SERVER
  if (isServer) {
    SSL_set_info_callback(result->ssl, tor_tls_server_info_callback);
  } else
#endif
  {
    SSL_set_info_callback(result->ssl, tor_tls_debug_state_callback);
  }

  /* Not expected to get called. */
  tls_log_errors(NULL, LOG_WARN, LD_NET, "creating tor_tls_t object");
  return result;
}

/** Make future log messages about <b>tls</b> display the address
 * <b>address</b>.
 */
void
tor_tls_set_logged_address(tor_tls_t *tls, const char *address)
{
  tor_assert(tls);
  tor_free(tls->address);
  tls->address = tor_strdup(address);
}

/** Set <b>cb</b> to be called with argument <b>arg</b> whenever <b>tls</b>
 * next gets a client-side renegotiate in the middle of a read.  Do not
 * invoke this function until <em>after</em> initial handshaking is done!
 */
void
tor_tls_set_renegotiate_callback(tor_tls_t *tls,
                                 void (*cb)(tor_tls_t *, void *arg),
                                 void *arg)
{
  tls->negotiated_callback = cb;
  tls->callback_arg = arg;
  tls->got_renegotiate = 0;
#ifdef V2_HANDSHAKE_SERVER
  if (cb) {
    SSL_set_info_callback(tls->ssl, tor_tls_server_info_callback);
  } else {
    SSL_set_info_callback(tls->ssl, tor_tls_debug_state_callback);
  }
#endif
}

/** If this version of openssl requires it, turn on renegotiation on
 * <b>tls</b>.
 */
void
tor_tls_unblock_renegotiation(tor_tls_t *tls)
{
  /* Yes, we know what we are doing here.  No, we do not treat a renegotiation
   * as authenticating any earlier-received data. */
  if (use_unsafe_renegotiation_flag) {
    tls->ssl->s3->flags |= SSL3_FLAGS_ALLOW_UNSAFE_LEGACY_RENEGOTIATION;
  }
  if (use_unsafe_renegotiation_op) {
    SSL_set_options(tls->ssl,
                    SSL_OP_ALLOW_UNSAFE_LEGACY_RENEGOTIATION);
  }
}

/** If this version of openssl supports it, turn off renegotiation on
 * <b>tls</b>.  (Our protocol never requires this for security, but it's nice
 * to use belt-and-suspenders here.)
 */
void
tor_tls_block_renegotiation(tor_tls_t *tls)
{
  tls->ssl->s3->flags &= ~SSL3_FLAGS_ALLOW_UNSAFE_LEGACY_RENEGOTIATION;
}

void
tor_tls_assert_renegotiation_unblocked(tor_tls_t *tls)
{
  if (use_unsafe_renegotiation_flag) {
    tor_assert(0 != (tls->ssl->s3->flags &
                     SSL3_FLAGS_ALLOW_UNSAFE_LEGACY_RENEGOTIATION));
  }
  if (use_unsafe_renegotiation_op) {
    long options = SSL_get_options(tls->ssl);
    tor_assert(0 != (options & SSL_OP_ALLOW_UNSAFE_LEGACY_RENEGOTIATION));
  }
}

/** Return whether this tls initiated the connect (client) or
 * received it (server). */
int
tor_tls_is_server(tor_tls_t *tls)
{
  tor_assert(tls);
  return tls->isServer;
}

/** Release resources associated with a TLS object.  Does not close the
 * underlying file descriptor.
 */
void
tor_tls_free(tor_tls_t *tls)
{
  if (!tls)
    return;
  tor_assert(tls->ssl);
#ifdef SSL_set_tlsext_host_name
  SSL_set_tlsext_host_name(tls->ssl, NULL);
#endif
  SSL_free(tls->ssl);
  tls->ssl = NULL;
  tls->negotiated_callback = NULL;
  if (tls->context)
    tor_tls_context_decref(tls->context);
  tor_free(tls->address);
  tls->magic = 0x99999999;
  tor_free(tls);
}

/** Underlying function for TLS reading.  Reads up to <b>len</b>
 * characters from <b>tls</b> into <b>cp</b>.  On success, returns the
 * number of characters read.  On failure, returns TOR_TLS_ERROR,
 * TOR_TLS_CLOSE, TOR_TLS_WANTREAD, or TOR_TLS_WANTWRITE.
 */
int
tor_tls_read(tor_tls_t *tls, char *cp, size_t len)
{
  int r, err;
  tor_assert(tls);
  tor_assert(tls->ssl);
  tor_assert(tls->state == TOR_TLS_ST_OPEN);
  tor_assert(len<INT_MAX);
  r = SSL_read(tls->ssl, cp, (int)len);
  if (r > 0) {
#ifdef V2_HANDSHAKE_SERVER
    if (tls->got_renegotiate) {
      /* Renegotiation happened! */
      log_info(LD_NET, "Got a TLS renegotiation from %s", ADDR(tls));
      if (tls->negotiated_callback)
        tls->negotiated_callback(tls, tls->callback_arg);
      tls->got_renegotiate = 0;
    }
#endif
    return r;
  }
  err = tor_tls_get_error(tls, r, CATCH_ZERO, "reading", LOG_DEBUG, LD_NET);
  if (err == _TOR_TLS_ZERORETURN || err == TOR_TLS_CLOSE) {
    log_debug(LD_NET,"read returned r=%d; TLS is closed",r);
    tls->state = TOR_TLS_ST_CLOSED;
    return TOR_TLS_CLOSE;
  } else {
    tor_assert(err != TOR_TLS_DONE);
    log_debug(LD_NET,"read returned r=%d, err=%d",r,err);
    return err;
  }
}

/** Underlying function for TLS writing.  Write up to <b>n</b>
 * characters from <b>cp</b> onto <b>tls</b>.  On success, returns the
 * number of characters written.  On failure, returns TOR_TLS_ERROR,
 * TOR_TLS_WANTREAD, or TOR_TLS_WANTWRITE.
 */
int
tor_tls_write(tor_tls_t *tls, const char *cp, size_t n)
{
  int r, err;
  tor_assert(tls);
  tor_assert(tls->ssl);
  tor_assert(tls->state == TOR_TLS_ST_OPEN);
  tor_assert(n < INT_MAX);
  if (n == 0)
    return 0;
  if (tls->wantwrite_n) {
    /* if WANTWRITE last time, we must use the _same_ n as before */
    tor_assert(n >= tls->wantwrite_n);
    log_debug(LD_NET,"resuming pending-write, (%d to flush, reusing %d)",
              (int)n, (int)tls->wantwrite_n);
    n = tls->wantwrite_n;
    tls->wantwrite_n = 0;
  }
  r = SSL_write(tls->ssl, cp, (int)n);
  err = tor_tls_get_error(tls, r, 0, "writing", LOG_INFO, LD_NET);
  if (err == TOR_TLS_DONE) {
    return r;
  }
  if (err == TOR_TLS_WANTWRITE || err == TOR_TLS_WANTREAD) {
    tls->wantwrite_n = n;
  }
  return err;
}

/** Perform initial handshake on <b>tls</b>.  When finished, returns
 * TOR_TLS_DONE.  On failure, returns TOR_TLS_ERROR, TOR_TLS_WANTREAD,
 * or TOR_TLS_WANTWRITE.
 */
int
tor_tls_handshake(tor_tls_t *tls)
{
  int r;
  int oldstate;
  tor_assert(tls);
  tor_assert(tls->ssl);
  tor_assert(tls->state == TOR_TLS_ST_HANDSHAKE);
  check_no_tls_errors();
  oldstate = tls->ssl->state;
  if (tls->isServer) {
    log_debug(LD_HANDSHAKE, "About to call SSL_accept on %p (%s)", tls,
              ssl_state_to_string(tls->ssl->state));
    r = SSL_accept(tls->ssl);
  } else {
    log_debug(LD_HANDSHAKE, "About to call SSL_connect on %p (%s)", tls,
              ssl_state_to_string(tls->ssl->state));
    r = SSL_connect(tls->ssl);
  }
  if (oldstate != tls->ssl->state)
    log_debug(LD_HANDSHAKE, "After call, %p was in state %s",
              tls, ssl_state_to_string(tls->ssl->state));
  /* We need to call this here and not earlier, since OpenSSL has a penchant
   * for clearing its flags when you say accept or connect. */
  tor_tls_unblock_renegotiation(tls);
  r = tor_tls_get_error(tls,r,0, "handshaking", LOG_INFO, LD_HANDSHAKE);
  if (ERR_peek_error() != 0) {
    tls_log_errors(tls, tls->isServer ? LOG_INFO : LOG_WARN, LD_HANDSHAKE,
                   "handshaking");
    return TOR_TLS_ERROR_MISC;
  }
  if (r == TOR_TLS_DONE) {
    tls->state = TOR_TLS_ST_OPEN;
    return tor_tls_finish_handshake(tls);
  }
  return r;
}

/** Perform the final part of the intial TLS handshake on <b>tls</b>.  This
 * should be called for the first handshake only: it determines whether the v1
 * or the v2 handshake was used, and adjusts things for the renegotiation
 * handshake as appropriate.
 *
 * tor_tls_handshake() calls this on its own; you only need to call this if
 * bufferevent is doing the handshake for you.
 */
int
tor_tls_finish_handshake(tor_tls_t *tls)
{
  int r = TOR_TLS_DONE;
  if (tls->isServer) {
    SSL_set_info_callback(tls->ssl, NULL);
    SSL_set_verify(tls->ssl, SSL_VERIFY_PEER, always_accept_verify_cb);
    /* There doesn't seem to be a clear OpenSSL API to clear mode flags. */
    tls->ssl->mode &= ~SSL_MODE_NO_AUTO_CHAIN;
#ifdef V2_HANDSHAKE_SERVER
    if (tor_tls_client_is_using_v2_ciphers(tls->ssl, ADDR(tls))) {
      /* This check is redundant, but back when we did it in the callback,
       * we might have not been able to look up the tor_tls_t if the code
       * was buggy.  Fixing that. */
      if (!tls->wasV2Handshake) {
        log_warn(LD_BUG, "For some reason, wasV2Handshake didn't"
                 " get set. Fixing that.");
      }
      tls->wasV2Handshake = 1;
      log_debug(LD_HANDSHAKE, "Completed V2 TLS handshake with client; waiting"
                " for renegotiation.");
    } else {
      tls->wasV2Handshake = 0;
    }
#endif
  } else {
#ifdef V2_HANDSHAKE_CLIENT
    /* If we got no ID cert, we're a v2 handshake. */
    X509 *cert = SSL_get_peer_certificate(tls->ssl);
    STACK_OF(X509) *chain = SSL_get_peer_cert_chain(tls->ssl);
    int n_certs = sk_X509_num(chain);
    if (n_certs > 1 || (n_certs == 1 && cert != sk_X509_value(chain, 0))) {
      log_debug(LD_HANDSHAKE, "Server sent back multiple certificates; it "
                "looks like a v1 handshake on %p", tls);
      tls->wasV2Handshake = 0;
    } else {
      log_debug(LD_HANDSHAKE,
                "Server sent back a single certificate; looks like "
                "a v2 handshake on %p.", tls);
      tls->wasV2Handshake = 1;
    }
    if (cert)
      X509_free(cert);
#endif
    if (SSL_set_cipher_list(tls->ssl, SERVER_CIPHER_LIST) == 0) {
      tls_log_errors(NULL, LOG_WARN, LD_HANDSHAKE, "re-setting ciphers");
      r = TOR_TLS_ERROR_MISC;
    }
  }
  return r;
}

#ifdef USE_BUFFEREVENTS
/** Put <b>tls</b>, which must be a client connection, into renegotiation
 * mode. */
int
tor_tls_start_renegotiating(tor_tls_t *tls)
{
  int r = SSL_renegotiate(tls->ssl);
  if (r <= 0) {
    return tor_tls_get_error(tls, r, 0, "renegotiating", LOG_WARN,
                             LD_HANDSHAKE);
  }
  return 0;
}
#endif

/** Client only: Renegotiate a TLS session.  When finished, returns
 * TOR_TLS_DONE.  On failure, returns TOR_TLS_ERROR, TOR_TLS_WANTREAD, or
 * TOR_TLS_WANTWRITE.
 */
int
tor_tls_renegotiate(tor_tls_t *tls)
{
  int r;
  tor_assert(tls);
  /* We could do server-initiated renegotiation too, but that would be tricky.
   * Instead of "SSL_renegotiate, then SSL_do_handshake until done" */
  tor_assert(!tls->isServer);
  if (tls->state != TOR_TLS_ST_RENEGOTIATE) {
    int r = SSL_renegotiate(tls->ssl);
    if (r <= 0) {
      return tor_tls_get_error(tls, r, 0, "renegotiating", LOG_WARN,
                               LD_HANDSHAKE);
    }
    tls->state = TOR_TLS_ST_RENEGOTIATE;
  }
  r = SSL_do_handshake(tls->ssl);
  if (r == 1) {
    tls->state = TOR_TLS_ST_OPEN;
    return TOR_TLS_DONE;
  } else
    return tor_tls_get_error(tls, r, 0, "renegotiating handshake", LOG_INFO,
                             LD_HANDSHAKE);
}

/** Shut down an open tls connection <b>tls</b>.  When finished, returns
 * TOR_TLS_DONE.  On failure, returns TOR_TLS_ERROR, TOR_TLS_WANTREAD,
 * or TOR_TLS_WANTWRITE.
 */
int
tor_tls_shutdown(tor_tls_t *tls)
{
  int r, err;
  char buf[128];
  tor_assert(tls);
  tor_assert(tls->ssl);

  while (1) {
    if (tls->state == TOR_TLS_ST_SENTCLOSE) {
      /* If we've already called shutdown once to send a close message,
       * we read until the other side has closed too.
       */
      do {
        r = SSL_read(tls->ssl, buf, 128);
      } while (r>0);
      err = tor_tls_get_error(tls, r, CATCH_ZERO, "reading to shut down",
                              LOG_INFO, LD_NET);
      if (err == _TOR_TLS_ZERORETURN) {
        tls->state = TOR_TLS_ST_GOTCLOSE;
        /* fall through... */
      } else {
        return err;
      }
    }

    r = SSL_shutdown(tls->ssl);
    if (r == 1) {
      /* If shutdown returns 1, the connection is entirely closed. */
      tls->state = TOR_TLS_ST_CLOSED;
      return TOR_TLS_DONE;
    }
    err = tor_tls_get_error(tls, r, CATCH_SYSCALL|CATCH_ZERO, "shutting down",
                            LOG_INFO, LD_NET);
    if (err == _TOR_TLS_SYSCALL) {
      /* The underlying TCP connection closed while we were shutting down. */
      tls->state = TOR_TLS_ST_CLOSED;
      return TOR_TLS_DONE;
    } else if (err == _TOR_TLS_ZERORETURN) {
      /* The TLS connection says that it sent a shutdown record, but
       * isn't done shutting down yet.  Make sure that this hasn't
       * happened before, then go back to the start of the function
       * and try to read.
       */
      if (tls->state == TOR_TLS_ST_GOTCLOSE ||
         tls->state == TOR_TLS_ST_SENTCLOSE) {
        log(LOG_WARN, LD_NET,
            "TLS returned \"half-closed\" value while already half-closed");
        return TOR_TLS_ERROR_MISC;
      }
      tls->state = TOR_TLS_ST_SENTCLOSE;
      /* fall through ... */
    } else {
      return err;
    }
  } /* end loop */
}

/** Return true iff this TLS connection is authenticated.
 */
int
tor_tls_peer_has_cert(tor_tls_t *tls)
{
  X509 *cert;
  cert = SSL_get_peer_certificate(tls->ssl);
  tls_log_errors(tls, LOG_WARN, LD_HANDSHAKE, "getting peer certificate");
  if (!cert)
    return 0;
  X509_free(cert);
  return 1;
}

/** Return the peer certificate, or NULL if there isn't one. */
tor_cert_t *
tor_tls_get_peer_cert(tor_tls_t *tls)
{
  X509 *cert;
  cert = SSL_get_peer_certificate(tls->ssl);
  tls_log_errors(tls, LOG_WARN, LD_HANDSHAKE, "getting peer certificate");
  if (!cert)
    return NULL;
  return tor_cert_new(cert);
}

/** Warn that a certificate lifetime extends through a certain range. */
static void
log_cert_lifetime(int severity, const X509 *cert, const char *problem)
{
  BIO *bio = NULL;
  BUF_MEM *buf;
  char *s1=NULL, *s2=NULL;
  char mytime[33];
  time_t now = time(NULL);
  struct tm tm;

  if (problem)
    log(severity, LD_GENERAL,
        "Certificate %s. Either their clock is set wrong, or your clock "
        "is wrong.",
           problem);

  if (!(bio = BIO_new(BIO_s_mem()))) {
    log_warn(LD_GENERAL, "Couldn't allocate BIO!"); goto end;
  }
  if (!(ASN1_TIME_print(bio, X509_get_notBefore(cert)))) {
    tls_log_errors(NULL, LOG_WARN, LD_NET, "printing certificate lifetime");
    goto end;
  }
  BIO_get_mem_ptr(bio, &buf);
  s1 = tor_strndup(buf->data, buf->length);

  (void)BIO_reset(bio);
  if (!(ASN1_TIME_print(bio, X509_get_notAfter(cert)))) {
    tls_log_errors(NULL, LOG_WARN, LD_NET, "printing certificate lifetime");
    goto end;
  }
  BIO_get_mem_ptr(bio, &buf);
  s2 = tor_strndup(buf->data, buf->length);

  strftime(mytime, 32, "%b %d %H:%M:%S %Y GMT", tor_gmtime_r(&now, &tm));

  log(severity, LD_GENERAL,
      "(certificate lifetime runs from %s through %s. Your time is %s.)",
      s1,s2,mytime);

 end:
  /* Not expected to get invoked */
  tls_log_errors(NULL, LOG_WARN, LD_NET, "getting certificate lifetime");
  if (bio)
    BIO_free(bio);
  tor_free(s1);
  tor_free(s2);
}

/** Helper function: try to extract a link certificate and an identity
 * certificate from <b>tls</b>, and store them in *<b>cert_out</b> and
 * *<b>id_cert_out</b> respectively.  Log all messages at level
 * <b>severity</b>.
 *
 * Note that a reference is added to cert_out, so it needs to be
 * freed. id_cert_out doesn't. */
static void
try_to_extract_certs_from_tls(int severity, tor_tls_t *tls,
                              X509 **cert_out, X509 **id_cert_out)
{
  X509 *cert = NULL, *id_cert = NULL;
  STACK_OF(X509) *chain = NULL;
  int num_in_chain, i;
  *cert_out = *id_cert_out = NULL;

  if (!(cert = SSL_get_peer_certificate(tls->ssl)))
    return;
  *cert_out = cert;
  if (!(chain = SSL_get_peer_cert_chain(tls->ssl)))
    return;
  num_in_chain = sk_X509_num(chain);
  /* 1 means we're receiving (server-side), and it's just the id_cert.
   * 2 means we're connecting (client-side), and it's both the link
   * cert and the id_cert.
   */
  if (num_in_chain < 1) {
    log_fn(severity,LD_PROTOCOL,
           "Unexpected number of certificates in chain (%d)",
           num_in_chain);
    return;
  }
  for (i=0; i<num_in_chain; ++i) {
    id_cert = sk_X509_value(chain, i);
    if (X509_cmp(id_cert, cert) != 0)
      break;
  }
  *id_cert_out = id_cert;
}

/** If the provided tls connection is authenticated and has a
 * certificate chain that is currently valid and signed, then set
 * *<b>identity_key</b> to the identity certificate's key and return
 * 0.  Else, return -1 and log complaints with log-level <b>severity</b>.
 */
int
tor_tls_verify(int severity, tor_tls_t *tls, crypto_pk_env_t **identity_key)
{
  X509 *cert = NULL, *id_cert = NULL;
  EVP_PKEY *id_pkey = NULL;
  RSA *rsa;
  int r = -1;

  *identity_key = NULL;

  try_to_extract_certs_from_tls(severity, tls, &cert, &id_cert);
  if (!cert)
    goto done;
  if (!id_cert) {
    log_fn(severity,LD_PROTOCOL,"No distinct identity certificate found");
    goto done;
  }
  tls_log_errors(tls, severity, LD_HANDSHAKE, "before verifying certificate");

  if (!(id_pkey = X509_get_pubkey(id_cert)) ||
      X509_verify(cert, id_pkey) <= 0) {
    log_fn(severity,LD_PROTOCOL,"X509_verify on cert and pkey returned <= 0");
    tls_log_errors(tls, severity, LD_HANDSHAKE, "verifying certificate");
    goto done;
  }

  rsa = EVP_PKEY_get1_RSA(id_pkey);
  if (!rsa)
    goto done;
  *identity_key = _crypto_new_pk_env_rsa(rsa);

  r = 0;

 done:
  if (cert)
    X509_free(cert);
  if (id_pkey)
    EVP_PKEY_free(id_pkey);

  /* This should never get invoked, but let's make sure in case OpenSSL
   * acts unexpectedly. */
  tls_log_errors(tls, LOG_WARN, LD_HANDSHAKE, "finishing tor_tls_verify");

  return r;
}

/** Check whether the certificate set on the connection <b>tls</b> is expired
 * give or take <b>past_tolerance</b> seconds, or not-yet-valid give or take
 * <b>future_tolerance</b> seconds. Return 0 for valid, -1 for failure.
 *
 * NOTE: you should call tor_tls_verify before tor_tls_check_lifetime.
 */
int
tor_tls_check_lifetime(int severity, tor_tls_t *tls,
                       int past_tolerance, int future_tolerance)
{
  X509 *cert;
  int r = -1;

  if (!(cert = SSL_get_peer_certificate(tls->ssl)))
    goto done;

  if (check_cert_lifetime_internal(severity, cert,
                                   past_tolerance, future_tolerance) < 0)
    goto done;

  r = 0;
 done:
  if (cert)
    X509_free(cert);
  /* Not expected to get invoked */
  tls_log_errors(tls, LOG_WARN, LD_NET, "checking certificate lifetime");

  return r;
}

/** Helper: check whether <b>cert</b> is expired give or take
 * <b>past_tolerance</b> seconds, or not-yet-valid give or take
 * <b>future_tolerance</b> seconds.  If it is live, return 0.  If it is not
 * live, log a message and return -1. */
static int
check_cert_lifetime_internal(int severity, const X509 *cert,
                             int past_tolerance, int future_tolerance)
{
  time_t now, t;

  now = time(NULL);

  t = now + future_tolerance;
  if (X509_cmp_time(X509_get_notBefore(cert), &t) > 0) {
    log_cert_lifetime(severity, cert, "not yet valid");
    return -1;
  }
  t = now - past_tolerance;
  if (X509_cmp_time(X509_get_notAfter(cert), &t) < 0) {
    log_cert_lifetime(severity, cert, "already expired");
    return -1;
  }

  return 0;
}

/** Return the number of bytes available for reading from <b>tls</b>.
 */
int
tor_tls_get_pending_bytes(tor_tls_t *tls)
{
  tor_assert(tls);
  return SSL_pending(tls->ssl);
}

/** If <b>tls</b> requires that the next write be of a particular size,
 * return that size.  Otherwise, return 0. */
size_t
tor_tls_get_forced_write_size(tor_tls_t *tls)
{
  return tls->wantwrite_n;
}

/** Sets n_read and n_written to the number of bytes read and written,
 * respectively, on the raw socket used by <b>tls</b> since the last time this
 * function was called on <b>tls</b>. */
void
tor_tls_get_n_raw_bytes(tor_tls_t *tls, size_t *n_read, size_t *n_written)
{
  BIO *wbio, *tmpbio;
  unsigned long r, w;
  r = BIO_number_read(SSL_get_rbio(tls->ssl));
  /* We want the number of bytes actually for real written.  Unfortunately,
   * sometimes OpenSSL replaces the wbio on tls->ssl with a buffering bio,
   * which makes the answer turn out wrong.  Let's cope with that.  Note
   * that this approach will fail if we ever replace tls->ssl's BIOs with
   * buffering bios for reasons of our own.  As an alternative, we could
   * save the original BIO for  tls->ssl in the tor_tls_t structure, but
   * that would be tempting fate. */
  wbio = SSL_get_wbio(tls->ssl);
  if (wbio->method == BIO_f_buffer() && (tmpbio = BIO_next(wbio)) != NULL)
    wbio = tmpbio;
  w = BIO_number_written(wbio);

  /* We are ok with letting these unsigned ints go "negative" here:
   * If we wrapped around, this should still give us the right answer, unless
   * we wrapped around by more than ULONG_MAX since the last time we called
   * this function.
   */
  *n_read = (size_t)(r - tls->last_read_count);
  *n_written = (size_t)(w - tls->last_write_count);
  if (*n_read > INT_MAX || *n_written > INT_MAX) {
    log_warn(LD_BUG, "Preposterously large value in tor_tls_get_n_raw_bytes. "
             "r=%lu, last_read=%lu, w=%lu, last_written=%lu",
             r, tls->last_read_count, w, tls->last_write_count);
  }
  tls->last_read_count = r;
  tls->last_write_count = w;
}

/** Implement check_no_tls_errors: If there are any pending OpenSSL
 * errors, log an error message. */
void
_check_no_tls_errors(const char *fname, int line)
{
  if (ERR_peek_error() == 0)
    return;
  log(LOG_WARN, LD_CRYPTO, "Unhandled OpenSSL errors found at %s:%d: ",
      tor_fix_source_file(fname), line);
  tls_log_errors(NULL, LOG_WARN, LD_NET, NULL);
}

/** Return true iff the initial TLS connection at <b>tls</b> did not use a v2
 * TLS handshake. Output is undefined if the handshake isn't finished. */
int
tor_tls_used_v1_handshake(tor_tls_t *tls)
{
  if (tls->isServer) {
#ifdef V2_HANDSHAKE_SERVER
    return ! tls->wasV2Handshake;
#endif
  } else {
#ifdef V2_HANDSHAKE_CLIENT
    return ! tls->wasV2Handshake;
#endif
  }
  return 1;
}

/** Return true iff <b>name</b> is a DN of a kind that could only
 * occur in a v3-handshake-indicating certificate */
static int
dn_indicates_v3_cert(X509_NAME *name)
{
#ifdef DISABLE_V3_LINKPROTO_CLIENTSIDE
  (void)name;
  return 0;
#else
  X509_NAME_ENTRY *entry;
  int n_entries;
  ASN1_OBJECT *obj;
  ASN1_STRING *str;
  unsigned char *s;
  int len, r;

  n_entries = X509_NAME_entry_count(name);
  if (n_entries != 1)
    return 1; /* More than one entry in the DN. */
  entry = X509_NAME_get_entry(name, 0);

  obj = X509_NAME_ENTRY_get_object(entry);
  if (OBJ_obj2nid(obj) != OBJ_txt2nid("commonName"))
    return 1; /* The entry isn't a commonName. */

  str = X509_NAME_ENTRY_get_data(entry);
  len = ASN1_STRING_to_UTF8(&s, str);
  if (len < 0)
    return 0;
  r = fast_memneq(s + len - 4, ".net", 4);
  OPENSSL_free(s);
  return r;
#endif
}

/** Return true iff the peer certificate we're received on <b>tls</b>
 * indicates that this connection should use the v3 (in-protocol)
 * authentication handshake.
 *
 * Only the connection initiator should use this, and only once the initial
 * handshake is done; the responder detects a v1 handshake by cipher types,
 * and a v3/v2 handshake by Versions cell vs renegotiation.
 */
int
tor_tls_received_v3_certificate(tor_tls_t *tls)
{
  X509 *cert = SSL_get_peer_certificate(tls->ssl);
  EVP_PKEY *key = NULL;
  X509_NAME *issuer_name, *subject_name;
  int is_v3 = 0;

  if (!cert) {
    log_warn(LD_BUG, "Called on a connection with no peer certificate");
    goto done;
  }

  subject_name = X509_get_subject_name(cert);
  issuer_name = X509_get_issuer_name(cert);

  if (X509_name_cmp(subject_name, issuer_name) == 0) {
    is_v3 = 1; /* purportedly self signed */
    goto done;
  }

  if (dn_indicates_v3_cert(subject_name) ||
      dn_indicates_v3_cert(issuer_name)) {
    is_v3 = 1; /* DN is fancy */
    goto done;
  }

  key = X509_get_pubkey(cert);
  if (EVP_PKEY_bits(key) != 1024 ||
      EVP_PKEY_type(key->type) != EVP_PKEY_RSA) {
    is_v3 = 1; /* Key is fancy */
    goto done;
  }

 done:
  if (key)
    EVP_PKEY_free(key);
  if (cert)
    X509_free(cert);

  return is_v3;
}

/** Return the number of server handshakes that we've noticed doing on
 * <b>tls</b>. */
int
tor_tls_get_num_server_handshakes(tor_tls_t *tls)
{
  return tls->server_handshake_count;
}

/** Return true iff the server TLS connection <b>tls</b> got the renegotiation
 * request it was waiting for. */
int
tor_tls_server_got_renegotiate(tor_tls_t *tls)
{
  return tls->got_renegotiate;
}

/** Set the DIGEST256_LEN buffer at <b>secrets_out</b> to the value used in
 * the v3 handshake to prove that the client knows the TLS secrets for the
 * connection <b>tls</b>.  Return 0 on success, -1 on failure.
 */
int
tor_tls_get_tlssecrets(tor_tls_t *tls, uint8_t *secrets_out)
{
#define TLSSECRET_MAGIC "Tor V3 handshake TLS cross-certification"
  char buf[128];
  size_t len;
  tor_assert(tls);
  tor_assert(tls->ssl);
  tor_assert(tls->ssl->s3);
  tor_assert(tls->ssl->session);
  /*
    The value is an HMAC, using the TLS master key as the HMAC key, of
    client_random | server_random | TLSSECRET_MAGIC
  */
  memcpy(buf +  0, tls->ssl->s3->client_random, 32);
  memcpy(buf + 32, tls->ssl->s3->server_random, 32);
  memcpy(buf + 64, TLSSECRET_MAGIC, strlen(TLSSECRET_MAGIC) + 1);
  len = 64 + strlen(TLSSECRET_MAGIC) + 1;
  crypto_hmac_sha256((char*)secrets_out,
                     (char*)tls->ssl->session->master_key,
                     tls->ssl->session->master_key_length,
                     buf, len);
  memset(buf, 0, sizeof(buf));
  return 0;
}

/** Examine the amount of memory used and available for buffers in <b>tls</b>.
 * Set *<b>rbuf_capacity</b> to the amount of storage allocated for the read
 * buffer and *<b>rbuf_bytes</b> to the amount actually used.
 * Set *<b>wbuf_capacity</b> to the amount of storage allocated for the write
 * buffer and *<b>wbuf_bytes</b> to the amount actually used. */
void
tor_tls_get_buffer_sizes(tor_tls_t *tls,
                         size_t *rbuf_capacity, size_t *rbuf_bytes,
                         size_t *wbuf_capacity, size_t *wbuf_bytes)
{
  if (tls->ssl->s3->rbuf.buf)
    *rbuf_capacity = tls->ssl->s3->rbuf.len;
  else
    *rbuf_capacity = 0;
  if (tls->ssl->s3->wbuf.buf)
    *wbuf_capacity = tls->ssl->s3->wbuf.len;
  else
    *wbuf_capacity = 0;
  *rbuf_bytes = tls->ssl->s3->rbuf.left;
  *wbuf_bytes = tls->ssl->s3->wbuf.left;
}

#ifdef USE_BUFFEREVENTS
/** Construct and return an TLS-encrypting bufferevent to send data over
 * <b>socket</b>, which must match the socket of the underlying bufferevent
 * <b>bufev_in</b>.  The TLS object <b>tls</b> is used for encryption.
 *
 * This function will either create a filtering bufferevent that wraps around
 * <b>bufev_in</b>, or it will free bufev_in and return a new bufferevent that
 * uses the <b>tls</b> to talk to the network directly.  Do not use
 * <b>bufev_in</b> after calling this function.
 *
 * The connection will start out doing a server handshake if <b>receiving</b>
 * is strue, and a client handshake otherwise.
 *
 * Returns NULL on failure.
 */
struct bufferevent *
tor_tls_init_bufferevent(tor_tls_t *tls, struct bufferevent *bufev_in,
                         evutil_socket_t socket, int receiving,
                         int filter)
{
  struct bufferevent *out;
  const enum bufferevent_ssl_state state = receiving ?
    BUFFEREVENT_SSL_ACCEPTING : BUFFEREVENT_SSL_CONNECTING;

  if (filter || tor_libevent_using_iocp_bufferevents()) {
    /* Grab an extra reference to the SSL, since BEV_OPT_CLOSE_ON_FREE
       means that the SSL will get freed too.

       This increment makes our SSL usage not-threadsafe, BTW.  We should
       see if we're allowed to use CRYPTO_add from outside openssl. */
    tls->ssl->references += 1;
    out = bufferevent_openssl_filter_new(tor_libevent_get_base(),
                                         bufev_in,
                                         tls->ssl,
                                         state,
                                         BEV_OPT_DEFER_CALLBACKS|
                                         BEV_OPT_CLOSE_ON_FREE);
    /* Tell the underlying bufferevent when to accept more data from the SSL
       filter (only when it's got less than 32K to write), and when to notify
       the SSL filter that it could write more (when it drops under 24K). */
    bufferevent_setwatermark(bufev_in, EV_WRITE, 24*1024, 32*1024);
  } else {
    if (bufev_in) {
      evutil_socket_t s = bufferevent_getfd(bufev_in);
      tor_assert(s == -1 || s == socket);
      tor_assert(evbuffer_get_length(bufferevent_get_input(bufev_in)) == 0);
      tor_assert(evbuffer_get_length(bufferevent_get_output(bufev_in)) == 0);
      tor_assert(BIO_number_read(SSL_get_rbio(tls->ssl)) == 0);
      tor_assert(BIO_number_written(SSL_get_rbio(tls->ssl)) == 0);
      bufferevent_free(bufev_in);
    }

    /* Current versions (as of 2.0.x) of Libevent need to defer
     * bufferevent_openssl callbacks, or else our callback functions will
     * get called reentrantly, which is bad for us.
     */
    out = bufferevent_openssl_socket_new(tor_libevent_get_base(),
                                         socket,
                                         tls->ssl,
                                         state,
                                         BEV_OPT_DEFER_CALLBACKS);
  }
  tls->state = TOR_TLS_ST_BUFFEREVENT;

  /* Unblock _after_ creating the bufferevent, since accept/connect tend to
   * clear flags. */
  tor_tls_unblock_renegotiation(tls);

  return out;
}
#endif
<|MERGE_RESOLUTION|>--- conflicted
+++ resolved
@@ -1451,19 +1451,10 @@
 
 #ifdef SSL_set_tlsext_host_name
   /* Browsers use the TLS hostname extension, so we should too. */
-<<<<<<< HEAD
-  {
-	if(!isServer) {
-      char *fake_hostname = crypto_random_hostname(4,25, "www.",".com");
-      SSL_set_tlsext_host_name(result->ssl, fake_hostname);
-      tor_free(fake_hostname);
-	}
-=======
   if (!isServer) {
     char *fake_hostname = crypto_random_hostname(4,25, "www.",".com");
     SSL_set_tlsext_host_name(result->ssl, fake_hostname);
     tor_free(fake_hostname);
->>>>>>> 68475fc5
   }
 #endif
 
