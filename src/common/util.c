/* Copyright (c) 2003, Roger Dingledine
 * Copyright (c) 2004-2006, Roger Dingledine, Nick Mathewson.
 * Copyright (c) 2007-2013, The Tor Project, Inc. */
/* See LICENSE for licensing information */

/**
 * \file util.c
 * \brief Common functions for strings, IO, network, data structures,
 * process control.
 **/

/* This is required on rh7 to make strptime not complain.
 */
#define _GNU_SOURCE

#include "orconfig.h"
#ifdef HAVE_FCNTL_H
#include <fcntl.h>
#endif
#define UTIL_PRIVATE
#include "util.h"
#include "torlog.h"
#include "crypto.h"
#include "torint.h"
#include "container.h"
#include "address.h"
<<<<<<< HEAD
#include "../common/sandbox.h"
=======
#include "backtrace.h"
>>>>>>> c81f64ab

#ifdef _WIN32
#include <io.h>
#include <direct.h>
#include <process.h>
#include <tchar.h>
#include <winbase.h>
#else
#include <dirent.h>
#include <pwd.h>
#include <grp.h>
#endif

/* math.h needs this on Linux */
#ifndef _USE_ISOC99_
#define _USE_ISOC99_ 1
#endif
#include <math.h>
#include <stdlib.h>
#include <stdio.h>
#include <string.h>
#include <assert.h>
#include <signal.h>

#ifdef HAVE_NETINET_IN_H
#include <netinet/in.h>
#endif
#ifdef HAVE_ARPA_INET_H
#include <arpa/inet.h>
#endif
#ifdef HAVE_ERRNO_H
#include <errno.h>
#endif
#ifdef HAVE_SYS_SOCKET_H
#include <sys/socket.h>
#endif
#ifdef HAVE_SYS_TIME_H
#include <sys/time.h>
#endif
#ifdef HAVE_UNISTD_H
#include <unistd.h>
#endif
#ifdef HAVE_SYS_STAT_H
#include <sys/stat.h>
#endif
#ifdef HAVE_SYS_FCNTL_H
#include <sys/fcntl.h>
#endif
#ifdef HAVE_TIME_H
#include <time.h>
#endif
#ifdef HAVE_MALLOC_MALLOC_H
#include <malloc/malloc.h>
#endif
#ifdef HAVE_MALLOC_H
#if !defined(OPENBSD) && !defined(__FreeBSD__)
/* OpenBSD has a malloc.h, but for our purposes, it only exists in order to
 * scold us for being so stupid as to autodetect its presence.  To be fair,
 * they've done this since 1996, when autoconf was only 5 years old. */
#include <malloc.h>
#endif
#endif
#ifdef HAVE_MALLOC_NP_H
#include <malloc_np.h>
#endif
#ifdef HAVE_SYS_WAIT_H
#include <sys/wait.h>
#endif

/* =====
 * Assertion helper.
 * ===== */
/** Helper for tor_assert: report the assertion failure. */
void
tor_assertion_failed_(const char *fname, unsigned int line,
                      const char *func, const char *expr)
{
  char buf[256];
  log_err(LD_BUG, "%s:%u: %s: Assertion %s failed; aborting.",
          fname, line, func, expr);
  tor_snprintf(buf, sizeof(buf),
               "Assertion %s failed in %s at %s:%u",
               expr, func, fname, line);
  log_backtrace(LOG_ERR, LD_BUG, buf);
}

/* =====
 * Memory management
 * ===== */
#ifdef USE_DMALLOC
 #undef strndup
 #include <dmalloc.h>
 /* Macro to pass the extra dmalloc args to another function. */
 #define DMALLOC_FN_ARGS , file, line

 #if defined(HAVE_DMALLOC_STRDUP)
 /* the dmalloc_strdup should be fine as defined */
 #elif defined(HAVE_DMALLOC_STRNDUP)
 #define dmalloc_strdup(file, line, string, xalloc_b) \
         dmalloc_strndup(file, line, (string), -1, xalloc_b)
 #else
 #error "No dmalloc_strdup or equivalent"
 #endif

#else /* not using dmalloc */

 #define DMALLOC_FN_ARGS
#endif

/** Allocate a chunk of <b>size</b> bytes of memory, and return a pointer to
 * result.  On error, log and terminate the process.  (Same as malloc(size),
 * but never returns NULL.)
 *
 * <b>file</b> and <b>line</b> are used if dmalloc is enabled, and
 * ignored otherwise.
 */
void *
tor_malloc_(size_t size DMALLOC_PARAMS)
{
  void *result;

  tor_assert(size < SIZE_T_CEILING);

#ifndef MALLOC_ZERO_WORKS
  /* Some libc mallocs don't work when size==0. Override them. */
  if (size==0) {
    size=1;
  }
#endif

#ifdef USE_DMALLOC
  result = dmalloc_malloc(file, line, size, DMALLOC_FUNC_MALLOC, 0, 0);
#else
  result = malloc(size);
#endif

  if (PREDICT_UNLIKELY(result == NULL)) {
    log_err(LD_MM,"Out of memory on malloc(). Dying.");
    /* If these functions die within a worker process, they won't call
     * spawn_exit, but that's ok, since the parent will run out of memory soon
     * anyway. */
    exit(1);
  }
  return result;
}

/** Allocate a chunk of <b>size</b> bytes of memory, fill the memory with
 * zero bytes, and return a pointer to the result.  Log and terminate
 * the process on error.  (Same as calloc(size,1), but never returns NULL.)
 */
void *
tor_malloc_zero_(size_t size DMALLOC_PARAMS)
{
  /* You may ask yourself, "wouldn't it be smart to use calloc instead of
   * malloc+memset?  Perhaps libc's calloc knows some nifty optimization trick
   * we don't!"  Indeed it does, but its optimizations are only a big win when
   * we're allocating something very big (it knows if it just got the memory
   * from the OS in a pre-zeroed state).  We don't want to use tor_malloc_zero
   * for big stuff, so we don't bother with calloc. */
  void *result = tor_malloc_(size DMALLOC_FN_ARGS);
  memset(result, 0, size);
  return result;
}

/** Allocate a chunk of <b>nmemb</b>*<b>size</b> bytes of memory, fill
 * the memory with zero bytes, and return a pointer to the result.
 * Log and terminate the process on error.  (Same as
 * calloc(<b>nmemb</b>,<b>size</b>), but never returns NULL.)
 *
 * XXXX This implementation probably asserts in cases where it could
 * work, because it only tries dividing SIZE_MAX by size (according to
 * the calloc(3) man page, the size of an element of the nmemb-element
 * array to be allocated), not by nmemb (which could in theory be
 * smaller than size).  Don't do that then.
 */
void *
tor_calloc_(size_t nmemb, size_t size DMALLOC_PARAMS)
{
  /* You may ask yourself, "wouldn't it be smart to use calloc instead of
   * malloc+memset?  Perhaps libc's calloc knows some nifty optimization trick
   * we don't!"  Indeed it does, but its optimizations are only a big win when
   * we're allocating something very big (it knows if it just got the memory
   * from the OS in a pre-zeroed state).  We don't want to use tor_malloc_zero
   * for big stuff, so we don't bother with calloc. */
  void *result;
  size_t max_nmemb = (size == 0) ? SIZE_MAX : SIZE_MAX/size;

  tor_assert(nmemb < max_nmemb);

  result = tor_malloc_zero_((nmemb * size) DMALLOC_FN_ARGS);
  return result;
}

/** Change the size of the memory block pointed to by <b>ptr</b> to <b>size</b>
 * bytes long; return the new memory block.  On error, log and
 * terminate. (Like realloc(ptr,size), but never returns NULL.)
 */
void *
tor_realloc_(void *ptr, size_t size DMALLOC_PARAMS)
{
  void *result;

  tor_assert(size < SIZE_T_CEILING);

#ifdef USE_DMALLOC
  result = dmalloc_realloc(file, line, ptr, size, DMALLOC_FUNC_REALLOC, 0);
#else
  result = realloc(ptr, size);
#endif

  if (PREDICT_UNLIKELY(result == NULL)) {
    log_err(LD_MM,"Out of memory on realloc(). Dying.");
    exit(1);
  }
  return result;
}

/** Return a newly allocated copy of the NUL-terminated string s. On
 * error, log and terminate.  (Like strdup(s), but never returns
 * NULL.)
 */
char *
tor_strdup_(const char *s DMALLOC_PARAMS)
{
  char *dup;
  tor_assert(s);

#ifdef USE_DMALLOC
  dup = dmalloc_strdup(file, line, s, 0);
#else
  dup = strdup(s);
#endif
  if (PREDICT_UNLIKELY(dup == NULL)) {
    log_err(LD_MM,"Out of memory on strdup(). Dying.");
    exit(1);
  }
  return dup;
}

/** Allocate and return a new string containing the first <b>n</b>
 * characters of <b>s</b>.  If <b>s</b> is longer than <b>n</b>
 * characters, only the first <b>n</b> are copied.  The result is
 * always NUL-terminated.  (Like strndup(s,n), but never returns
 * NULL.)
 */
char *
tor_strndup_(const char *s, size_t n DMALLOC_PARAMS)
{
  char *dup;
  tor_assert(s);
  tor_assert(n < SIZE_T_CEILING);
  dup = tor_malloc_((n+1) DMALLOC_FN_ARGS);
  /* Performance note: Ordinarily we prefer strlcpy to strncpy.  But
   * this function gets called a whole lot, and platform strncpy is
   * much faster than strlcpy when strlen(s) is much longer than n.
   */
  strncpy(dup, s, n);
  dup[n]='\0';
  return dup;
}

/** Allocate a chunk of <b>len</b> bytes, with the same contents as the
 * <b>len</b> bytes starting at <b>mem</b>. */
void *
tor_memdup_(const void *mem, size_t len DMALLOC_PARAMS)
{
  char *dup;
  tor_assert(len < SIZE_T_CEILING);
  tor_assert(mem);
  dup = tor_malloc_(len DMALLOC_FN_ARGS);
  memcpy(dup, mem, len);
  return dup;
}

/** As tor_memdup(), but add an extra 0 byte at the end of the resulting
 * memory. */
void *
tor_memdup_nulterm(const void *mem, size_t len DMALLOC_PARAMS)
{
  char *dup;
  tor_assert(len < SIZE_T_CEILING+1);
  tor_assert(mem);
  dup = tor_malloc_(len+1 DMALLOC_FN_ARGS);
  memcpy(dup, mem, len);
  dup[len] = '\0';
  return dup;
}

/** Helper for places that need to take a function pointer to the right
 * spelling of "free()". */
void
tor_free_(void *mem)
{
  tor_free(mem);
}

/** Call the platform malloc info function, and dump the results to the log at
 * level <b>severity</b>.  If no such function exists, do nothing. */
void
tor_log_mallinfo(int severity)
{
#ifdef HAVE_MALLINFO
  struct mallinfo mi;
  memset(&mi, 0, sizeof(mi));
  mi = mallinfo();
  tor_log(severity, LD_MM,
      "mallinfo() said: arena=%d, ordblks=%d, smblks=%d, hblks=%d, "
      "hblkhd=%d, usmblks=%d, fsmblks=%d, uordblks=%d, fordblks=%d, "
      "keepcost=%d",
      mi.arena, mi.ordblks, mi.smblks, mi.hblks,
      mi.hblkhd, mi.usmblks, mi.fsmblks, mi.uordblks, mi.fordblks,
      mi.keepcost);
#else
  (void)severity;
#endif
#ifdef USE_DMALLOC
  dmalloc_log_changed(0, /* Since the program started. */
                      1, /* Log info about non-freed pointers. */
                      0, /* Do not log info about freed pointers. */
                      0  /* Do not log individual pointers. */
                      );
#endif
}

/* =====
 * Math
 * ===== */

/**
 * Returns the natural logarithm of d base e.  We defined this wrapper here so
 * to avoid conflicts with old versions of tor_log(), which were named log().
 */
double
tor_mathlog(double d)
{
  return log(d);
}

/** Return the long integer closest to <b>d</b>. We define this wrapper
 * here so that not all users of math.h need to use the right incantations
 * to get the c99 functions. */
long
tor_lround(double d)
{
#if defined(HAVE_LROUND)
  return lround(d);
#elif defined(HAVE_RINT)
  return (long)rint(d);
#else
  return (long)(d > 0 ? d + 0.5 : ceil(d - 0.5));
#endif
}

/** Return the 64-bit integer closest to d.  We define this wrapper here so
 * that not all users of math.h need to use the right incantations to get the
 * c99 functions. */
int64_t
tor_llround(double d)
{
#if defined(HAVE_LLROUND)
  return (int64_t)llround(d);
#elif defined(HAVE_RINT)
  return (int64_t)rint(d);
#else
  return (int64_t)(d > 0 ? d + 0.5 : ceil(d - 0.5));
#endif
}

/** Returns floor(log2(u64)).  If u64 is 0, (incorrectly) returns 0. */
int
tor_log2(uint64_t u64)
{
  int r = 0;
  if (u64 >= (U64_LITERAL(1)<<32)) {
    u64 >>= 32;
    r = 32;
  }
  if (u64 >= (U64_LITERAL(1)<<16)) {
    u64 >>= 16;
    r += 16;
  }
  if (u64 >= (U64_LITERAL(1)<<8)) {
    u64 >>= 8;
    r += 8;
  }
  if (u64 >= (U64_LITERAL(1)<<4)) {
    u64 >>= 4;
    r += 4;
  }
  if (u64 >= (U64_LITERAL(1)<<2)) {
    u64 >>= 2;
    r += 2;
  }
  if (u64 >= (U64_LITERAL(1)<<1)) {
    u64 >>= 1;
    r += 1;
  }
  return r;
}

/** Return the power of 2 in range [1,UINT64_MAX] closest to <b>u64</b>.  If
 * there are two powers of 2 equally close, round down. */
uint64_t
round_to_power_of_2(uint64_t u64)
{
  int lg2;
  uint64_t low;
  uint64_t high;
  if (u64 == 0)
    return 1;

  lg2 = tor_log2(u64);
  low = U64_LITERAL(1) << lg2;

  if (lg2 == 63)
    return low;

  high = U64_LITERAL(1) << (lg2+1);
  if (high - u64 < u64 - low)
    return high;
  else
    return low;
}

/** Return the lowest x such that x is at least <b>number</b>, and x modulo
 * <b>divisor</b> == 0. */
unsigned
round_to_next_multiple_of(unsigned number, unsigned divisor)
{
  number += divisor - 1;
  number -= number % divisor;
  return number;
}

/** Return the lowest x such that x is at least <b>number</b>, and x modulo
 * <b>divisor</b> == 0. */
uint32_t
round_uint32_to_next_multiple_of(uint32_t number, uint32_t divisor)
{
  number += divisor - 1;
  number -= number % divisor;
  return number;
}

/** Return the lowest x such that x is at least <b>number</b>, and x modulo
 * <b>divisor</b> == 0. */
uint64_t
round_uint64_to_next_multiple_of(uint64_t number, uint64_t divisor)
{
  number += divisor - 1;
  number -= number % divisor;
  return number;
}

/** Return the number of bits set in <b>v</b>. */
int
n_bits_set_u8(uint8_t v)
{
  static const int nybble_table[] = {
    0, /* 0000 */
    1, /* 0001 */
    1, /* 0010 */
    2, /* 0011 */
    1, /* 0100 */
    2, /* 0101 */
    2, /* 0110 */
    3, /* 0111 */
    1, /* 1000 */
    2, /* 1001 */
    2, /* 1010 */
    3, /* 1011 */
    2, /* 1100 */
    3, /* 1101 */
    3, /* 1110 */
    4, /* 1111 */
  };

  return nybble_table[v & 15] + nybble_table[v>>4];
}

/* =====
 * String manipulation
 * ===== */

/** Remove from the string <b>s</b> every character which appears in
 * <b>strip</b>. */
void
tor_strstrip(char *s, const char *strip)
{
  char *read = s;
  while (*read) {
    if (strchr(strip, *read)) {
      ++read;
    } else {
      *s++ = *read++;
    }
  }
  *s = '\0';
}

/** Return a pointer to a NUL-terminated hexadecimal string encoding
 * the first <b>fromlen</b> bytes of <b>from</b>. (fromlen must be \<= 32.) The
 * result does not need to be deallocated, but repeated calls to
 * hex_str will trash old results.
 */
const char *
hex_str(const char *from, size_t fromlen)
{
  static char buf[65];
  if (fromlen>(sizeof(buf)-1)/2)
    fromlen = (sizeof(buf)-1)/2;
  base16_encode(buf,sizeof(buf),from,fromlen);
  return buf;
}

/** Convert all alphabetic characters in the nul-terminated string <b>s</b> to
 * lowercase. */
void
tor_strlower(char *s)
{
  while (*s) {
    *s = TOR_TOLOWER(*s);
    ++s;
  }
}

/** Convert all alphabetic characters in the nul-terminated string <b>s</b> to
 * lowercase. */
void
tor_strupper(char *s)
{
  while (*s) {
    *s = TOR_TOUPPER(*s);
    ++s;
  }
}

/** Return 1 if every character in <b>s</b> is printable, else return 0.
 */
int
tor_strisprint(const char *s)
{
  while (*s) {
    if (!TOR_ISPRINT(*s))
      return 0;
    s++;
  }
  return 1;
}

/** Return 1 if no character in <b>s</b> is uppercase, else return 0.
 */
int
tor_strisnonupper(const char *s)
{
  while (*s) {
    if (TOR_ISUPPER(*s))
      return 0;
    s++;
  }
  return 1;
}

/** As strcmp, except that either string may be NULL.  The NULL string is
 * considered to be before any non-NULL string. */
int
strcmp_opt(const char *s1, const char *s2)
{
  if (!s1) {
    if (!s2)
      return 0;
    else
      return -1;
  } else if (!s2) {
    return 1;
  } else {
    return strcmp(s1, s2);
  }
}

/** Compares the first strlen(s2) characters of s1 with s2.  Returns as for
 * strcmp.
 */
int
strcmpstart(const char *s1, const char *s2)
{
  size_t n = strlen(s2);
  return strncmp(s1, s2, n);
}

/** Compare the s1_len-byte string <b>s1</b> with <b>s2</b>,
 * without depending on a terminating nul in s1.  Sorting order is first by
 * length, then lexically; return values are as for strcmp.
 */
int
strcmp_len(const char *s1, const char *s2, size_t s1_len)
{
  size_t s2_len = strlen(s2);
  if (s1_len < s2_len)
    return -1;
  if (s1_len > s2_len)
    return 1;
  return fast_memcmp(s1, s2, s2_len);
}

/** Compares the first strlen(s2) characters of s1 with s2.  Returns as for
 * strcasecmp.
 */
int
strcasecmpstart(const char *s1, const char *s2)
{
  size_t n = strlen(s2);
  return strncasecmp(s1, s2, n);
}

/** Compares the last strlen(s2) characters of s1 with s2.  Returns as for
 * strcmp.
 */
int
strcmpend(const char *s1, const char *s2)
{
  size_t n1 = strlen(s1), n2 = strlen(s2);
  if (n2>n1)
    return strcmp(s1,s2);
  else
    return strncmp(s1+(n1-n2), s2, n2);
}

/** Compares the last strlen(s2) characters of s1 with s2.  Returns as for
 * strcasecmp.
 */
int
strcasecmpend(const char *s1, const char *s2)
{
  size_t n1 = strlen(s1), n2 = strlen(s2);
  if (n2>n1) /* then they can't be the same; figure out which is bigger */
    return strcasecmp(s1,s2);
  else
    return strncasecmp(s1+(n1-n2), s2, n2);
}

/** Compare the value of the string <b>prefix</b> with the start of the
 * <b>memlen</b>-byte memory chunk at <b>mem</b>.  Return as for strcmp.
 *
 * [As fast_memcmp(mem, prefix, strlen(prefix)) but returns -1 if memlen is
 * less than strlen(prefix).]
 */
int
fast_memcmpstart(const void *mem, size_t memlen,
                const char *prefix)
{
  size_t plen = strlen(prefix);
  if (memlen < plen)
    return -1;
  return fast_memcmp(mem, prefix, plen);
}

/** Given a nul-terminated string s, set every character before the nul
 * to zero. */
void
tor_strclear(char *s)
{
  while (*s) {
    *s++ = '\0';
  }
}

/** Return a pointer to the first char of s that is not whitespace and
 * not a comment, or to the terminating NUL if no such character exists.
 */
const char *
eat_whitespace(const char *s)
{
  tor_assert(s);

  while (1) {
    switch (*s) {
    case '\0':
    default:
      return s;
    case ' ':
    case '\t':
    case '\n':
    case '\r':
      ++s;
      break;
    case '#':
      ++s;
      while (*s && *s != '\n')
        ++s;
    }
  }
}

/** Return a pointer to the first char of s that is not whitespace and
 * not a comment, or to the terminating NUL if no such character exists.
 */
const char *
eat_whitespace_eos(const char *s, const char *eos)
{
  tor_assert(s);
  tor_assert(eos && s <= eos);

  while (s < eos) {
    switch (*s) {
    case '\0':
    default:
      return s;
    case ' ':
    case '\t':
    case '\n':
    case '\r':
      ++s;
      break;
    case '#':
      ++s;
      while (s < eos && *s && *s != '\n')
        ++s;
    }
  }
  return s;
}

/** Return a pointer to the first char of s that is not a space or a tab
 * or a \\r, or to the terminating NUL if no such character exists. */
const char *
eat_whitespace_no_nl(const char *s)
{
  while (*s == ' ' || *s == '\t' || *s == '\r')
    ++s;
  return s;
}

/** As eat_whitespace_no_nl, but stop at <b>eos</b> whether we have
 * found a non-whitespace character or not. */
const char *
eat_whitespace_eos_no_nl(const char *s, const char *eos)
{
  while (s < eos && (*s == ' ' || *s == '\t' || *s == '\r'))
    ++s;
  return s;
}

/** Return a pointer to the first char of s that is whitespace or <b>#</b>,
 * or to the terminating NUL if no such character exists.
 */
const char *
find_whitespace(const char *s)
{
  /* tor_assert(s); */
  while (1) {
    switch (*s)
    {
    case '\0':
    case '#':
    case ' ':
    case '\r':
    case '\n':
    case '\t':
      return s;
    default:
      ++s;
    }
  }
}

/** As find_whitespace, but stop at <b>eos</b> whether we have found a
 * whitespace or not. */
const char *
find_whitespace_eos(const char *s, const char *eos)
{
  /* tor_assert(s); */
  while (s < eos) {
    switch (*s)
    {
    case '\0':
    case '#':
    case ' ':
    case '\r':
    case '\n':
    case '\t':
      return s;
    default:
      ++s;
    }
  }
  return s;
}

/** Return the first occurrence of <b>needle</b> in <b>haystack</b> that
 * occurs at the start of a line (that is, at the beginning of <b>haystack</b>
 * or immediately after a newline).  Return NULL if no such string is found.
 */
const char *
find_str_at_start_of_line(const char *haystack, const char *needle)
{
  size_t needle_len = strlen(needle);

  do {
    if (!strncmp(haystack, needle, needle_len))
      return haystack;

    haystack = strchr(haystack, '\n');
    if (!haystack)
      return NULL;
    else
      ++haystack;
  } while (*haystack);

  return NULL;
}

/** Returns true if <b>string</b> could be a C identifier.
    A C identifier must begin with a letter or an underscore and the
    rest of its characters can be letters, numbers or underscores. No
    length limit is imposed. */
int
string_is_C_identifier(const char *string)
{
  size_t iter;
  size_t length = strlen(string);
  if (!length)
    return 0;

  for (iter = 0; iter < length ; iter++) {
    if (iter == 0) {
      if (!(TOR_ISALPHA(string[iter]) ||
            string[iter] == '_'))
        return 0;
    } else {
      if (!(TOR_ISALPHA(string[iter]) ||
            TOR_ISDIGIT(string[iter]) ||
            string[iter] == '_'))
        return 0;
    }
  }

  return 1;
}

/** Return true iff the 'len' bytes at 'mem' are all zero. */
int
tor_mem_is_zero(const char *mem, size_t len)
{
  static const char ZERO[] = {
    0,0,0,0, 0,0,0,0, 0,0,0,0, 0,0,0,0, 0,0,0,0, 0,0,0,0, 0,0,0,0, 0,0,0,0,
  };
  while (len >= sizeof(ZERO)) {
    /* It's safe to use fast_memcmp here, since the very worst thing an
     * attacker could learn is how many initial bytes of a secret were zero */
    if (fast_memcmp(mem, ZERO, sizeof(ZERO)))
      return 0;
    len -= sizeof(ZERO);
    mem += sizeof(ZERO);
  }
  /* Deal with leftover bytes. */
  if (len)
    return fast_memeq(mem, ZERO, len);

  return 1;
}

/** Return true iff the DIGEST_LEN bytes in digest are all zero. */
int
tor_digest_is_zero(const char *digest)
{
  static const uint8_t ZERO_DIGEST[] = {
    0,0,0,0, 0,0,0,0, 0,0,0,0, 0,0,0,0, 0,0,0,0
  };
  return tor_memeq(digest, ZERO_DIGEST, DIGEST_LEN);
}

/** Return true if <b>string</b> is a valid '<key>=[<value>]' string.
 *  <value> is optional, to indicate the empty string. Log at logging
 *  <b>severity</b> if something ugly happens. */
int
string_is_key_value(int severity, const char *string)
{
  /* position of equal sign in string */
  const char *equal_sign_pos = NULL;

  tor_assert(string);

  if (strlen(string) < 2) { /* "x=" is shortest args string */
    tor_log(severity, LD_GENERAL, "'%s' is too short to be a k=v value.",
            escaped(string));
    return 0;
  }

  equal_sign_pos = strchr(string, '=');
  if (!equal_sign_pos) {
    tor_log(severity, LD_GENERAL, "'%s' is not a k=v value.", escaped(string));
    return 0;
  }

  /* validate that the '=' is not in the beginning of the string. */
  if (equal_sign_pos == string) {
    tor_log(severity, LD_GENERAL, "'%s' is not a valid k=v value.",
            escaped(string));
    return 0;
  }

  return 1;
}

/** Return true iff the DIGEST256_LEN bytes in digest are all zero. */
int
tor_digest256_is_zero(const char *digest)
{
  return tor_mem_is_zero(digest, DIGEST256_LEN);
}

/* Helper: common code to check whether the result of a strtol or strtoul or
 * strtoll is correct. */
#define CHECK_STRTOX_RESULT()                           \
  /* Did an overflow occur? */                          \
  if (errno == ERANGE)                                  \
    goto err;                                           \
  /* Was at least one character converted? */           \
  if (endptr == s)                                      \
    goto err;                                           \
  /* Were there unexpected unconverted characters? */   \
  if (!next && *endptr)                                 \
    goto err;                                           \
  /* Is r within limits? */                             \
  if (r < min || r > max)                               \
    goto err;                                           \
  if (ok) *ok = 1;                                      \
  if (next) *next = endptr;                             \
  return r;                                             \
 err:                                                   \
  if (ok) *ok = 0;                                      \
  if (next) *next = endptr;                             \
  return 0

/** Extract a long from the start of <b>s</b>, in the given numeric
 * <b>base</b>.  If <b>base</b> is 0, <b>s</b> is parsed as a decimal,
 * octal, or hex number in the syntax of a C integer literal.  If
 * there is unconverted data and <b>next</b> is provided, set
 * *<b>next</b> to the first unconverted character.  An error has
 * occurred if no characters are converted; or if there are
 * unconverted characters and <b>next</b> is NULL; or if the parsed
 * value is not between <b>min</b> and <b>max</b>.  When no error
 * occurs, return the parsed value and set *<b>ok</b> (if provided) to
 * 1.  When an error occurs, return 0 and set *<b>ok</b> (if provided)
 * to 0.
 */
long
tor_parse_long(const char *s, int base, long min, long max,
               int *ok, char **next)
{
  char *endptr;
  long r;

  if (base < 0) {
    if (ok)
      *ok = 0;
    return 0;
  }

  errno = 0;
  r = strtol(s, &endptr, base);
  CHECK_STRTOX_RESULT();
}

/** As tor_parse_long(), but return an unsigned long. */
unsigned long
tor_parse_ulong(const char *s, int base, unsigned long min,
                unsigned long max, int *ok, char **next)
{
  char *endptr;
  unsigned long r;

  if (base < 0) {
    if (ok)
      *ok = 0;
    return 0;
  }

  errno = 0;
  r = strtoul(s, &endptr, base);
  CHECK_STRTOX_RESULT();
}

/** As tor_parse_long(), but return a double. */
double
tor_parse_double(const char *s, double min, double max, int *ok, char **next)
{
  char *endptr;
  double r;

  errno = 0;
  r = strtod(s, &endptr);
  CHECK_STRTOX_RESULT();
}

/** As tor_parse_long, but return a uint64_t.  Only base 10 is guaranteed to
 * work for now. */
uint64_t
tor_parse_uint64(const char *s, int base, uint64_t min,
                 uint64_t max, int *ok, char **next)
{
  char *endptr;
  uint64_t r;

  if (base < 0) {
    if (ok)
      *ok = 0;
    return 0;
  }

  errno = 0;
#ifdef HAVE_STRTOULL
  r = (uint64_t)strtoull(s, &endptr, base);
#elif defined(_WIN32)
#if defined(_MSC_VER) && _MSC_VER < 1300
  tor_assert(base <= 10);
  r = (uint64_t)_atoi64(s);
  endptr = (char*)s;
  while (TOR_ISSPACE(*endptr)) endptr++;
  while (TOR_ISDIGIT(*endptr)) endptr++;
#else
  r = (uint64_t)_strtoui64(s, &endptr, base);
#endif
#elif SIZEOF_LONG == 8
  r = (uint64_t)strtoul(s, &endptr, base);
#else
#error "I don't know how to parse 64-bit numbers."
#endif

  CHECK_STRTOX_RESULT();
}

/** Encode the <b>srclen</b> bytes at <b>src</b> in a NUL-terminated,
 * uppercase hexadecimal string; store it in the <b>destlen</b>-byte buffer
 * <b>dest</b>.
 */
void
base16_encode(char *dest, size_t destlen, const char *src, size_t srclen)
{
  const char *end;
  char *cp;

  tor_assert(destlen >= srclen*2+1);
  tor_assert(destlen < SIZE_T_CEILING);

  cp = dest;
  end = src+srclen;
  while (src<end) {
    *cp++ = "0123456789ABCDEF"[ (*(const uint8_t*)src) >> 4 ];
    *cp++ = "0123456789ABCDEF"[ (*(const uint8_t*)src) & 0xf ];
    ++src;
  }
  *cp = '\0';
}

/** Helper: given a hex digit, return its value, or -1 if it isn't hex. */
static INLINE int
hex_decode_digit_(char c)
{
  switch (c) {
    case '0': return 0;
    case '1': return 1;
    case '2': return 2;
    case '3': return 3;
    case '4': return 4;
    case '5': return 5;
    case '6': return 6;
    case '7': return 7;
    case '8': return 8;
    case '9': return 9;
    case 'A': case 'a': return 10;
    case 'B': case 'b': return 11;
    case 'C': case 'c': return 12;
    case 'D': case 'd': return 13;
    case 'E': case 'e': return 14;
    case 'F': case 'f': return 15;
    default:
      return -1;
  }
}

/** Helper: given a hex digit, return its value, or -1 if it isn't hex. */
int
hex_decode_digit(char c)
{
  return hex_decode_digit_(c);
}

/** Given a hexadecimal string of <b>srclen</b> bytes in <b>src</b>, decode it
 * and store the result in the <b>destlen</b>-byte buffer at <b>dest</b>.
 * Return 0 on success, -1 on failure. */
int
base16_decode(char *dest, size_t destlen, const char *src, size_t srclen)
{
  const char *end;

  int v1,v2;
  if ((srclen % 2) != 0)
    return -1;
  if (destlen < srclen/2 || destlen > SIZE_T_CEILING)
    return -1;
  end = src+srclen;
  while (src<end) {
    v1 = hex_decode_digit_(*src);
    v2 = hex_decode_digit_(*(src+1));
    if (v1<0||v2<0)
      return -1;
    *(uint8_t*)dest = (v1<<4)|v2;
    ++dest;
    src+=2;
  }
  return 0;
}

/** Allocate and return a new string representing the contents of <b>s</b>,
 * surrounded by quotes and using standard C escapes.
 *
 * Generally, we use this for logging values that come in over the network to
 * keep them from tricking users, and for sending certain values to the
 * controller.
 *
 * We trust values from the resolver, OS, configuration file, and command line
 * to not be maliciously ill-formed.  We validate incoming routerdescs and
 * SOCKS requests and addresses from BEGIN cells as they're parsed;
 * afterwards, we trust them as non-malicious.
 */
char *
esc_for_log(const char *s)
{
  const char *cp;
  char *result, *outp;
  size_t len = 3;
  if (!s) {
    return tor_strdup("(null)");
  }

  for (cp = s; *cp; ++cp) {
    switch (*cp) {
      case '\\':
      case '\"':
      case '\'':
      case '\r':
      case '\n':
      case '\t':
        len += 2;
        break;
      default:
        if (TOR_ISPRINT(*cp) && ((uint8_t)*cp)<127)
          ++len;
        else
          len += 4;
        break;
    }
  }

  result = outp = tor_malloc(len);
  *outp++ = '\"';
  for (cp = s; *cp; ++cp) {
    switch (*cp) {
      case '\\':
      case '\"':
      case '\'':
        *outp++ = '\\';
        *outp++ = *cp;
        break;
      case '\n':
        *outp++ = '\\';
        *outp++ = 'n';
        break;
      case '\t':
        *outp++ = '\\';
        *outp++ = 't';
        break;
      case '\r':
        *outp++ = '\\';
        *outp++ = 'r';
        break;
      default:
        if (TOR_ISPRINT(*cp) && ((uint8_t)*cp)<127) {
          *outp++ = *cp;
        } else {
          tor_snprintf(outp, 5, "\\%03o", (int)(uint8_t) *cp);
          outp += 4;
        }
        break;
    }
  }

  *outp++ = '\"';
  *outp++ = 0;

  return result;
}

/** Allocate and return a new string representing the contents of <b>s</b>,
 * surrounded by quotes and using standard C escapes.
 *
 * THIS FUNCTION IS NOT REENTRANT.  Don't call it from outside the main
 * thread.  Also, each call invalidates the last-returned value, so don't
 * try log_warn(LD_GENERAL, "%s %s", escaped(a), escaped(b));
 */
const char *
escaped(const char *s)
{
  static char *escaped_val_ = NULL;
  tor_free(escaped_val_);

  if (s)
    escaped_val_ = esc_for_log(s);
  else
    escaped_val_ = NULL;

  return escaped_val_;
}

/** Return a newly allocated string equal to <b>string</b>, except that every
 * character in <b>chars_to_escape</b> is preceded by a backslash. */
char *
tor_escape_str_for_pt_args(const char *string, const char *chars_to_escape)
{
  char *new_string = NULL;
  char *new_cp = NULL;
  size_t length, new_length;

  tor_assert(string);

  length = strlen(string);

  if (!length) /* If we were given the empty string, return the same. */
    return tor_strdup("");
  /* (new_length > SIZE_MAX) => ((length * 2) + 1 > SIZE_MAX) =>
     (length*2 > SIZE_MAX - 1) => (length > (SIZE_MAX - 1)/2) */
  if (length > (SIZE_MAX - 1)/2) /* check for overflow */
    return NULL;

  /* this should be enough even if all characters must be escaped */
  new_length = (length * 2) + 1;

  new_string = new_cp = tor_malloc(new_length);

  while (*string) {
    if (strchr(chars_to_escape, *string))
      *new_cp++ = '\\';

    *new_cp++ = *string++;
  }

  *new_cp = '\0'; /* NUL-terminate the new string */

  return new_string;
}

/* =====
 * Time
 * ===== */

/** Return the number of microseconds elapsed between *start and *end.
 */
long
tv_udiff(const struct timeval *start, const struct timeval *end)
{
  long udiff;
  long secdiff = end->tv_sec - start->tv_sec;

  if (labs(secdiff+1) > LONG_MAX/1000000) {
    log_warn(LD_GENERAL, "comparing times on microsecond detail too far "
             "apart: %ld seconds", secdiff);
    return LONG_MAX;
  }

  udiff = secdiff*1000000L + (end->tv_usec - start->tv_usec);
  return udiff;
}

/** Return the number of milliseconds elapsed between *start and *end.
 */
long
tv_mdiff(const struct timeval *start, const struct timeval *end)
{
  long mdiff;
  long secdiff = end->tv_sec - start->tv_sec;

  if (labs(secdiff+1) > LONG_MAX/1000) {
    log_warn(LD_GENERAL, "comparing times on millisecond detail too far "
             "apart: %ld seconds", secdiff);
    return LONG_MAX;
  }

  /* Subtract and round */
  mdiff = secdiff*1000L +
      ((long)end->tv_usec - (long)start->tv_usec + 500L) / 1000L;
  return mdiff;
}

/**
 * Converts timeval to milliseconds.
 */
int64_t
tv_to_msec(const struct timeval *tv)
{
  int64_t conv = ((int64_t)tv->tv_sec)*1000L;
  /* Round ghetto-style */
  conv += ((int64_t)tv->tv_usec+500)/1000L;
  return conv;
}

/** Yield true iff <b>y</b> is a leap-year. */
#define IS_LEAPYEAR(y) (!(y % 4) && ((y % 100) || !(y % 400)))
/** Helper: Return the number of leap-days between Jan 1, y1 and Jan 1, y2. */
static int
n_leapdays(int y1, int y2)
{
  --y1;
  --y2;
  return (y2/4 - y1/4) - (y2/100 - y1/100) + (y2/400 - y1/400);
}
/** Number of days per month in non-leap year; used by tor_timegm. */
static const int days_per_month[] =
  { 31, 28, 31, 30, 31, 30, 31, 31, 30, 31, 30, 31};

/** Compute a time_t given a struct tm.  The result is given in UTC, and
 * does not account for leap seconds.  Return 0 on success, -1 on failure.
 */
int
tor_timegm(const struct tm *tm, time_t *time_out)
{
  /* This is a pretty ironclad timegm implementation, snarfed from Python2.2.
   * It's way more brute-force than fiddling with tzset().
   */
  time_t year, days, hours, minutes, seconds;
  int i;
  year = tm->tm_year + 1900;
  if (year < 1970 || tm->tm_mon < 0 || tm->tm_mon > 11 ||
      tm->tm_year >= INT32_MAX-1900) {
    log_warn(LD_BUG, "Out-of-range argument to tor_timegm");
    return -1;
  }
  days = 365 * (year-1970) + n_leapdays(1970,(int)year);
  for (i = 0; i < tm->tm_mon; ++i)
    days += days_per_month[i];
  if (tm->tm_mon > 1 && IS_LEAPYEAR(year))
    ++days;
  days += tm->tm_mday - 1;
  hours = days*24 + tm->tm_hour;

  minutes = hours*60 + tm->tm_min;
  seconds = minutes*60 + tm->tm_sec;
  *time_out = seconds;
  return 0;
}

/* strftime is locale-specific, so we need to replace those parts */

/** A c-locale array of 3-letter names of weekdays, starting with Sun. */
static const char *WEEKDAY_NAMES[] =
  { "Sun", "Mon", "Tue", "Wed", "Thu", "Fri", "Sat" };
/** A c-locale array of 3-letter names of months, starting with Jan. */
static const char *MONTH_NAMES[] =
  { "Jan", "Feb", "Mar", "Apr", "May", "Jun",
    "Jul", "Aug", "Sep", "Oct", "Nov", "Dec" };

/** Set <b>buf</b> to the RFC1123 encoding of the UTC value of <b>t</b>.
 * The buffer must be at least RFC1123_TIME_LEN+1 bytes long.
 *
 * (RFC1123 format is "Fri, 29 Sep 2006 15:54:20 GMT". Note the "GMT"
 * rather than "UTC".)
 */
void
format_rfc1123_time(char *buf, time_t t)
{
  struct tm tm;

  tor_gmtime_r(&t, &tm);

  strftime(buf, RFC1123_TIME_LEN+1, "___, %d ___ %Y %H:%M:%S GMT", &tm);
  tor_assert(tm.tm_wday >= 0);
  tor_assert(tm.tm_wday <= 6);
  memcpy(buf, WEEKDAY_NAMES[tm.tm_wday], 3);
  tor_assert(tm.tm_mon >= 0);
  tor_assert(tm.tm_mon <= 11);
  memcpy(buf+8, MONTH_NAMES[tm.tm_mon], 3);
}

/** Parse the (a subset of) the RFC1123 encoding of some time (in UTC) from
 * <b>buf</b>, and store the result in *<b>t</b>.
 *
 * Note that we only accept the subset generated by format_rfc1123_time above,
 * not the full range of formats suggested by RFC 1123.
 *
 * Return 0 on success, -1 on failure.
*/
int
parse_rfc1123_time(const char *buf, time_t *t)
{
  struct tm tm;
  char month[4];
  char weekday[4];
  int i, m;
  unsigned tm_mday, tm_year, tm_hour, tm_min, tm_sec;

  if (strlen(buf) != RFC1123_TIME_LEN)
    return -1;
  memset(&tm, 0, sizeof(tm));
  if (tor_sscanf(buf, "%3s, %2u %3s %u %2u:%2u:%2u GMT", weekday,
             &tm_mday, month, &tm_year, &tm_hour,
             &tm_min, &tm_sec) < 7) {
    char *esc = esc_for_log(buf);
    log_warn(LD_GENERAL, "Got invalid RFC1123 time %s", esc);
    tor_free(esc);
    return -1;
  }
  if (tm_mday < 1 || tm_mday > 31 || tm_hour > 23 || tm_min > 59 ||
      tm_sec > 60 || tm_year >= INT32_MAX || tm_year < 1970) {
    char *esc = esc_for_log(buf);
    log_warn(LD_GENERAL, "Got invalid RFC1123 time %s", esc);
    tor_free(esc);
    return -1;
  }
  tm.tm_mday = (int)tm_mday;
  tm.tm_year = (int)tm_year;
  tm.tm_hour = (int)tm_hour;
  tm.tm_min = (int)tm_min;
  tm.tm_sec = (int)tm_sec;

  m = -1;
  for (i = 0; i < 12; ++i) {
    if (!strcmp(month, MONTH_NAMES[i])) {
      m = i;
      break;
    }
  }
  if (m<0) {
    char *esc = esc_for_log(buf);
    log_warn(LD_GENERAL, "Got invalid RFC1123 time %s: No such month", esc);
    tor_free(esc);
    return -1;
  }
  tm.tm_mon = m;

  if (tm.tm_year < 1970) {
    char *esc = esc_for_log(buf);
    log_warn(LD_GENERAL,
             "Got invalid RFC1123 time %s. (Before 1970)", esc);
    tor_free(esc);
    return -1;
  }
  tm.tm_year -= 1900;

  return tor_timegm(&tm, t);
}

/** Set <b>buf</b> to the ISO8601 encoding of the local value of <b>t</b>.
 * The buffer must be at least ISO_TIME_LEN+1 bytes long.
 *
 * (ISO8601 format is 2006-10-29 10:57:20)
 */
void
format_local_iso_time(char *buf, time_t t)
{
  struct tm tm;
  strftime(buf, ISO_TIME_LEN+1, "%Y-%m-%d %H:%M:%S", tor_localtime_r(&t, &tm));
}

/** Set <b>buf</b> to the ISO8601 encoding of the GMT value of <b>t</b>.
 * The buffer must be at least ISO_TIME_LEN+1 bytes long.
 */
void
format_iso_time(char *buf, time_t t)
{
  struct tm tm;
  strftime(buf, ISO_TIME_LEN+1, "%Y-%m-%d %H:%M:%S", tor_gmtime_r(&t, &tm));
}

/** As format_iso_time, but use the yyyy-mm-ddThh:mm:ss format to avoid
 * embedding an internal space. */
void
format_iso_time_nospace(char *buf, time_t t)
{
  format_iso_time(buf, t);
  buf[10] = 'T';
}

/** As format_iso_time_nospace, but include microseconds in decimal
 * fixed-point format.  Requires that buf be at least ISO_TIME_USEC_LEN+1
 * bytes long. */
void
format_iso_time_nospace_usec(char *buf, const struct timeval *tv)
{
  tor_assert(tv);
  format_iso_time_nospace(buf, tv->tv_sec);
  tor_snprintf(buf+ISO_TIME_LEN, 8, ".%06d", (int)tv->tv_usec);
}

/** Given an ISO-formatted UTC time value (after the epoch) in <b>cp</b>,
 * parse it and store its value in *<b>t</b>.  Return 0 on success, -1 on
 * failure.  Ignore extraneous stuff in <b>cp</b> separated by whitespace from
 * the end of the time string. */
int
parse_iso_time(const char *cp, time_t *t)
{
  struct tm st_tm;
  unsigned int year=0, month=0, day=0, hour=0, minute=0, second=0;
  if (tor_sscanf(cp, "%u-%2u-%2u %2u:%2u:%2u", &year, &month,
                &day, &hour, &minute, &second) < 6) {
    char *esc = esc_for_log(cp);
    log_warn(LD_GENERAL, "ISO time %s was unparseable", esc);
    tor_free(esc);
    return -1;
  }
  if (year < 1970 || month < 1 || month > 12 || day < 1 || day > 31 ||
          hour > 23 || minute > 59 || second > 60 || year >= INT32_MAX) {
    char *esc = esc_for_log(cp);
    log_warn(LD_GENERAL, "ISO time %s was nonsensical", esc);
    tor_free(esc);
    return -1;
  }
  st_tm.tm_year = (int)year-1900;
  st_tm.tm_mon = month-1;
  st_tm.tm_mday = day;
  st_tm.tm_hour = hour;
  st_tm.tm_min = minute;
  st_tm.tm_sec = second;

  if (st_tm.tm_year < 70) {
    char *esc = esc_for_log(cp);
    log_warn(LD_GENERAL, "Got invalid ISO time %s. (Before 1970)", esc);
    tor_free(esc);
    return -1;
  }
  return tor_timegm(&st_tm, t);
}

/** Given a <b>date</b> in one of the three formats allowed by HTTP (ugh),
 * parse it into <b>tm</b>.  Return 0 on success, negative on failure. */
int
parse_http_time(const char *date, struct tm *tm)
{
  const char *cp;
  char month[4];
  char wkday[4];
  int i;
  unsigned tm_mday, tm_year, tm_hour, tm_min, tm_sec;

  tor_assert(tm);
  memset(tm, 0, sizeof(*tm));

  /* First, try RFC1123 or RFC850 format: skip the weekday.  */
  if ((cp = strchr(date, ','))) {
    ++cp;
    if (*cp != ' ')
      return -1;
    ++cp;
    if (tor_sscanf(cp, "%2u %3s %4u %2u:%2u:%2u GMT",
               &tm_mday, month, &tm_year,
               &tm_hour, &tm_min, &tm_sec) == 6) {
      /* rfc1123-date */
      tm_year -= 1900;
    } else if (tor_sscanf(cp, "%2u-%3s-%2u %2u:%2u:%2u GMT",
                      &tm_mday, month, &tm_year,
                      &tm_hour, &tm_min, &tm_sec) == 6) {
      /* rfc850-date */
    } else {
      return -1;
    }
  } else {
    /* No comma; possibly asctime() format. */
    if (tor_sscanf(date, "%3s %3s %2u %2u:%2u:%2u %4u",
               wkday, month, &tm_mday,
               &tm_hour, &tm_min, &tm_sec, &tm_year) == 7) {
      tm_year -= 1900;
    } else {
      return -1;
    }
  }
  tm->tm_mday = (int)tm_mday;
  tm->tm_year = (int)tm_year;
  tm->tm_hour = (int)tm_hour;
  tm->tm_min = (int)tm_min;
  tm->tm_sec = (int)tm_sec;

  month[3] = '\0';
  /* Okay, now decode the month. */
  /* set tm->tm_mon to dummy value so the check below fails. */
  tm->tm_mon = -1;
  for (i = 0; i < 12; ++i) {
    if (!strcasecmp(MONTH_NAMES[i], month)) {
      tm->tm_mon = i;
    }
  }

  if (tm->tm_year < 0 ||
      tm->tm_mon < 0  || tm->tm_mon > 11 ||
      tm->tm_mday < 1 || tm->tm_mday > 31 ||
      tm->tm_hour < 0 || tm->tm_hour > 23 ||
      tm->tm_min < 0  || tm->tm_min > 59 ||
      tm->tm_sec < 0  || tm->tm_sec > 60)
    return -1; /* Out of range, or bad month. */

  return 0;
}

/** Given an <b>interval</b> in seconds, try to write it to the
 * <b>out_len</b>-byte buffer in <b>out</b> in a human-readable form.
 * Return 0 on success, -1 on failure.
 */
int
format_time_interval(char *out, size_t out_len, long interval)
{
  /* We only report seconds if there's no hours. */
  long sec = 0, min = 0, hour = 0, day = 0;
  if (interval < 0)
    interval = -interval;

  if (interval >= 86400) {
    day = interval / 86400;
    interval %= 86400;
  }
  if (interval >= 3600) {
    hour = interval / 3600;
    interval %= 3600;
  }
  if (interval >= 60) {
    min = interval / 60;
    interval %= 60;
  }
  sec = interval;

  if (day) {
    return tor_snprintf(out, out_len, "%ld days, %ld hours, %ld minutes",
                        day, hour, min);
  } else if (hour) {
    return tor_snprintf(out, out_len, "%ld hours, %ld minutes", hour, min);
  } else if (min) {
    return tor_snprintf(out, out_len, "%ld minutes, %ld seconds", min, sec);
  } else {
    return tor_snprintf(out, out_len, "%ld seconds", sec);
  }
}

/* =====
 * Cached time
 * ===== */

#ifndef TIME_IS_FAST
/** Cached estimate of the current time.  Updated around once per second;
 * may be a few seconds off if we are really busy.  This is a hack to avoid
 * calling time(NULL) (which not everybody has optimized) on critical paths.
 */
static time_t cached_approx_time = 0;

/** Return a cached estimate of the current time from when
 * update_approx_time() was last called.  This is a hack to avoid calling
 * time(NULL) on critical paths: please do not even think of calling it
 * anywhere else. */
time_t
approx_time(void)
{
  return cached_approx_time;
}

/** Update the cached estimate of the current time.  This function SHOULD be
 * called once per second, and MUST be called before the first call to
 * get_approx_time. */
void
update_approx_time(time_t now)
{
  cached_approx_time = now;
}
#endif

/* =====
 * Rate limiting
 * ===== */

/** If the rate-limiter <b>lim</b> is ready at <b>now</b>, return the number
 * of calls to rate_limit_is_ready (including this one!) since the last time
 * rate_limit_is_ready returned nonzero.  Otherwise return 0. */
static int
rate_limit_is_ready(ratelim_t *lim, time_t now)
{
  if (lim->rate + lim->last_allowed <= now) {
    int res = lim->n_calls_since_last_time + 1;
    lim->last_allowed = now;
    lim->n_calls_since_last_time = 0;
    return res;
  } else {
    ++lim->n_calls_since_last_time;
    return 0;
  }
}

/** If the rate-limiter <b>lim</b> is ready at <b>now</b>, return a newly
 * allocated string indicating how many messages were suppressed, suitable to
 * append to a log message.  Otherwise return NULL. */
char *
rate_limit_log(ratelim_t *lim, time_t now)
{
  int n;
  if ((n = rate_limit_is_ready(lim, now))) {
    if (n == 1) {
      return tor_strdup("");
    } else {
      char *cp=NULL;
      tor_asprintf(&cp,
                   " [%d similar message(s) suppressed in last %d seconds]",
                   n-1, lim->rate);
      return cp;
    }
  } else {
    return NULL;
  }
}

/* =====
 * File helpers
 * ===== */

/** Write <b>count</b> bytes from <b>buf</b> to <b>fd</b>.  <b>isSocket</b>
 * must be 1 if fd was returned by socket() or accept(), and 0 if fd
 * was returned by open().  Return the number of bytes written, or -1
 * on error.  Only use if fd is a blocking fd.  */
ssize_t
write_all(tor_socket_t fd, const char *buf, size_t count, int isSocket)
{
  size_t written = 0;
  ssize_t result;
  tor_assert(count < SSIZE_T_MAX);

  while (written != count) {
    if (isSocket)
      result = tor_socket_send(fd, buf+written, count-written, 0);
    else
      result = write((int)fd, buf+written, count-written);
    if (result<0)
      return -1;
    written += result;
  }
  return (ssize_t)count;
}

/** Read from <b>fd</b> to <b>buf</b>, until we get <b>count</b> bytes
 * or reach the end of the file. <b>isSocket</b> must be 1 if fd
 * was returned by socket() or accept(), and 0 if fd was returned by
 * open().  Return the number of bytes read, or -1 on error. Only use
 * if fd is a blocking fd. */
ssize_t
read_all(tor_socket_t fd, char *buf, size_t count, int isSocket)
{
  size_t numread = 0;
  ssize_t result;

  if (count > SIZE_T_CEILING || count > SSIZE_T_MAX)
    return -1;

  while (numread != count) {
    if (isSocket)
      result = tor_socket_recv(fd, buf+numread, count-numread, 0);
    else
      result = read((int)fd, buf+numread, count-numread);
    if (result<0)
      return -1;
    else if (result == 0)
      break;
    numread += result;
  }
  return (ssize_t)numread;
}

/*
 *    Filesystem operations.
 */

/** Clean up <b>name</b> so that we can use it in a call to "stat".  On Unix,
 * we do nothing.  On Windows, we remove a trailing slash, unless the path is
 * the root of a disk. */
static void
clean_name_for_stat(char *name)
{
#ifdef _WIN32
  size_t len = strlen(name);
  if (!len)
    return;
  if (name[len-1]=='\\' || name[len-1]=='/') {
    if (len == 1 || (len==3 && name[1]==':'))
      return;
    name[len-1]='\0';
  }
#else
  (void)name;
#endif
}

/** Return FN_ERROR if filename can't be read, FN_NOENT if it doesn't
 * exist, FN_FILE if it is a regular file, or FN_DIR if it's a
 * directory.  On FN_ERROR, sets errno. */
file_status_t
file_status(const char *fname)
{
  struct stat st;
  char *f;
  int r;
  f = tor_strdup(fname);
  clean_name_for_stat(f);
  r = stat(sandbox_intern_string(f), &st);
  tor_free(f);
  if (r) {
    if (errno == ENOENT) {
      return FN_NOENT;
    }
    return FN_ERROR;
  }
  if (st.st_mode & S_IFDIR)
    return FN_DIR;
  else if (st.st_mode & S_IFREG)
    return FN_FILE;
#ifndef _WIN32
  else if (st.st_mode & S_IFIFO)
    return FN_FILE;
#endif
  else
    return FN_ERROR;
}

/** Check whether <b>dirname</b> exists and is private.  If yes return 0.  If
 * it does not exist, and <b>check</b>&CPD_CREATE is set, try to create it
 * and return 0 on success. If it does not exist, and
 * <b>check</b>&CPD_CHECK, and we think we can create it, return 0.  Else
 * return -1.  If CPD_GROUP_OK is set, then it's okay if the directory
 * is group-readable, but in all cases we create the directory mode 0700.
 * If CPD_CHECK_MODE_ONLY is set, then we don't alter the directory permissions
 * if they are too permissive: we just return -1.
 * When effective_user is not NULL, check permissions against the given user
 * and its primary group.
 */
int
check_private_dir(const char *dirname, cpd_check_t check,
                  const char *effective_user)
{
  int r;
  struct stat st;
  char *f;
#ifndef _WIN32
  int mask;
  struct passwd *pw = NULL;
  uid_t running_uid;
  gid_t running_gid;
#else
  (void)effective_user;
#endif

  tor_assert(dirname);
  f = tor_strdup(dirname);
  clean_name_for_stat(f);
  r = stat(sandbox_intern_string(f), &st);
  tor_free(f);
  if (r) {
    if (errno != ENOENT) {
      log_warn(LD_FS, "Directory %s cannot be read: %s", dirname,
               strerror(errno));
      return -1;
    }
    if (check & CPD_CREATE) {
      log_info(LD_GENERAL, "Creating directory %s", dirname);
#if defined (_WIN32) && !defined (WINCE)
      r = mkdir(dirname);
#else
      r = mkdir(dirname, 0700);
#endif
      if (r) {
        log_warn(LD_FS, "Error creating directory %s: %s", dirname,
            strerror(errno));
        return -1;
      }
    } else if (!(check & CPD_CHECK)) {
      log_warn(LD_FS, "Directory %s does not exist.", dirname);
      return -1;
    }
    /* XXXX In the case where check==CPD_CHECK, we should look at the
     * parent directory a little harder. */
    return 0;
  }
  if (!(st.st_mode & S_IFDIR)) {
    log_warn(LD_FS, "%s is not a directory", dirname);
    return -1;
  }
#ifndef _WIN32
  if (effective_user) {
    /* Look up the user and group information.
     * If we have a problem, bail out. */
    pw = getpwnam(effective_user);
    if (pw == NULL) {
      log_warn(LD_CONFIG, "Error setting configured user: %s not found",
               effective_user);
      return -1;
    }
    running_uid = pw->pw_uid;
    running_gid = pw->pw_gid;
  } else {
    running_uid = getuid();
    running_gid = getgid();
  }

  if (st.st_uid != running_uid) {
    struct passwd *pw = NULL;
    char *process_ownername = NULL;

    pw = getpwuid(running_uid);
    process_ownername = pw ? tor_strdup(pw->pw_name) : tor_strdup("<unknown>");

    pw = getpwuid(st.st_uid);

    log_warn(LD_FS, "%s is not owned by this user (%s, %d) but by "
        "%s (%d). Perhaps you are running Tor as the wrong user?",
                         dirname, process_ownername, (int)running_uid,
                         pw ? pw->pw_name : "<unknown>", (int)st.st_uid);

    tor_free(process_ownername);
    return -1;
  }
  if ((check & CPD_GROUP_OK) && st.st_gid != running_gid) {
    struct group *gr;
    char *process_groupname = NULL;
    gr = getgrgid(running_gid);
    process_groupname = gr ? tor_strdup(gr->gr_name) : tor_strdup("<unknown>");
    gr = getgrgid(st.st_gid);

    log_warn(LD_FS, "%s is not owned by this group (%s, %d) but by group "
             "%s (%d).  Are you running Tor as the wrong user?",
             dirname, process_groupname, (int)running_gid,
             gr ?  gr->gr_name : "<unknown>", (int)st.st_gid);

    tor_free(process_groupname);
    return -1;
  }
  if (check & CPD_GROUP_OK) {
    mask = 0027;
  } else {
    mask = 0077;
  }
  if (st.st_mode & mask) {
    unsigned new_mode;
    if (check & CPD_CHECK_MODE_ONLY) {
      log_warn(LD_FS, "Permissions on directory %s are too permissive.",
               dirname);
      return -1;
    }
    log_warn(LD_FS, "Fixing permissions on directory %s", dirname);
    new_mode = st.st_mode;
    new_mode |= 0700; /* Owner should have rwx */
    new_mode &= ~mask; /* Clear the other bits that we didn't want set...*/
    if (chmod(dirname, new_mode)) {
      log_warn(LD_FS, "Could not chmod directory %s: %s", dirname,
          strerror(errno));
      return -1;
    } else {
      return 0;
    }
  }
#endif
  return 0;
}

/** Create a file named <b>fname</b> with the contents <b>str</b>.  Overwrite
 * the previous <b>fname</b> if possible.  Return 0 on success, -1 on failure.
 *
 * This function replaces the old file atomically, if possible.  This
 * function, and all other functions in util.c that create files, create them
 * with mode 0600.
 */
int
write_str_to_file(const char *fname, const char *str, int bin)
{
#ifdef _WIN32
  if (!bin && strchr(str, '\r')) {
    log_warn(LD_BUG,
             "We're writing a text string that already contains a CR.");
  }
#endif
  return write_bytes_to_file(fname, str, strlen(str), bin);
}

/** Represents a file that we're writing to, with support for atomic commit:
 * we can write into a temporary file, and either remove the file on
 * failure, or replace the original file on success. */
struct open_file_t {
  char *tempname; /**< Name of the temporary file. */
  char *filename; /**< Name of the original file. */
  unsigned rename_on_close:1; /**< Are we using the temporary file or not? */
  unsigned binary:1; /**< Did we open in binary mode? */
  int fd; /**< fd for the open file. */
  FILE *stdio_file; /**< stdio wrapper for <b>fd</b>. */
};

/** Try to start writing to the file in <b>fname</b>, passing the flags
 * <b>open_flags</b> to the open() syscall, creating the file (if needed) with
 * access value <b>mode</b>.  If the O_APPEND flag is set, we append to the
 * original file.  Otherwise, we open a new temporary file in the same
 * directory, and either replace the original or remove the temporary file
 * when we're done.
 *
 * Return the fd for the newly opened file, and store working data in
 * *<b>data_out</b>.  The caller should not close the fd manually:
 * instead, call finish_writing_to_file() or abort_writing_to_file().
 * Returns -1 on failure.
 *
 * NOTE: When not appending, the flags O_CREAT and O_TRUNC are treated
 * as true and the flag O_EXCL is treated as false.
 *
 * NOTE: Ordinarily, O_APPEND means "seek to the end of the file before each
 * write()".  We don't do that.
 */
int
start_writing_to_file(const char *fname, int open_flags, int mode,
                      open_file_t **data_out)
{
  open_file_t *new_file = tor_malloc_zero(sizeof(open_file_t));
  const char *open_name;
  int append = 0;

  tor_assert(fname);
  tor_assert(data_out);
#if (O_BINARY != 0 && O_TEXT != 0)
  tor_assert((open_flags & (O_BINARY|O_TEXT)) != 0);
#endif
  new_file->fd = -1;
  new_file->filename = tor_strdup(fname);
  if (open_flags & O_APPEND) {
    open_name = fname;
    new_file->rename_on_close = 0;
    append = 1;
    open_flags &= ~O_APPEND;
  } else {
    tor_asprintf(&new_file->tempname, "%s.tmp", fname);
    open_name = new_file->tempname;
    /* We always replace an existing temporary file if there is one. */
    open_flags |= O_CREAT|O_TRUNC;
    open_flags &= ~O_EXCL;
    new_file->rename_on_close = 1;
  }
  if (open_flags & O_BINARY)
    new_file->binary = 1;

  new_file->fd = tor_open_cloexec(open_name, open_flags, mode);
  if (new_file->fd < 0) {
    log_warn(LD_FS, "Couldn't open \"%s\" (%s) for writing: %s",
        open_name, fname, strerror(errno));
    goto err;
  }
  if (append) {
    if (tor_fd_seekend(new_file->fd) < 0) {
      log_warn(LD_FS, "Couldn't seek to end of file \"%s\": %s", open_name,
               strerror(errno));
      goto err;
    }
  }

  *data_out = new_file;

  return new_file->fd;

 err:
  if (new_file->fd >= 0)
    close(new_file->fd);
  *data_out = NULL;
  tor_free(new_file->filename);
  tor_free(new_file->tempname);
  tor_free(new_file);
  return -1;
}

/** Given <b>file_data</b> from start_writing_to_file(), return a stdio FILE*
 * that can be used to write to the same file.  The caller should not mix
 * stdio calls with non-stdio calls. */
FILE *
fdopen_file(open_file_t *file_data)
{
  tor_assert(file_data);
  if (file_data->stdio_file)
    return file_data->stdio_file;
  tor_assert(file_data->fd >= 0);
  if (!(file_data->stdio_file = fdopen(file_data->fd,
                                       file_data->binary?"ab":"a"))) {
    log_warn(LD_FS, "Couldn't fdopen \"%s\" [%d]: %s", file_data->filename,
             file_data->fd, strerror(errno));
  }
  return file_data->stdio_file;
}

/** Combines start_writing_to_file with fdopen_file(): arguments are as
 * for start_writing_to_file, but  */
FILE *
start_writing_to_stdio_file(const char *fname, int open_flags, int mode,
                            open_file_t **data_out)
{
  FILE *res;
  if (start_writing_to_file(fname, open_flags, mode, data_out)<0)
    return NULL;
  if (!(res = fdopen_file(*data_out))) {
    abort_writing_to_file(*data_out);
    *data_out = NULL;
  }
  return res;
}

/** Helper function: close and free the underlying file and memory in
 * <b>file_data</b>.  If we were writing into a temporary file, then delete
 * that file (if abort_write is true) or replaces the target file with
 * the temporary file (if abort_write is false). */
static int
finish_writing_to_file_impl(open_file_t *file_data, int abort_write)
{
  int r = 0;
  tor_assert(file_data && file_data->filename);
  if (file_data->stdio_file) {
    if (fclose(file_data->stdio_file)) {
      log_warn(LD_FS, "Error closing \"%s\": %s", file_data->filename,
               strerror(errno));
      abort_write = r = -1;
    }
  } else if (file_data->fd >= 0 && close(file_data->fd) < 0) {
    log_warn(LD_FS, "Error flushing \"%s\": %s", file_data->filename,
             strerror(errno));
    abort_write = r = -1;
  }

  if (file_data->rename_on_close) {
    tor_assert(file_data->tempname && file_data->filename);
    if (abort_write) {
      unlink(file_data->tempname);
    } else {
      tor_assert(strcmp(file_data->filename, file_data->tempname));
      if (replace_file(file_data->tempname, file_data->filename)) {
        log_warn(LD_FS, "Error replacing \"%s\": %s", file_data->filename,
                 strerror(errno));
        r = -1;
      }
    }
  }

  tor_free(file_data->filename);
  tor_free(file_data->tempname);
  tor_free(file_data);

  return r;
}

/** Finish writing to <b>file_data</b>: close the file handle, free memory as
 * needed, and if using a temporary file, replace the original file with
 * the temporary file. */
int
finish_writing_to_file(open_file_t *file_data)
{
  return finish_writing_to_file_impl(file_data, 0);
}

/** Finish writing to <b>file_data</b>: close the file handle, free memory as
 * needed, and if using a temporary file, delete it. */
int
abort_writing_to_file(open_file_t *file_data)
{
  return finish_writing_to_file_impl(file_data, 1);
}

/** Helper: given a set of flags as passed to open(2), open the file
 * <b>fname</b> and write all the sized_chunk_t structs in <b>chunks</b> to
 * the file.  Do so as atomically as possible e.g. by opening temp files and
 * renaming. */
static int
write_chunks_to_file_impl(const char *fname, const smartlist_t *chunks,
                          int open_flags)
{
  open_file_t *file = NULL;
  int fd;
  ssize_t result;
  fd = start_writing_to_file(fname, open_flags, 0600, &file);
  if (fd<0)
    return -1;
  SMARTLIST_FOREACH(chunks, sized_chunk_t *, chunk,
  {
    result = write_all(fd, chunk->bytes, chunk->len, 0);
    if (result < 0) {
      log_warn(LD_FS, "Error writing to \"%s\": %s", fname,
          strerror(errno));
      goto err;
    }
    tor_assert((size_t)result == chunk->len);
  });

  return finish_writing_to_file(file);
 err:
  abort_writing_to_file(file);
  return -1;
}

/** Given a smartlist of sized_chunk_t, write them to a file
 * <b>fname</b>, overwriting or creating the file as necessary.
 * If <b>no_tempfile</b> is 0 then the file will be written
 * atomically. */
int
write_chunks_to_file(const char *fname, const smartlist_t *chunks, int bin,
                     int no_tempfile)
{
  int flags = OPEN_FLAGS_REPLACE|(bin?O_BINARY:O_TEXT);

  if (no_tempfile) {
    /* O_APPEND stops write_chunks_to_file from using tempfiles */
    flags |= O_APPEND;
  }
  return write_chunks_to_file_impl(fname, chunks, flags);
}

/** Write <b>len</b> bytes, starting at <b>str</b>, to <b>fname</b>
    using the open() flags passed in <b>flags</b>. */
static int
write_bytes_to_file_impl(const char *fname, const char *str, size_t len,
                         int flags)
{
  int r;
  sized_chunk_t c = { str, len };
  smartlist_t *chunks = smartlist_new();
  smartlist_add(chunks, &c);
  r = write_chunks_to_file_impl(fname, chunks, flags);
  smartlist_free(chunks);
  return r;
}

/** As write_str_to_file, but does not assume a NUL-terminated
 * string. Instead, we write <b>len</b> bytes, starting at <b>str</b>. */
MOCK_IMPL(int,
write_bytes_to_file,(const char *fname, const char *str, size_t len,
                     int bin))
{
  return write_bytes_to_file_impl(fname, str, len,
                                  OPEN_FLAGS_REPLACE|(bin?O_BINARY:O_TEXT));
}

/** As write_bytes_to_file, but if the file already exists, append the bytes
 * to the end of the file instead of overwriting it. */
int
append_bytes_to_file(const char *fname, const char *str, size_t len,
                     int bin)
{
  return write_bytes_to_file_impl(fname, str, len,
                                  OPEN_FLAGS_APPEND|(bin?O_BINARY:O_TEXT));
}

/** Like write_str_to_file(), but also return -1 if there was a file
    already residing in <b>fname</b>. */
int
write_bytes_to_new_file(const char *fname, const char *str, size_t len,
                        int bin)
{
  return write_bytes_to_file_impl(fname, str, len,
                                  OPEN_FLAGS_DONT_REPLACE|
                                  (bin?O_BINARY:O_TEXT));
}

/**
 * Read the contents of the open file <b>fd</b> presuming it is a FIFO
 * (or similar) file descriptor for which the size of the file isn't
 * known ahead of time. Return NULL on failure, and a NUL-terminated
 * string on success.  On success, set <b>sz_out</b> to the number of
 * bytes read.
 */
char *
read_file_to_str_until_eof(int fd, size_t max_bytes_to_read, size_t *sz_out)
{
  ssize_t r;
  size_t pos = 0;
  char *string = NULL;
  size_t string_max = 0;

  if (max_bytes_to_read+1 >= SIZE_T_CEILING)
    return NULL;

  do {
    /* XXXX This "add 1K" approach is a little goofy; if we care about
     * performance here, we should be doubling.  But in practice we shouldn't
     * be using this function on big files anyway. */
    string_max = pos + 1024;
    if (string_max > max_bytes_to_read)
      string_max = max_bytes_to_read + 1;
    string = tor_realloc(string, string_max);
    r = read(fd, string + pos, string_max - pos - 1);
    if (r < 0) {
      tor_free(string);
      return NULL;
    }

    pos += r;
  } while (r > 0 && pos < max_bytes_to_read);

  *sz_out = pos;
  string[pos] = '\0';
  return string;
}

/** Read the contents of <b>filename</b> into a newly allocated
 * string; return the string on success or NULL on failure.
 *
 * If <b>stat_out</b> is provided, store the result of stat()ing the
 * file into <b>stat_out</b>.
 *
 * If <b>flags</b> &amp; RFTS_BIN, open the file in binary mode.
 * If <b>flags</b> &amp; RFTS_IGNORE_MISSING, don't warn if the file
 * doesn't exist.
 */
/*
 * This function <em>may</em> return an erroneous result if the file
 * is modified while it is running, but must not crash or overflow.
 * Right now, the error case occurs when the file length grows between
 * the call to stat and the call to read_all: the resulting string will
 * be truncated.
 */
char *
read_file_to_str(const char *filename, int flags, struct stat *stat_out)
{
  int fd; /* router file */
  struct stat statbuf;
  char *string;
  ssize_t r;
  int bin = flags & RFTS_BIN;

  tor_assert(filename);

  fd = tor_open_cloexec(filename,O_RDONLY|(bin?O_BINARY:O_TEXT),0);
  if (fd<0) {
    int severity = LOG_WARN;
    int save_errno = errno;
    if (errno == ENOENT && (flags & RFTS_IGNORE_MISSING))
      severity = LOG_INFO;
    log_fn(severity, LD_FS,"Could not open \"%s\": %s",filename,
           strerror(errno));
    errno = save_errno;
    return NULL;
  }

  if (fstat(fd, &statbuf)<0) {
    int save_errno = errno;
    close(fd);
    log_warn(LD_FS,"Could not fstat \"%s\".",filename);
    errno = save_errno;
    return NULL;
  }

#ifndef _WIN32
/** When we detect that we're reading from a FIFO, don't read more than
 * this many bytes.  It's insane overkill for most uses. */
#define FIFO_READ_MAX (1024*1024)
  if (S_ISFIFO(statbuf.st_mode)) {
    size_t sz = 0;
    string = read_file_to_str_until_eof(fd, FIFO_READ_MAX, &sz);
    if (string && stat_out) {
      statbuf.st_size = sz;
      memcpy(stat_out, &statbuf, sizeof(struct stat));
    }
    close(fd);
    return string;
  }
#endif

  if ((uint64_t)(statbuf.st_size)+1 >= SIZE_T_CEILING) {
    close(fd);
    return NULL;
  }

  string = tor_malloc((size_t)(statbuf.st_size+1));

  r = read_all(fd,string,(size_t)statbuf.st_size,0);
  if (r<0) {
    int save_errno = errno;
    log_warn(LD_FS,"Error reading from file \"%s\": %s", filename,
             strerror(errno));
    tor_free(string);
    close(fd);
    errno = save_errno;
    return NULL;
  }
  string[r] = '\0'; /* NUL-terminate the result. */

#if defined(_WIN32) || defined(__CYGWIN__)
  if (!bin && strchr(string, '\r')) {
    log_debug(LD_FS, "We didn't convert CRLF to LF as well as we hoped "
              "when reading %s. Coping.",
              filename);
    tor_strstrip(string, "\r");
    r = strlen(string);
  }
  if (!bin) {
    statbuf.st_size = (size_t) r;
  } else
#endif
    if (r != statbuf.st_size) {
      /* Unless we're using text mode on win32, we'd better have an exact
       * match for size. */
      int save_errno = errno;
      log_warn(LD_FS,"Could read only %d of %ld bytes of file \"%s\".",
               (int)r, (long)statbuf.st_size,filename);
      tor_free(string);
      close(fd);
      errno = save_errno;
      return NULL;
    }
  close(fd);
  if (stat_out) {
    memcpy(stat_out, &statbuf, sizeof(struct stat));
  }

  return string;
}

#define TOR_ISODIGIT(c) ('0' <= (c) && (c) <= '7')

/** Given a c-style double-quoted escaped string in <b>s</b>, extract and
 * decode its contents into a newly allocated string.  On success, assign this
 * string to *<b>result</b>, assign its length to <b>size_out</b> (if
 * provided), and return a pointer to the position in <b>s</b> immediately
 * after the string.  On failure, return NULL.
 */
static const char *
unescape_string(const char *s, char **result, size_t *size_out)
{
  const char *cp;
  char *out;
  if (s[0] != '\"')
    return NULL;
  cp = s+1;
  while (1) {
    switch (*cp) {
      case '\0':
      case '\n':
        return NULL;
      case '\"':
        goto end_of_loop;
      case '\\':
        if (cp[1] == 'x' || cp[1] == 'X') {
          if (!(TOR_ISXDIGIT(cp[2]) && TOR_ISXDIGIT(cp[3])))
            return NULL;
          cp += 4;
        } else if (TOR_ISODIGIT(cp[1])) {
          cp += 2;
          if (TOR_ISODIGIT(*cp)) ++cp;
          if (TOR_ISODIGIT(*cp)) ++cp;
        } else if (cp[1] == 'n' || cp[1] == 'r' || cp[1] == 't' || cp[1] == '"'
                   || cp[1] == '\\' || cp[1] == '\'') {
          cp += 2;
        } else {
          return NULL;
        }
        break;
      default:
        ++cp;
        break;
    }
  }
 end_of_loop:
  out = *result = tor_malloc(cp-s + 1);
  cp = s+1;
  while (1) {
    switch (*cp)
      {
      case '\"':
        *out = '\0';
        if (size_out) *size_out = out - *result;
        return cp+1;
      case '\0':
        tor_fragile_assert();
        tor_free(*result);
        return NULL;
      case '\\':
        switch (cp[1])
          {
          case 'n': *out++ = '\n'; cp += 2; break;
          case 'r': *out++ = '\r'; cp += 2; break;
          case 't': *out++ = '\t'; cp += 2; break;
          case 'x': case 'X':
            {
              int x1, x2;

              x1 = hex_decode_digit(cp[2]);
              x2 = hex_decode_digit(cp[3]);
              if (x1 == -1 || x2 == -1) {
                  tor_free(*result);
                  return NULL;
              }

              *out++ = ((x1<<4) + x2);
              cp += 4;
            }
            break;
          case '0': case '1': case '2': case '3': case '4': case '5':
          case '6': case '7':
            {
              int n = cp[1]-'0';
              cp += 2;
              if (TOR_ISODIGIT(*cp)) { n = n*8 + *cp-'0'; cp++; }
              if (TOR_ISODIGIT(*cp)) { n = n*8 + *cp-'0'; cp++; }
              if (n > 255) { tor_free(*result); return NULL; }
              *out++ = (char)n;
            }
            break;
          case '\'':
          case '\"':
          case '\\':
          case '\?':
            *out++ = cp[1];
            cp += 2;
            break;
          default:
            tor_free(*result); return NULL;
          }
        break;
      default:
        *out++ = *cp++;
      }
  }
}

/** Given a string containing part of a configuration file or similar format,
 * advance past comments and whitespace and try to parse a single line.  If we
 * parse a line successfully, set *<b>key_out</b> to a new string holding the
 * key portion and *<b>value_out</b> to a new string holding the value portion
 * of the line, and return a pointer to the start of the next line.  If we run
 * out of data, return a pointer to the end of the string.  If we encounter an
 * error, return NULL and set *<b>err_out</b> (if provided) to an error
 * message.
 */
const char *
parse_config_line_from_str_verbose(const char *line, char **key_out,
                                   char **value_out,
                                   const char **err_out)
{
  /* I believe the file format here is supposed to be:
     FILE = (EMPTYLINE | LINE)* (EMPTYLASTLINE | LASTLINE)?

     EMPTYLASTLINE = SPACE* | COMMENT
     EMPTYLINE = EMPTYLASTLINE NL
     SPACE = ' ' | '\r' | '\t'
     COMMENT = '#' NOT-NL*
     NOT-NL = Any character except '\n'
     NL = '\n'

     LASTLINE = SPACE* KEY SPACE* VALUES
     LINE = LASTLINE NL
     KEY = KEYCHAR+
     KEYCHAR = Any character except ' ', '\r', '\n', '\t', '#', "\"

     VALUES = QUOTEDVALUE | NORMALVALUE
     QUOTEDVALUE = QUOTE QVCHAR* QUOTE EOLSPACE?
     QUOTE = '"'
     QVCHAR = KEYCHAR | ESC ('n' | 't' | 'r' | '"' | ESC |'\'' | OCTAL | HEX)
     ESC = "\\"
     OCTAL = ODIGIT (ODIGIT ODIGIT?)?
     HEX = ('x' | 'X') HEXDIGIT HEXDIGIT
     ODIGIT = '0' .. '7'
     HEXDIGIT = '0'..'9' | 'a' .. 'f' | 'A' .. 'F'
     EOLSPACE = SPACE* COMMENT?

     NORMALVALUE = (VALCHAR | ESC ESC_IGNORE | CONTINUATION)* EOLSPACE?
     VALCHAR = Any character except ESC, '#', and '\n'
     ESC_IGNORE = Any character except '#' or '\n'
     CONTINUATION = ESC NL ( COMMENT NL )*
   */

  const char *key, *val, *cp;
  int continuation = 0;

  tor_assert(key_out);
  tor_assert(value_out);

  *key_out = *value_out = NULL;
  key = val = NULL;
  /* Skip until the first keyword. */
  while (1) {
    while (TOR_ISSPACE(*line))
      ++line;
    if (*line == '#') {
      while (*line && *line != '\n')
        ++line;
    } else {
      break;
    }
  }

  if (!*line) { /* End of string? */
    *key_out = *value_out = NULL;
    return line;
  }

  /* Skip until the next space or \ followed by newline. */
  key = line;
  while (*line && !TOR_ISSPACE(*line) && *line != '#' &&
         ! (line[0] == '\\' && line[1] == '\n'))
    ++line;
  *key_out = tor_strndup(key, line-key);

  /* Skip until the value. */
  while (*line == ' ' || *line == '\t')
    ++line;

  val = line;

  /* Find the end of the line. */
  if (*line == '\"') { // XXX No continuation handling is done here
    if (!(line = unescape_string(line, value_out, NULL))) {
      if (err_out)
        *err_out = "Invalid escape sequence in quoted string";
      return NULL;
    }
    while (*line == ' ' || *line == '\t')
      ++line;
    if (*line && *line != '#' && *line != '\n') {
      if (err_out)
        *err_out = "Excess data after quoted string";
      return NULL;
    }
  } else {
    /* Look for the end of the line. */
    while (*line && *line != '\n' && (*line != '#' || continuation)) {
      if (*line == '\\' && line[1] == '\n') {
        continuation = 1;
        line += 2;
      } else if (*line == '#') {
        do {
          ++line;
        } while (*line && *line != '\n');
        if (*line == '\n')
          ++line;
      } else {
        ++line;
      }
    }

    if (*line == '\n') {
      cp = line++;
    } else {
      cp = line;
    }
    /* Now back cp up to be the last nonspace character */
    while (cp>val && TOR_ISSPACE(*(cp-1)))
      --cp;

    tor_assert(cp >= val);

    /* Now copy out and decode the value. */
    *value_out = tor_strndup(val, cp-val);
    if (continuation) {
      char *v_out, *v_in;
      v_out = v_in = *value_out;
      while (*v_in) {
        if (*v_in == '#') {
          do {
            ++v_in;
          } while (*v_in && *v_in != '\n');
          if (*v_in == '\n')
            ++v_in;
        } else if (v_in[0] == '\\' && v_in[1] == '\n') {
          v_in += 2;
        } else {
          *v_out++ = *v_in++;
        }
      }
      *v_out = '\0';
    }
  }

  if (*line == '#') {
    do {
      ++line;
    } while (*line && *line != '\n');
  }
  while (TOR_ISSPACE(*line)) ++line;

  return line;
}

/** Expand any homedir prefix on <b>filename</b>; return a newly allocated
 * string. */
char *
expand_filename(const char *filename)
{
  tor_assert(filename);
#ifdef _WIN32
  return tor_strdup(filename);
#else
  if (*filename == '~') {
    char *home, *result=NULL;
    const char *rest;

    if (filename[1] == '/' || filename[1] == '\0') {
      home = getenv("HOME");
      if (!home) {
        log_warn(LD_CONFIG, "Couldn't find $HOME environment variable while "
                 "expanding \"%s\"; defaulting to \"\".", filename);
        home = tor_strdup("");
      } else {
        home = tor_strdup(home);
      }
      rest = strlen(filename)>=2?(filename+2):"";
    } else {
#ifdef HAVE_PWD_H
      char *username, *slash;
      slash = strchr(filename, '/');
      if (slash)
        username = tor_strndup(filename+1,slash-filename-1);
      else
        username = tor_strdup(filename+1);
      if (!(home = get_user_homedir(username))) {
        log_warn(LD_CONFIG,"Couldn't get homedir for \"%s\"",username);
        tor_free(username);
        return NULL;
      }
      tor_free(username);
      rest = slash ? (slash+1) : "";
#else
      log_warn(LD_CONFIG, "Couldn't expend homedir on system without pwd.h");
      return tor_strdup(filename);
#endif
    }
    tor_assert(home);
    /* Remove trailing slash. */
    if (strlen(home)>1 && !strcmpend(home,PATH_SEPARATOR)) {
      home[strlen(home)-1] = '\0';
    }
    tor_asprintf(&result,"%s"PATH_SEPARATOR"%s",home,rest);
    tor_free(home);
    return result;
  } else {
    return tor_strdup(filename);
  }
#endif
}

#define MAX_SCANF_WIDTH 9999

/** Helper: given an ASCII-encoded decimal digit, return its numeric value.
 * NOTE: requires that its input be in-bounds. */
static int
digit_to_num(char d)
{
  int num = ((int)d) - (int)'0';
  tor_assert(num <= 9 && num >= 0);
  return num;
}

/** Helper: Read an unsigned int from *<b>bufp</b> of up to <b>width</b>
 * characters.  (Handle arbitrary width if <b>width</b> is less than 0.)  On
 * success, store the result in <b>out</b>, advance bufp to the next
 * character, and return 0.  On failure, return -1. */
static int
scan_unsigned(const char **bufp, unsigned long *out, int width, int base)
{
  unsigned long result = 0;
  int scanned_so_far = 0;
  const int hex = base==16;
  tor_assert(base == 10 || base == 16);
  if (!bufp || !*bufp || !out)
    return -1;
  if (width<0)
    width=MAX_SCANF_WIDTH;

  while (**bufp && (hex?TOR_ISXDIGIT(**bufp):TOR_ISDIGIT(**bufp))
         && scanned_so_far < width) {
    int digit = hex?hex_decode_digit(*(*bufp)++):digit_to_num(*(*bufp)++);
    unsigned long new_result = result * base + digit;
    if (new_result < result)
      return -1; /* over/underflow. */
    result = new_result;
    ++scanned_so_far;
  }

  if (!scanned_so_far) /* No actual digits scanned */
    return -1;

  *out = result;
  return 0;
}

/** Helper: Read an signed int from *<b>bufp</b> of up to <b>width</b>
 * characters.  (Handle arbitrary width if <b>width</b> is less than 0.)  On
 * success, store the result in <b>out</b>, advance bufp to the next
 * character, and return 0.  On failure, return -1. */
static int
scan_signed(const char **bufp, long *out, int width)
{
  int neg = 0;
  unsigned long result = 0;

  if (!bufp || !*bufp || !out)
    return -1;
  if (width<0)
    width=MAX_SCANF_WIDTH;

  if (**bufp == '-') {
    neg = 1;
    ++*bufp;
    --width;
  }

  if (scan_unsigned(bufp, &result, width, 10) < 0)
    return -1;

  if (neg) {
    if (result > ((unsigned long)LONG_MAX) + 1)
      return -1; /* Underflow */
    *out = -(long)result;
  } else {
    if (result > LONG_MAX)
      return -1; /* Overflow */
    *out = (long)result;
  }

  return 0;
}

/** Helper: Read a decimal-formatted double from *<b>bufp</b> of up to
 * <b>width</b> characters.  (Handle arbitrary width if <b>width</b> is less
 * than 0.)  On success, store the result in <b>out</b>, advance bufp to the
 * next character, and return 0.  On failure, return -1. */
static int
scan_double(const char **bufp, double *out, int width)
{
  int neg = 0;
  double result = 0;
  int scanned_so_far = 0;

  if (!bufp || !*bufp || !out)
    return -1;
  if (width<0)
    width=MAX_SCANF_WIDTH;

  if (**bufp == '-') {
    neg = 1;
    ++*bufp;
  }

  while (**bufp && TOR_ISDIGIT(**bufp) && scanned_so_far < width) {
    const int digit = digit_to_num(*(*bufp)++);
    result = result * 10 + digit;
    ++scanned_so_far;
  }
  if (**bufp == '.') {
    double fracval = 0, denominator = 1;
    ++*bufp;
    ++scanned_so_far;
    while (**bufp && TOR_ISDIGIT(**bufp) && scanned_so_far < width) {
      const int digit = digit_to_num(*(*bufp)++);
      fracval = fracval * 10 + digit;
      denominator *= 10;
      ++scanned_so_far;
    }
    result += fracval / denominator;
  }

  if (!scanned_so_far) /* No actual digits scanned */
    return -1;

  *out = neg ? -result : result;
  return 0;
}

/** Helper: copy up to <b>width</b> non-space characters from <b>bufp</b> to
 * <b>out</b>.  Make sure <b>out</b> is nul-terminated. Advance <b>bufp</b>
 * to the next non-space character or the EOS. */
static int
scan_string(const char **bufp, char *out, int width)
{
  int scanned_so_far = 0;
  if (!bufp || !out || width < 0)
    return -1;
  while (**bufp && ! TOR_ISSPACE(**bufp) && scanned_so_far < width) {
    *out++ = *(*bufp)++;
    ++scanned_so_far;
  }
  *out = '\0';
  return 0;
}

/** Locale-independent, minimal, no-surprises scanf variant, accepting only a
 * restricted pattern format.  For more info on what it supports, see
 * tor_sscanf() documentation.  */
int
tor_vsscanf(const char *buf, const char *pattern, va_list ap)
{
  int n_matched = 0;

  while (*pattern) {
    if (*pattern != '%') {
      if (*buf == *pattern) {
        ++buf;
        ++pattern;
        continue;
      } else {
        return n_matched;
      }
    } else {
      int width = -1;
      int longmod = 0;
      ++pattern;
      if (TOR_ISDIGIT(*pattern)) {
        width = digit_to_num(*pattern++);
        while (TOR_ISDIGIT(*pattern)) {
          width *= 10;
          width += digit_to_num(*pattern++);
          if (width > MAX_SCANF_WIDTH)
            return -1;
        }
        if (!width) /* No zero-width things. */
          return -1;
      }
      if (*pattern == 'l') {
        longmod = 1;
        ++pattern;
      }
      if (*pattern == 'u' || *pattern == 'x') {
        unsigned long u;
        const int base = (*pattern == 'u') ? 10 : 16;
        if (!*buf)
          return n_matched;
        if (scan_unsigned(&buf, &u, width, base)<0)
          return n_matched;
        if (longmod) {
          unsigned long *out = va_arg(ap, unsigned long *);
          *out = u;
        } else {
          unsigned *out = va_arg(ap, unsigned *);
          if (u > UINT_MAX)
            return n_matched;
          *out = (unsigned) u;
        }
        ++pattern;
        ++n_matched;
      } else if (*pattern == 'f') {
        double *d = va_arg(ap, double *);
        if (!longmod)
          return -1; /* float not supported */
        if (!*buf)
          return n_matched;
        if (scan_double(&buf, d, width)<0)
          return n_matched;
        ++pattern;
        ++n_matched;
      } else if (*pattern == 'd') {
        long lng=0;
        if (scan_signed(&buf, &lng, width)<0)
          return n_matched;
        if (longmod) {
          long *out = va_arg(ap, long *);
          *out = lng;
        } else {
          int *out = va_arg(ap, int *);
          if (lng < INT_MIN || lng > INT_MAX)
            return n_matched;
          *out = (int)lng;
        }
        ++pattern;
        ++n_matched;
      } else if (*pattern == 's') {
        char *s = va_arg(ap, char *);
        if (longmod)
          return -1;
        if (width < 0)
          return -1;
        if (scan_string(&buf, s, width)<0)
          return n_matched;
        ++pattern;
        ++n_matched;
      } else if (*pattern == 'c') {
        char *ch = va_arg(ap, char *);
        if (longmod)
          return -1;
        if (width != -1)
          return -1;
        if (!*buf)
          return n_matched;
        *ch = *buf++;
        ++pattern;
        ++n_matched;
      } else if (*pattern == '%') {
        if (*buf != '%')
          return n_matched;
        if (longmod)
          return -1;
        ++buf;
        ++pattern;
      } else {
        return -1; /* Unrecognized pattern component. */
      }
    }
  }

  return n_matched;
}

/** Minimal sscanf replacement: parse <b>buf</b> according to <b>pattern</b>
 * and store the results in the corresponding argument fields.  Differs from
 * sscanf in that:
 * <ul><li>It only handles %u, %lu, %x, %lx, %<NUM>s, %d, %ld, %lf, and %c.
 *     <li>It only handles decimal inputs for %lf. (12.3, not 1.23e1)
 *     <li>It does not handle arbitrarily long widths.
 *     <li>Numbers do not consume any space characters.
 *     <li>It is locale-independent.
 *     <li>%u and %x do not consume any space.
 *     <li>It returns -1 on malformed patterns.</ul>
 *
 * (As with other locale-independent functions, we need this to parse data that
 * is in ASCII without worrying that the C library's locale-handling will make
 * miscellaneous characters look like numbers, spaces, and so on.)
 */
int
tor_sscanf(const char *buf, const char *pattern, ...)
{
  int r;
  va_list ap;
  va_start(ap, pattern);
  r = tor_vsscanf(buf, pattern, ap);
  va_end(ap);
  return r;
}

/** Append the string produced by tor_asprintf(<b>pattern</b>, <b>...</b>)
 * to <b>sl</b>. */
void
smartlist_add_asprintf(struct smartlist_t *sl, const char *pattern, ...)
{
  va_list ap;
  va_start(ap, pattern);
  smartlist_add_vasprintf(sl, pattern, ap);
  va_end(ap);
}

/** va_list-based backend of smartlist_add_asprintf. */
void
smartlist_add_vasprintf(struct smartlist_t *sl, const char *pattern,
                        va_list args)
{
  char *str = NULL;

  tor_vasprintf(&str, pattern, args);
  tor_assert(str != NULL);

  smartlist_add(sl, str);
}

/** Return a new list containing the filenames in the directory <b>dirname</b>.
 * Return NULL on error or if <b>dirname</b> is not a directory.
 */
smartlist_t *
tor_listdir(const char *dirname)
{
  smartlist_t *result;
#ifdef _WIN32
  char *pattern=NULL;
  TCHAR tpattern[MAX_PATH] = {0};
  char name[MAX_PATH*2+1] = {0};
  HANDLE handle;
  WIN32_FIND_DATA findData;
  tor_asprintf(&pattern, "%s\\*", dirname);
#ifdef UNICODE
  mbstowcs(tpattern,pattern,MAX_PATH);
#else
  strlcpy(tpattern, pattern, MAX_PATH);
#endif
  if (INVALID_HANDLE_VALUE == (handle = FindFirstFile(tpattern, &findData))) {
    tor_free(pattern);
    return NULL;
  }
  result = smartlist_new();
  while (1) {
#ifdef UNICODE
    wcstombs(name,findData.cFileName,MAX_PATH);
    name[sizeof(name)-1] = '\0';
#else
    strlcpy(name,findData.cFileName,sizeof(name));
#endif
    if (strcmp(name, ".") &&
        strcmp(name, "..")) {
      smartlist_add(result, tor_strdup(name));
    }
    if (!FindNextFile(handle, &findData)) {
      DWORD err;
      if ((err = GetLastError()) != ERROR_NO_MORE_FILES) {
        char *errstr = format_win32_error(err);
        log_warn(LD_FS, "Error reading directory '%s': %s", dirname, errstr);
        tor_free(errstr);
      }
      break;
    }
  }
  FindClose(handle);
  tor_free(pattern);
#else
  const char *prot_dname = sandbox_intern_string(dirname);
  DIR *d;
  struct dirent *de;
  if (!(d = opendir(prot_dname)))
    return NULL;

  result = smartlist_new();
  while ((de = readdir(d))) {
    if (!strcmp(de->d_name, ".") ||
        !strcmp(de->d_name, ".."))
      continue;
    smartlist_add(result, tor_strdup(de->d_name));
  }
  closedir(d);
#endif
  return result;
}

/** Return true iff <b>filename</b> is a relative path. */
int
path_is_relative(const char *filename)
{
  if (filename && filename[0] == '/')
    return 0;
#ifdef _WIN32
  else if (filename && filename[0] == '\\')
    return 0;
  else if (filename && strlen(filename)>3 && TOR_ISALPHA(filename[0]) &&
           filename[1] == ':' && filename[2] == '\\')
    return 0;
#endif
  else
    return 1;
}

/* =====
 * Process helpers
 * ===== */

#ifndef _WIN32
/* Based on code contributed by christian grothoff */
/** True iff we've called start_daemon(). */
static int start_daemon_called = 0;
/** True iff we've called finish_daemon(). */
static int finish_daemon_called = 0;
/** Socketpair used to communicate between parent and child process while
 * daemonizing. */
static int daemon_filedes[2];
/** Start putting the process into daemon mode: fork and drop all resources
 * except standard fds.  The parent process never returns, but stays around
 * until finish_daemon is called.  (Note: it's safe to call this more
 * than once: calls after the first are ignored.)
 */
void
start_daemon(void)
{
  pid_t pid;

  if (start_daemon_called)
    return;
  start_daemon_called = 1;

  if (pipe(daemon_filedes)) {
    log_err(LD_GENERAL,"pipe failed; exiting. Error was %s", strerror(errno));
    exit(1);
  }
  pid = fork();
  if (pid < 0) {
    log_err(LD_GENERAL,"fork failed. Exiting.");
    exit(1);
  }
  if (pid) {  /* Parent */
    int ok;
    char c;

    close(daemon_filedes[1]); /* we only read */
    ok = -1;
    while (0 < read(daemon_filedes[0], &c, sizeof(char))) {
      if (c == '.')
        ok = 1;
    }
    fflush(stdout);
    if (ok == 1)
      exit(0);
    else
      exit(1); /* child reported error */
  } else { /* Child */
    close(daemon_filedes[0]); /* we only write */

    pid = setsid(); /* Detach from controlling terminal */
    /*
     * Fork one more time, so the parent (the session group leader) can exit.
     * This means that we, as a non-session group leader, can never regain a
     * controlling terminal.   This part is recommended by Stevens's
     * _Advanced Programming in the Unix Environment_.
     */
    if (fork() != 0) {
      exit(0);
    }
    set_main_thread(); /* We are now the main thread. */

    return;
  }
}

/** Finish putting the process into daemon mode: drop standard fds, and tell
 * the parent process to exit.  (Note: it's safe to call this more than once:
 * calls after the first are ignored.  Calls start_daemon first if it hasn't
 * been called already.)
 */
void
finish_daemon(const char *desired_cwd)
{
  int nullfd;
  char c = '.';
  if (finish_daemon_called)
    return;
  if (!start_daemon_called)
    start_daemon();
  finish_daemon_called = 1;

  if (!desired_cwd)
    desired_cwd = "/";
   /* Don't hold the wrong FS mounted */
  if (chdir(desired_cwd) < 0) {
    log_err(LD_GENERAL,"chdir to \"%s\" failed. Exiting.",desired_cwd);
    exit(1);
  }

  nullfd = tor_open_cloexec("/dev/null", O_RDWR, 0);
  if (nullfd < 0) {
    log_err(LD_GENERAL,"/dev/null can't be opened. Exiting.");
    exit(1);
  }
  /* close fds linking to invoking terminal, but
   * close usual incoming fds, but redirect them somewhere
   * useful so the fds don't get reallocated elsewhere.
   */
  if (dup2(nullfd,0) < 0 ||
      dup2(nullfd,1) < 0 ||
      dup2(nullfd,2) < 0) {
    log_err(LD_GENERAL,"dup2 failed. Exiting.");
    exit(1);
  }
  if (nullfd > 2)
    close(nullfd);
  /* signal success */
  if (write(daemon_filedes[1], &c, sizeof(char)) != sizeof(char)) {
    log_err(LD_GENERAL,"write failed. Exiting.");
  }
  close(daemon_filedes[1]);
}
#else
/* defined(_WIN32) */
void
start_daemon(void)
{
}
void
finish_daemon(const char *cp)
{
  (void)cp;
}
#endif

/** Write the current process ID, followed by NL, into <b>filename</b>.
 */
void
write_pidfile(char *filename)
{
  FILE *pidfile;

  if ((pidfile = fopen(filename, "w")) == NULL) {
    log_warn(LD_FS, "Unable to open \"%s\" for writing: %s", filename,
             strerror(errno));
  } else {
#ifdef _WIN32
    fprintf(pidfile, "%d\n", (int)_getpid());
#else
    fprintf(pidfile, "%d\n", (int)getpid());
#endif
    fclose(pidfile);
  }
}

#ifdef _WIN32
HANDLE
load_windows_system_library(const TCHAR *library_name)
{
  TCHAR path[MAX_PATH];
  unsigned n;
  n = GetSystemDirectory(path, MAX_PATH);
  if (n == 0 || n + _tcslen(library_name) + 2 >= MAX_PATH)
    return 0;
  _tcscat(path, TEXT("\\"));
  _tcscat(path, library_name);
  return LoadLibrary(path);
}
#endif

/** Format a single argument for being put on a Windows command line.
 * Returns a newly allocated string */
static char *
format_win_cmdline_argument(const char *arg)
{
  char *formatted_arg;
  char need_quotes;
  const char *c;
  int i;
  int bs_counter = 0;
  /* Backslash we can point to when one is inserted into the string */
  const char backslash = '\\';

  /* Smartlist of *char */
  smartlist_t *arg_chars;
  arg_chars = smartlist_new();

  /* Quote string if it contains whitespace or is empty */
  need_quotes = (strchr(arg, ' ') || strchr(arg, '\t') || '\0' == arg[0]);

  /* Build up smartlist of *chars */
  for (c=arg; *c != '\0'; c++) {
    if ('"' == *c) {
      /* Double up backslashes preceding a quote */
      for (i=0; i<(bs_counter*2); i++)
        smartlist_add(arg_chars, (void*)&backslash);
      bs_counter = 0;
      /* Escape the quote */
      smartlist_add(arg_chars, (void*)&backslash);
      smartlist_add(arg_chars, (void*)c);
    } else if ('\\' == *c) {
      /* Count backslashes until we know whether to double up */
      bs_counter++;
    } else {
      /* Don't double up slashes preceding a non-quote */
      for (i=0; i<bs_counter; i++)
        smartlist_add(arg_chars, (void*)&backslash);
      bs_counter = 0;
      smartlist_add(arg_chars, (void*)c);
    }
  }
  /* Don't double up trailing backslashes */
  for (i=0; i<bs_counter; i++)
    smartlist_add(arg_chars, (void*)&backslash);

  /* Allocate space for argument, quotes (if needed), and terminator */
  formatted_arg = tor_malloc(sizeof(char) *
      (smartlist_len(arg_chars) + (need_quotes?2:0) + 1));

  /* Add leading quote */
  i=0;
  if (need_quotes)
    formatted_arg[i++] = '"';

  /* Add characters */
  SMARTLIST_FOREACH(arg_chars, char*, c,
  {
    formatted_arg[i++] = *c;
  });

  /* Add trailing quote */
  if (need_quotes)
    formatted_arg[i++] = '"';
  formatted_arg[i] = '\0';

  smartlist_free(arg_chars);
  return formatted_arg;
}

/** Format a command line for use on Windows, which takes the command as a
 * string rather than string array. Follows the rules from "Parsing C++
 * Command-Line Arguments" in MSDN. Algorithm based on list2cmdline in the
 * Python subprocess module. Returns a newly allocated string */
char *
tor_join_win_cmdline(const char *argv[])
{
  smartlist_t *argv_list;
  char *joined_argv;
  int i;

  /* Format each argument and put the result in a smartlist */
  argv_list = smartlist_new();
  for (i=0; argv[i] != NULL; i++) {
    smartlist_add(argv_list, (void *)format_win_cmdline_argument(argv[i]));
  }

  /* Join the arguments with whitespace */
  joined_argv = smartlist_join_strings(argv_list, " ", 0, NULL);

  /* Free the newly allocated arguments, and the smartlist */
  SMARTLIST_FOREACH(argv_list, char *, arg,
  {
    tor_free(arg);
  });
  smartlist_free(argv_list);

  return joined_argv;
}

/* As format_{hex,dex}_number_sigsafe, but takes a <b>radix</b> argument
 * in range 2..16 inclusive. */
static int
format_number_sigsafe(unsigned long x, char *buf, int buf_len,
                      unsigned int radix)
{
  unsigned long tmp;
  int len;
  char *cp;

  /* NOT tor_assert. This needs to be safe to run from within a signal handler,
   * and from within the 'tor_assert() has failed' code. */
  if (radix < 2 || radix > 16)
    return 0;

  /* Count how many digits we need. */
  tmp = x;
  len = 1;
  while (tmp >= radix) {
    tmp /= radix;
    ++len;
  }

  /* Not long enough */
  if (!buf || len >= buf_len)
    return 0;

  cp = buf + len;
  *cp = '\0';
  do {
    unsigned digit = x % radix;
    tor_assert(cp > buf);
    --cp;
    *cp = "0123456789ABCDEF"[digit];
    x /= radix;
  } while (x);

  /* NOT tor_assert; see above. */
  if (cp != buf) {
    abort();
  }

  return len;
}

/**
 * Helper function to output hex numbers from within a signal handler.
 *
 * Writes the nul-terminated hexadecimal digits of <b>x</b> into a buffer
 * <b>buf</b> of size <b>buf_len</b>, and return the actual number of digits
 * written, not counting the terminal NUL.
 *
 * If there is insufficient space, write nothing and return 0.
 *
 * This accepts an unsigned int because format_helper_exit_status() needs to
 * call it with a signed int and an unsigned char, and since the C standard
 * does not guarantee that an int is wider than a char (an int must be at
 * least 16 bits but it is permitted for a char to be that wide as well), we
 * can't assume a signed int is sufficient to accomodate an unsigned char.
 * Thus, format_helper_exit_status() will still need to emit any require '-'
 * on its own.
 *
 * For most purposes, you'd want to use tor_snprintf("%x") instead of this
 * function; it's designed to be used in code paths where you can't call
 * arbitrary C functions.
 */
int
format_hex_number_sigsafe(unsigned long x, char *buf, int buf_len)
{
  return format_number_sigsafe(x, buf, buf_len, 16);
}

/** As format_hex_number_sigsafe, but format the number in base 10. */
int
format_dec_number_sigsafe(unsigned long x, char *buf, int buf_len)
{
  return format_number_sigsafe(x, buf, buf_len, 10);
}

#ifndef _WIN32
/** Format <b>child_state</b> and <b>saved_errno</b> as a hex string placed in
 * <b>hex_errno</b>.  Called between fork and _exit, so must be signal-handler
 * safe.
 *
 * <b>hex_errno</b> must have at least HEX_ERRNO_SIZE+1 bytes available.
 *
 * The format of <b>hex_errno</b> is: "CHILD_STATE/ERRNO\n", left-padded
 * with spaces. CHILD_STATE indicates where
 * in the processs of starting the child process did the failure occur (see
 * CHILD_STATE_* macros for definition), and SAVED_ERRNO is the value of
 * errno when the failure occurred.
 *
 * On success return the number of characters added to hex_errno, not counting
 * the terminating NUL; return -1 on error.
 */
STATIC int
format_helper_exit_status(unsigned char child_state, int saved_errno,
                          char *hex_errno)
{
  unsigned int unsigned_errno;
  int written, left;
  char *cur;
  size_t i;
  int res = -1;

  /* Fill hex_errno with spaces, and a trailing newline (memset may
     not be signal handler safe, so we can't use it) */
  for (i = 0; i < (HEX_ERRNO_SIZE - 1); i++)
    hex_errno[i] = ' ';
  hex_errno[HEX_ERRNO_SIZE - 1] = '\n';

  /* Convert errno to be unsigned for hex conversion */
  if (saved_errno < 0) {
    unsigned_errno = (unsigned int) -saved_errno;
  } else {
    unsigned_errno = (unsigned int) saved_errno;
  }

  /*
   * Count how many chars of space we have left, and keep a pointer into the
   * current point in the buffer.
   */
  left = HEX_ERRNO_SIZE+1;
  cur = hex_errno;

  /* Emit child_state */
  written = format_hex_number_sigsafe(child_state, cur, left);

  if (written <= 0)
    goto err;

  /* Adjust left and cur */
  left -= written;
  cur += written;
  if (left <= 0)
    goto err;

  /* Now the '/' */
  *cur = '/';

  /* Adjust left and cur */
  ++cur;
  --left;
  if (left <= 0)
    goto err;

  /* Need minus? */
  if (saved_errno < 0) {
    *cur = '-';
    ++cur;
    --left;
    if (left <= 0)
      goto err;
  }

  /* Emit unsigned_errno */
  written = format_hex_number_sigsafe(unsigned_errno, cur, left);

  if (written <= 0)
    goto err;

  /* Adjust left and cur */
  left -= written;
  cur += written;

  /* Check that we have enough space left for a newline and a NUL */
  if (left <= 1)
    goto err;

  /* Emit the newline and NUL */
  *cur++ = '\n';
  *cur++ = '\0';

  res = (int)(cur - hex_errno - 1);

  goto done;

 err:
  /*
   * In error exit, just write a '\0' in the first char so whatever called
   * this at least won't fall off the end.
   */
  *hex_errno = '\0';

 done:
  return res;
}
#endif

/* Maximum number of file descriptors, if we cannot get it via sysconf() */
#define DEFAULT_MAX_FD 256

/** Terminate the process of <b>process_handle</b>.
 *  Code borrowed from Python's os.kill. */
int
tor_terminate_process(process_handle_t *process_handle)
{
#ifdef _WIN32
  if (tor_get_exit_code(process_handle, 0, NULL) == PROCESS_EXIT_RUNNING) {
    HANDLE handle;
    /* If the signal is outside of what GenerateConsoleCtrlEvent can use,
       attempt to open and terminate the process. */
    handle = OpenProcess(PROCESS_ALL_ACCESS, FALSE,
                         process_handle->pid.dwProcessId);
    if (!handle)
      return -1;

    if (!TerminateProcess(handle, 0))
      return -1;
    else
      return 0;
  }
#else /* Unix */
  return kill(process_handle->pid, SIGTERM);
#endif

  return -1;
}

/** Return the Process ID of <b>process_handle</b>. */
int
tor_process_get_pid(process_handle_t *process_handle)
{
#ifdef _WIN32
  return (int) process_handle->pid.dwProcessId;
#else
  return (int) process_handle->pid;
#endif
}

#ifdef _WIN32
HANDLE
tor_process_get_stdout_pipe(process_handle_t *process_handle)
{
  return process_handle->stdout_pipe;
}
#else
/* DOCDOC tor_process_get_stdout_pipe */
FILE *
tor_process_get_stdout_pipe(process_handle_t *process_handle)
{
  return process_handle->stdout_handle;
}
#endif

/* DOCDOC process_handle_new */
static process_handle_t *
process_handle_new(void)
{
  process_handle_t *out = tor_malloc_zero(sizeof(process_handle_t));

#ifdef _WIN32
  out->stdout_pipe = INVALID_HANDLE_VALUE;
  out->stderr_pipe = INVALID_HANDLE_VALUE;
#else
  out->stdout_pipe = -1;
  out->stderr_pipe = -1;
#endif

  return out;
}

/**
 * @name child-process states
 *
 * Each of these values represents a possible state that a child process can
 * be in.  They're used to determine what to say when telling the parent how
 * far along we were before failure.
 *
 * @{
 */
#define CHILD_STATE_INIT 0
#define CHILD_STATE_PIPE 1
#define CHILD_STATE_MAXFD 2
#define CHILD_STATE_FORK 3
#define CHILD_STATE_DUPOUT 4
#define CHILD_STATE_DUPERR 5
#define CHILD_STATE_REDIRECT 6
#define CHILD_STATE_CLOSEFD 7
#define CHILD_STATE_EXEC 8
#define CHILD_STATE_FAILEXEC 9
/** @} */
/** Start a program in the background. If <b>filename</b> contains a '/', then
 * it will be treated as an absolute or relative path.  Otherwise, on
 * non-Windows systems, the system path will be searched for <b>filename</b>.
 * On Windows, only the current directory will be searched. Here, to search the
 * system path (as well as the application directory, current working
 * directory, and system directories), set filename to NULL.
 *
 * The strings in <b>argv</b> will be passed as the command line arguments of
 * the child program (following convention, argv[0] should normally be the
 * filename of the executable, and this must be the case if <b>filename</b> is
 * NULL). The last element of argv must be NULL. A handle to the child process
 * will be returned in process_handle (which must be non-NULL). Read
 * process_handle.status to find out if the process was successfully launched.
 * For convenience, process_handle.status is returned by this function.
 *
 * Some parts of this code are based on the POSIX subprocess module from
 * Python, and example code from
 * http://msdn.microsoft.com/en-us/library/ms682499%28v=vs.85%29.aspx.
 */
int
tor_spawn_background(const char *const filename, const char **argv,
                     process_environment_t *env,
                     process_handle_t **process_handle_out)
{
#ifdef _WIN32
  HANDLE stdout_pipe_read = NULL;
  HANDLE stdout_pipe_write = NULL;
  HANDLE stderr_pipe_read = NULL;
  HANDLE stderr_pipe_write = NULL;
  process_handle_t *process_handle;
  int status;

  STARTUPINFOA siStartInfo;
  BOOL retval = FALSE;

  SECURITY_ATTRIBUTES saAttr;
  char *joined_argv;

  saAttr.nLength = sizeof(SECURITY_ATTRIBUTES);
  saAttr.bInheritHandle = TRUE;
  /* TODO: should we set explicit security attributes? (#2046, comment 5) */
  saAttr.lpSecurityDescriptor = NULL;

  /* Assume failure to start process */
  status = PROCESS_STATUS_ERROR;

  /* Set up pipe for stdout */
  if (!CreatePipe(&stdout_pipe_read, &stdout_pipe_write, &saAttr, 0)) {
    log_warn(LD_GENERAL,
      "Failed to create pipe for stdout communication with child process: %s",
      format_win32_error(GetLastError()));
    return status;
  }
  if (!SetHandleInformation(stdout_pipe_read, HANDLE_FLAG_INHERIT, 0)) {
    log_warn(LD_GENERAL,
      "Failed to configure pipe for stdout communication with child "
      "process: %s", format_win32_error(GetLastError()));
    return status;
  }

  /* Set up pipe for stderr */
  if (!CreatePipe(&stderr_pipe_read, &stderr_pipe_write, &saAttr, 0)) {
    log_warn(LD_GENERAL,
      "Failed to create pipe for stderr communication with child process: %s",
      format_win32_error(GetLastError()));
    return status;
  }
  if (!SetHandleInformation(stderr_pipe_read, HANDLE_FLAG_INHERIT, 0)) {
    log_warn(LD_GENERAL,
      "Failed to configure pipe for stderr communication with child "
      "process: %s", format_win32_error(GetLastError()));
    return status;
  }

  /* Create the child process */

  /* Windows expects argv to be a whitespace delimited string, so join argv up
   */
  joined_argv = tor_join_win_cmdline(argv);

  process_handle = process_handle_new();
  process_handle->status = status;

  ZeroMemory(&(process_handle->pid), sizeof(PROCESS_INFORMATION));
  ZeroMemory(&siStartInfo, sizeof(STARTUPINFO));
  siStartInfo.cb = sizeof(STARTUPINFO);
  siStartInfo.hStdError = stderr_pipe_write;
  siStartInfo.hStdOutput = stdout_pipe_write;
  siStartInfo.hStdInput = NULL;
  siStartInfo.dwFlags |= STARTF_USESTDHANDLES;

  /* Create the child process */

  retval = CreateProcessA(filename,      // module name
                 joined_argv,   // command line
  /* TODO: should we set explicit security attributes? (#2046, comment 5) */
                 NULL,          // process security attributes
                 NULL,          // primary thread security attributes
                 TRUE,          // handles are inherited
  /*(TODO: set CREATE_NEW CONSOLE/PROCESS_GROUP to make GetExitCodeProcess()
   * work?) */
                 0,             // creation flags
                 (env==NULL) ? NULL : env->windows_environment_block,
                 NULL,          // use parent's current directory
                 &siStartInfo,  // STARTUPINFO pointer
                 &(process_handle->pid));  // receives PROCESS_INFORMATION

  tor_free(joined_argv);

  if (!retval) {
    log_warn(LD_GENERAL,
      "Failed to create child process %s: %s", filename?filename:argv[0],
      format_win32_error(GetLastError()));
    tor_free(process_handle);
  } else  {
    /* TODO: Close hProcess and hThread in process_handle->pid? */
    process_handle->stdout_pipe = stdout_pipe_read;
    process_handle->stderr_pipe = stderr_pipe_read;
    status = process_handle->status = PROCESS_STATUS_RUNNING;
  }

  /* TODO: Close pipes on exit */
  *process_handle_out = process_handle;
  return status;
#else // _WIN32
  pid_t pid;
  int stdout_pipe[2];
  int stderr_pipe[2];
  int fd, retval;
  ssize_t nbytes;
  process_handle_t *process_handle;
  int status;

  const char *error_message = SPAWN_ERROR_MESSAGE;
  size_t error_message_length;

  /* Represents where in the process of spawning the program is;
     this is used for printing out the error message */
  unsigned char child_state = CHILD_STATE_INIT;

  char hex_errno[HEX_ERRNO_SIZE + 2]; /* + 1 should be sufficient actually */

  static int max_fd = -1;

  status = PROCESS_STATUS_ERROR;

  /* We do the strlen here because strlen() is not signal handler safe,
     and we are not allowed to use unsafe functions between fork and exec */
  error_message_length = strlen(error_message);

  child_state = CHILD_STATE_PIPE;

  /* Set up pipe for redirecting stdout and stderr of child */
  retval = pipe(stdout_pipe);
  if (-1 == retval) {
    log_warn(LD_GENERAL,
      "Failed to set up pipe for stdout communication with child process: %s",
       strerror(errno));
    return status;
  }

  retval = pipe(stderr_pipe);
  if (-1 == retval) {
    log_warn(LD_GENERAL,
      "Failed to set up pipe for stderr communication with child process: %s",
      strerror(errno));

    close(stdout_pipe[0]);
    close(stdout_pipe[1]);

    return status;
  }

  child_state = CHILD_STATE_MAXFD;

#ifdef _SC_OPEN_MAX
  if (-1 == max_fd) {
    max_fd = (int) sysconf(_SC_OPEN_MAX);
    if (max_fd == -1) {
      max_fd = DEFAULT_MAX_FD;
      log_warn(LD_GENERAL,
               "Cannot find maximum file descriptor, assuming %d", max_fd);
    }
  }
#else
  max_fd = DEFAULT_MAX_FD;
#endif

  child_state = CHILD_STATE_FORK;

  pid = fork();
  if (0 == pid) {
    /* In child */

    child_state = CHILD_STATE_DUPOUT;

    /* Link child stdout to the write end of the pipe */
    retval = dup2(stdout_pipe[1], STDOUT_FILENO);
    if (-1 == retval)
        goto error;

    child_state = CHILD_STATE_DUPERR;

    /* Link child stderr to the write end of the pipe */
    retval = dup2(stderr_pipe[1], STDERR_FILENO);
    if (-1 == retval)
        goto error;

    child_state = CHILD_STATE_REDIRECT;

    /* Link stdin to /dev/null */
    fd = open("/dev/null", O_RDONLY); /* NOT cloexec, obviously. */
    if (fd != -1)
      dup2(fd, STDIN_FILENO);
    else
      goto error;

    child_state = CHILD_STATE_CLOSEFD;

    close(stderr_pipe[0]);
    close(stderr_pipe[1]);
    close(stdout_pipe[0]);
    close(stdout_pipe[1]);
    close(fd);

    /* Close all other fds, including the read end of the pipe */
    /* XXX: We should now be doing enough FD_CLOEXEC setting to make
     * this needless. */
    for (fd = STDERR_FILENO + 1; fd < max_fd; fd++) {
      close(fd);
    }

    child_state = CHILD_STATE_EXEC;

    /* Call the requested program. We need the cast because
       execvp doesn't define argv as const, even though it
       does not modify the arguments */
    if (env)
      execve(filename, (char *const *) argv, env->unixoid_environment_block);
    else
      execvp(filename, (char *const *) argv);

    /* If we got here, the exec or open(/dev/null) failed */

    child_state = CHILD_STATE_FAILEXEC;

  error:
    {
      /* XXX: are we leaking fds from the pipe? */
      int n;

      n = format_helper_exit_status(child_state, errno, hex_errno);

      if (n >= 0) {
        /* Write the error message. GCC requires that we check the return
           value, but there is nothing we can do if it fails */
        /* TODO: Don't use STDOUT, use a pipe set up just for this purpose */
        nbytes = write(STDOUT_FILENO, error_message, error_message_length);
        nbytes = write(STDOUT_FILENO, hex_errno, n);
      }
    }

    (void) nbytes;

    _exit(255);
    /* Never reached, but avoids compiler warning */
    return status;
  }

  /* In parent */

  if (-1 == pid) {
    log_warn(LD_GENERAL, "Failed to fork child process: %s", strerror(errno));
    close(stdout_pipe[0]);
    close(stdout_pipe[1]);
    close(stderr_pipe[0]);
    close(stderr_pipe[1]);
    return status;
  }

  process_handle = process_handle_new();
  process_handle->status = status;
  process_handle->pid = pid;

  /* TODO: If the child process forked but failed to exec, waitpid it */

  /* Return read end of the pipes to caller, and close write end */
  process_handle->stdout_pipe = stdout_pipe[0];
  retval = close(stdout_pipe[1]);

  if (-1 == retval) {
    log_warn(LD_GENERAL,
            "Failed to close write end of stdout pipe in parent process: %s",
            strerror(errno));
  }

  process_handle->stderr_pipe = stderr_pipe[0];
  retval = close(stderr_pipe[1]);

  if (-1 == retval) {
    log_warn(LD_GENERAL,
            "Failed to close write end of stderr pipe in parent process: %s",
            strerror(errno));
  }

  status = process_handle->status = PROCESS_STATUS_RUNNING;
  /* Set stdout/stderr pipes to be non-blocking */
  fcntl(process_handle->stdout_pipe, F_SETFL, O_NONBLOCK);
  fcntl(process_handle->stderr_pipe, F_SETFL, O_NONBLOCK);
  /* Open the buffered IO streams */
  process_handle->stdout_handle = fdopen(process_handle->stdout_pipe, "r");
  process_handle->stderr_handle = fdopen(process_handle->stderr_pipe, "r");

  *process_handle_out = process_handle;
  return process_handle->status;
#endif // _WIN32
}

/** Destroy all resources allocated by the process handle in
 *  <b>process_handle</b>.
 *  If <b>also_terminate_process</b> is true, also terminate the
 *  process of the process handle. */
MOCK_IMPL(void,
tor_process_handle_destroy,(process_handle_t *process_handle,
                            int also_terminate_process))
{
  if (!process_handle)
    return;

  if (also_terminate_process) {
    if (tor_terminate_process(process_handle) < 0) {
      const char *errstr =
#ifdef _WIN32
        format_win32_error(GetLastError());
#else
        strerror(errno);
#endif
      log_notice(LD_GENERAL, "Failed to terminate process with "
                 "PID '%d' ('%s').", tor_process_get_pid(process_handle),
                 errstr);
    } else {
      log_info(LD_GENERAL, "Terminated process with PID '%d'.",
               tor_process_get_pid(process_handle));
    }
  }

  process_handle->status = PROCESS_STATUS_NOTRUNNING;

#ifdef _WIN32
  if (process_handle->stdout_pipe)
    CloseHandle(process_handle->stdout_pipe);

  if (process_handle->stderr_pipe)
    CloseHandle(process_handle->stderr_pipe);
#else
  if (process_handle->stdout_handle)
    fclose(process_handle->stdout_handle);

  if (process_handle->stderr_handle)
    fclose(process_handle->stderr_handle);
#endif

  memset(process_handle, 0x0f, sizeof(process_handle_t));
  tor_free(process_handle);
}

/** Get the exit code of a process specified by <b>process_handle</b> and store
 * it in <b>exit_code</b>, if set to a non-NULL value.  If <b>block</b> is set
 * to true, the call will block until the process has exited.  Otherwise if
 * the process is still running, the function will return
 * PROCESS_EXIT_RUNNING, and exit_code will be left unchanged. Returns
 * PROCESS_EXIT_EXITED if the process did exit. If there is a failure,
 * PROCESS_EXIT_ERROR will be returned and the contents of exit_code (if
 * non-NULL) will be undefined. N.B. Under *nix operating systems, this will
 * probably not work in Tor, because waitpid() is called in main.c to reap any
 * terminated child processes.*/
int
tor_get_exit_code(const process_handle_t *process_handle,
                  int block, int *exit_code)
{
#ifdef _WIN32
  DWORD retval;
  BOOL success;

  if (block) {
    /* Wait for the process to exit */
    retval = WaitForSingleObject(process_handle->pid.hProcess, INFINITE);
    if (retval != WAIT_OBJECT_0) {
      log_warn(LD_GENERAL, "WaitForSingleObject() failed (%d): %s",
              (int)retval, format_win32_error(GetLastError()));
      return PROCESS_EXIT_ERROR;
    }
  } else {
    retval = WaitForSingleObject(process_handle->pid.hProcess, 0);
    if (WAIT_TIMEOUT == retval) {
      /* Process has not exited */
      return PROCESS_EXIT_RUNNING;
    } else if (retval != WAIT_OBJECT_0) {
      log_warn(LD_GENERAL, "WaitForSingleObject() failed (%d): %s",
               (int)retval, format_win32_error(GetLastError()));
      return PROCESS_EXIT_ERROR;
    }
  }

  if (exit_code != NULL) {
    success = GetExitCodeProcess(process_handle->pid.hProcess,
                                 (PDWORD)exit_code);
    if (!success) {
      log_warn(LD_GENERAL, "GetExitCodeProcess() failed: %s",
               format_win32_error(GetLastError()));
      return PROCESS_EXIT_ERROR;
    }
  }
#else
  int stat_loc;
  int retval;

  retval = waitpid(process_handle->pid, &stat_loc, block?0:WNOHANG);
  if (!block && 0 == retval) {
    /* Process has not exited */
    return PROCESS_EXIT_RUNNING;
  } else if (retval != process_handle->pid) {
    log_warn(LD_GENERAL, "waitpid() failed for PID %d: %s",
             process_handle->pid, strerror(errno));
    return PROCESS_EXIT_ERROR;
  }

  if (!WIFEXITED(stat_loc)) {
    log_warn(LD_GENERAL, "Process %d did not exit normally",
             process_handle->pid);
    return PROCESS_EXIT_ERROR;
  }

  if (exit_code != NULL)
    *exit_code = WEXITSTATUS(stat_loc);
#endif // _WIN32

  return PROCESS_EXIT_EXITED;
}

/** Helper: return the number of characters in <b>s</b> preceding the first
 * occurrence of <b>ch</b>. If <b>ch</b> does not occur in <b>s</b>, return
 * the length of <b>s</b>. Should be equivalent to strspn(s, "ch"). */
static INLINE size_t
str_num_before(const char *s, char ch)
{
  const char *cp = strchr(s, ch);
  if (cp)
    return cp - s;
  else
    return strlen(s);
}

/** Return non-zero iff getenv would consider <b>s1</b> and <b>s2</b>
 * to have the same name as strings in a process's environment. */
int
environment_variable_names_equal(const char *s1, const char *s2)
{
  size_t s1_name_len = str_num_before(s1, '=');
  size_t s2_name_len = str_num_before(s2, '=');

  return (s1_name_len == s2_name_len &&
          tor_memeq(s1, s2, s1_name_len));
}

/** Free <b>env</b> (assuming it was produced by
 * process_environment_make). */
void
process_environment_free(process_environment_t *env)
{
  if (env == NULL) return;

  /* As both an optimization hack to reduce consing on Unixoid systems
   * and a nice way to ensure that some otherwise-Windows-specific
   * code will always get tested before changes to it get merged, the
   * strings which env->unixoid_environment_block points to are packed
   * into env->windows_environment_block. */
  tor_free(env->unixoid_environment_block);
  tor_free(env->windows_environment_block);

  tor_free(env);
}

/** Make a process_environment_t containing the environment variables
 * specified in <b>env_vars</b> (as C strings of the form
 * "NAME=VALUE"). */
process_environment_t *
process_environment_make(struct smartlist_t *env_vars)
{
  process_environment_t *env = tor_malloc_zero(sizeof(process_environment_t));
  size_t n_env_vars = smartlist_len(env_vars);
  size_t i;
  size_t total_env_length;
  smartlist_t *env_vars_sorted;

  tor_assert(n_env_vars + 1 != 0);
  env->unixoid_environment_block = tor_calloc(n_env_vars + 1, sizeof(char *));
  /* env->unixoid_environment_block is already NULL-terminated,
   * because we assume that NULL == 0 (and check that during compilation). */

  total_env_length = 1; /* terminating NUL of terminating empty string */
  for (i = 0; i < n_env_vars; ++i) {
    const char *s = smartlist_get(env_vars, i);
    size_t slen = strlen(s);

    tor_assert(slen + 1 != 0);
    tor_assert(slen + 1 < SIZE_MAX - total_env_length);
    total_env_length += slen + 1;
  }

  env->windows_environment_block = tor_malloc_zero(total_env_length);
  /* env->windows_environment_block is already
   * (NUL-terminated-empty-string)-terminated. */

  /* Some versions of Windows supposedly require that environment
   * blocks be sorted.  Or maybe some Windows programs (or their
   * runtime libraries) fail to look up strings in non-sorted
   * environment blocks.
   *
   * Also, sorting strings makes it easy to find duplicate environment
   * variables and environment-variable strings without an '=' on all
   * OSes, and they can cause badness.  Let's complain about those. */
  env_vars_sorted = smartlist_new();
  smartlist_add_all(env_vars_sorted, env_vars);
  smartlist_sort_strings(env_vars_sorted);

  /* Now copy the strings into the environment blocks. */
  {
    char *cp = env->windows_environment_block;
    const char *prev_env_var = NULL;

    for (i = 0; i < n_env_vars; ++i) {
      const char *s = smartlist_get(env_vars_sorted, i);
      size_t slen = strlen(s);
      size_t s_name_len = str_num_before(s, '=');

      if (s_name_len == slen) {
        log_warn(LD_GENERAL,
                 "Preparing an environment containing a variable "
                 "without a value: %s",
                 s);
      }
      if (prev_env_var != NULL &&
          environment_variable_names_equal(s, prev_env_var)) {
        log_warn(LD_GENERAL,
                 "Preparing an environment containing two variables "
                 "with the same name: %s and %s",
                 prev_env_var, s);
      }

      prev_env_var = s;

      /* Actually copy the string into the environment. */
      memcpy(cp, s, slen+1);
      env->unixoid_environment_block[i] = cp;
      cp += slen+1;
    }

    tor_assert(cp == env->windows_environment_block + total_env_length - 1);
  }

  smartlist_free(env_vars_sorted);

  return env;
}

/** Return a newly allocated smartlist containing every variable in
 * this process's environment, as a NUL-terminated string of the form
 * "NAME=VALUE".  Note that on some/many/most/all OSes, the parent
 * process can put strings not of that form in our environment;
 * callers should try to not get crashed by that.
 *
 * The returned strings are heap-allocated, and must be freed by the
 * caller. */
struct smartlist_t *
get_current_process_environment_variables(void)
{
  smartlist_t *sl = smartlist_new();

  char **environ_tmp; /* Not const char ** ? Really? */
  for (environ_tmp = get_environment(); *environ_tmp; ++environ_tmp) {
    smartlist_add(sl, tor_strdup(*environ_tmp));
  }

  return sl;
}

/** For each string s in <b>env_vars</b> such that
 * environment_variable_names_equal(s, <b>new_var</b>), remove it; if
 * <b>free_p</b> is non-zero, call <b>free_old</b>(s).  If
 * <b>new_var</b> contains '=', insert it into <b>env_vars</b>. */
void
set_environment_variable_in_smartlist(struct smartlist_t *env_vars,
                                      const char *new_var,
                                      void (*free_old)(void*),
                                      int free_p)
{
  SMARTLIST_FOREACH_BEGIN(env_vars, const char *, s) {
    if (environment_variable_names_equal(s, new_var)) {
      SMARTLIST_DEL_CURRENT(env_vars, s);
      if (free_p) {
        free_old((void *)s);
      }
    }
  } SMARTLIST_FOREACH_END(s);

  if (strchr(new_var, '=') != NULL) {
    smartlist_add(env_vars, (void *)new_var);
  }
}

#ifdef _WIN32
/** Read from a handle <b>h</b> into <b>buf</b>, up to <b>count</b> bytes.  If
 * <b>hProcess</b> is NULL, the function will return immediately if there is
 * nothing more to read. Otherwise <b>hProcess</b> should be set to the handle
 * to the process owning the <b>h</b>. In this case, the function will exit
 * only once the process has exited, or <b>count</b> bytes are read. Returns
 * the number of bytes read, or -1 on error. */
ssize_t
tor_read_all_handle(HANDLE h, char *buf, size_t count,
                    const process_handle_t *process)
{
  size_t numread = 0;
  BOOL retval;
  DWORD byte_count;
  BOOL process_exited = FALSE;

  if (count > SIZE_T_CEILING || count > SSIZE_T_MAX)
    return -1;

  while (numread != count) {
    /* Check if there is anything to read */
    retval = PeekNamedPipe(h, NULL, 0, NULL, &byte_count, NULL);
    if (!retval) {
      log_warn(LD_GENERAL,
        "Failed to peek from handle: %s",
        format_win32_error(GetLastError()));
      return -1;
    } else if (0 == byte_count) {
      /* Nothing available: process exited or it is busy */

      /* Exit if we don't know whether the process is running */
      if (NULL == process)
        break;

      /* The process exited and there's nothing left to read from it */
      if (process_exited)
        break;

      /* If process is not running, check for output one more time in case
         it wrote something after the peek was performed. Otherwise keep on
         waiting for output */
      tor_assert(process != NULL);
      byte_count = WaitForSingleObject(process->pid.hProcess, 0);
      if (WAIT_TIMEOUT != byte_count)
        process_exited = TRUE;

      continue;
    }

    /* There is data to read; read it */
    retval = ReadFile(h, buf+numread, count-numread, &byte_count, NULL);
    tor_assert(byte_count + numread <= count);
    if (!retval) {
      log_warn(LD_GENERAL, "Failed to read from handle: %s",
        format_win32_error(GetLastError()));
      return -1;
    } else if (0 == byte_count) {
      /* End of file */
      break;
    }
    numread += byte_count;
  }
  return (ssize_t)numread;
}
#else
/** Read from a handle <b>h</b> into <b>buf</b>, up to <b>count</b> bytes.  If
 * <b>process</b> is NULL, the function will return immediately if there is
 * nothing more to read. Otherwise data will be read until end of file, or
 * <b>count</b> bytes are read.  Returns the number of bytes read, or -1 on
 * error. Sets <b>eof</b> to true if <b>eof</b> is not NULL and the end of the
 * file has been reached. */
ssize_t
tor_read_all_handle(FILE *h, char *buf, size_t count,
                    const process_handle_t *process,
                    int *eof)
{
  size_t numread = 0;
  char *retval;

  if (eof)
    *eof = 0;

  if (count > SIZE_T_CEILING || count > SSIZE_T_MAX)
    return -1;

  while (numread != count) {
    /* Use fgets because that is what we use in log_from_pipe() */
    retval = fgets(buf+numread, (int)(count-numread), h);
    if (NULL == retval) {
      if (feof(h)) {
        log_debug(LD_GENERAL, "fgets() reached end of file");
        if (eof)
          *eof = 1;
        break;
      } else {
        if (EAGAIN == errno) {
          if (process)
            continue;
          else
            break;
        } else {
          log_warn(LD_GENERAL, "fgets() from handle failed: %s",
                   strerror(errno));
          return -1;
        }
      }
    }
    tor_assert(retval != NULL);
    tor_assert(strlen(retval) + numread <= count);
    numread += strlen(retval);
  }

  log_debug(LD_GENERAL, "fgets() read %d bytes from handle", (int)numread);
  return (ssize_t)numread;
}
#endif

/** Read from stdout of a process until the process exits. */
ssize_t
tor_read_all_from_process_stdout(const process_handle_t *process_handle,
                                 char *buf, size_t count)
{
#ifdef _WIN32
  return tor_read_all_handle(process_handle->stdout_pipe, buf, count,
                             process_handle);
#else
  return tor_read_all_handle(process_handle->stdout_handle, buf, count,
                             process_handle, NULL);
#endif
}

/** Read from stdout of a process until the process exits. */
ssize_t
tor_read_all_from_process_stderr(const process_handle_t *process_handle,
                                 char *buf, size_t count)
{
#ifdef _WIN32
  return tor_read_all_handle(process_handle->stderr_pipe, buf, count,
                             process_handle);
#else
  return tor_read_all_handle(process_handle->stderr_handle, buf, count,
                             process_handle, NULL);
#endif
}

/** Split buf into lines, and add to smartlist. The buffer <b>buf</b> will be
 * modified. The resulting smartlist will consist of pointers to buf, so there
 * is no need to free the contents of sl. <b>buf</b> must be a NUL-terminated
 * string. <b>len</b> should be set to the length of the buffer excluding the
 * NUL. Non-printable characters (including NUL) will be replaced with "." */
int
tor_split_lines(smartlist_t *sl, char *buf, int len)
{
  /* Index in buf of the start of the current line */
  int start = 0;
  /* Index in buf of the current character being processed */
  int cur = 0;
  /* Are we currently in a line */
  char in_line = 0;

  /* Loop over string */
  while (cur < len) {
    /* Loop until end of line or end of string */
    for (; cur < len; cur++) {
      if (in_line) {
        if ('\r' == buf[cur] || '\n' == buf[cur]) {
          /* End of line */
          buf[cur] = '\0';
          /* Point cur to the next line */
          cur++;
          /* Line starts at start and ends with a nul */
          break;
        } else {
          if (!TOR_ISPRINT(buf[cur]))
            buf[cur] = '.';
        }
      } else {
        if ('\r' == buf[cur] || '\n' == buf[cur]) {
          /* Skip leading vertical space */
          ;
        } else {
          in_line = 1;
          start = cur;
          if (!TOR_ISPRINT(buf[cur]))
            buf[cur] = '.';
        }
      }
    }
    /* We are at the end of the line or end of string. If in_line is true there
     * is a line which starts at buf+start and ends at a NUL. cur points to
     * the character after the NUL. */
    if (in_line)
      smartlist_add(sl, (void *)(buf+start));
    in_line = 0;
  }
  return smartlist_len(sl);
}

/** Return a string corresponding to <b>stream_status</b>. */
const char *
stream_status_to_string(enum stream_status stream_status)
{
  switch (stream_status) {
    case IO_STREAM_OKAY:
      return "okay";
    case IO_STREAM_EAGAIN:
      return "temporarily unavailable";
    case IO_STREAM_TERM:
      return "terminated";
    case IO_STREAM_CLOSED:
      return "closed";
    default:
      tor_fragile_assert();
      return "unknown";
  }
}

#ifdef _WIN32

/** Return a smartlist containing lines outputted from
 *  <b>handle</b>. Return NULL on error, and set
 *  <b>stream_status_out</b> appropriately. */
MOCK_IMPL(smartlist_t *,
tor_get_lines_from_handle, (HANDLE *handle,
                            enum stream_status *stream_status_out))
{
  int pos;
  char stdout_buf[600] = {0};
  smartlist_t *lines = NULL;

  tor_assert(stream_status_out);

  *stream_status_out = IO_STREAM_TERM;

  pos = tor_read_all_handle(handle, stdout_buf, sizeof(stdout_buf) - 1, NULL);
  if (pos < 0) {
    *stream_status_out = IO_STREAM_TERM;
    return NULL;
  }
  if (pos == 0) {
    *stream_status_out = IO_STREAM_EAGAIN;
    return NULL;
  }

  /* End with a null even if there isn't a \r\n at the end */
  /* TODO: What if this is a partial line? */
  stdout_buf[pos] = '\0';

  /* Split up the buffer */
  lines = smartlist_new();
  tor_split_lines(lines, stdout_buf, pos);

  /* Currently 'lines' is populated with strings residing on the
     stack. Replace them with their exact copies on the heap: */
  SMARTLIST_FOREACH(lines, char *, line,
                    SMARTLIST_REPLACE_CURRENT(lines, line, tor_strdup(line)));

  *stream_status_out = IO_STREAM_OKAY;

  return lines;
}

/** Read from stream, and send lines to log at the specified log level.
 * Returns -1 if there is a error reading, and 0 otherwise.
 * If the generated stream is flushed more often than on new lines, or
 * a read exceeds 256 bytes, lines will be truncated. This should be fixed,
 * along with the corresponding problem on *nix (see bug #2045).
 */
static int
log_from_handle(HANDLE *pipe, int severity)
{
  char buf[256];
  int pos;
  smartlist_t *lines;

  pos = tor_read_all_handle(pipe, buf, sizeof(buf) - 1, NULL);
  if (pos < 0) {
    /* Error */
    log_warn(LD_GENERAL, "Failed to read data from subprocess");
    return -1;
  }

  if (0 == pos) {
    /* There's nothing to read (process is busy or has exited) */
    log_debug(LD_GENERAL, "Subprocess had nothing to say");
    return 0;
  }

  /* End with a null even if there isn't a \r\n at the end */
  /* TODO: What if this is a partial line? */
  buf[pos] = '\0';
  log_debug(LD_GENERAL, "Subprocess had %d bytes to say", pos);

  /* Split up the buffer */
  lines = smartlist_new();
  tor_split_lines(lines, buf, pos);

  /* Log each line */
  SMARTLIST_FOREACH(lines, char *, line,
  {
    log_fn(severity, LD_GENERAL, "Port forwarding helper says: %s", line);
  });
  smartlist_free(lines);

  return 0;
}

#else

/** Return a smartlist containing lines outputted from
 *  <b>handle</b>. Return NULL on error, and set
 *  <b>stream_status_out</b> appropriately. */
MOCK_IMPL(smartlist_t *,
tor_get_lines_from_handle, (FILE *handle,
                            enum stream_status *stream_status_out))
{
  enum stream_status stream_status;
  char stdout_buf[400];
  smartlist_t *lines = NULL;

  while (1) {
    memset(stdout_buf, 0, sizeof(stdout_buf));

    stream_status = get_string_from_pipe(handle,
                                         stdout_buf, sizeof(stdout_buf) - 1);
    if (stream_status != IO_STREAM_OKAY)
      goto done;

    if (!lines) lines = smartlist_new();
    smartlist_add(lines, tor_strdup(stdout_buf));
  }

 done:
  *stream_status_out = stream_status;
  return lines;
}

/** Read from stream, and send lines to log at the specified log level.
 * Returns 1 if stream is closed normally, -1 if there is a error reading, and
 * 0 otherwise. Handles lines from tor-fw-helper and
 * tor_spawn_background() specially.
 */
static int
log_from_pipe(FILE *stream, int severity, const char *executable,
              int *child_status)
{
  char buf[256];
  enum stream_status r;

  for (;;) {
    r = get_string_from_pipe(stream, buf, sizeof(buf) - 1);

    if (r == IO_STREAM_CLOSED) {
      return 1;
    } else if (r == IO_STREAM_EAGAIN) {
      return 0;
    } else if (r == IO_STREAM_TERM) {
      return -1;
    }

    tor_assert(r == IO_STREAM_OKAY);

    /* Check if buf starts with SPAWN_ERROR_MESSAGE */
    if (strcmpstart(buf, SPAWN_ERROR_MESSAGE) == 0) {
      /* Parse error message */
      int retval, child_state, saved_errno;
      retval = tor_sscanf(buf, SPAWN_ERROR_MESSAGE "%x/%x",
                          &child_state, &saved_errno);
      if (retval == 2) {
        log_warn(LD_GENERAL,
                 "Failed to start child process \"%s\" in state %d: %s",
                 executable, child_state, strerror(saved_errno));
        if (child_status)
          *child_status = 1;
      } else {
        /* Failed to parse message from child process, log it as a
           warning */
        log_warn(LD_GENERAL,
                 "Unexpected message from port forwarding helper \"%s\": %s",
                 executable, buf);
      }
    } else {
      log_fn(severity, LD_GENERAL, "Port forwarding helper says: %s", buf);
    }
  }

  /* We should never get here */
  return -1;
}
#endif

/** Reads from <b>stream</b> and stores input in <b>buf_out</b> making
 *  sure it's below <b>count</b> bytes.
 *  If the string has a trailing newline, we strip it off.
 *
 * This function is specifically created to handle input from managed
 * proxies, according to the pluggable transports spec. Make sure it
 * fits your needs before using it.
 *
 * Returns:
 * IO_STREAM_CLOSED: If the stream is closed.
 * IO_STREAM_EAGAIN: If there is nothing to read and we should check back
 *  later.
 * IO_STREAM_TERM: If something is wrong with the stream.
 * IO_STREAM_OKAY: If everything went okay and we got a string
 *  in <b>buf_out</b>. */
enum stream_status
get_string_from_pipe(FILE *stream, char *buf_out, size_t count)
{
  char *retval;
  size_t len;

  tor_assert(count <= INT_MAX);

  retval = fgets(buf_out, (int)count, stream);

  if (!retval) {
    if (feof(stream)) {
      /* Program has closed stream (probably it exited) */
      /* TODO: check error */
      return IO_STREAM_CLOSED;
    } else {
      if (EAGAIN == errno) {
        /* Nothing more to read, try again next time */
        return IO_STREAM_EAGAIN;
      } else {
        /* There was a problem, abandon this child process */
        return IO_STREAM_TERM;
      }
    }
  } else {
    len = strlen(buf_out);
    if (len == 0) {
      /* this probably means we got a NUL at the start of the string. */
      return IO_STREAM_EAGAIN;
    }

    if (buf_out[len - 1] == '\n') {
      /* Remove the trailing newline */
      buf_out[len - 1] = '\0';
    } else {
      /* No newline; check whether we overflowed the buffer */
      if (!feof(stream))
        log_info(LD_GENERAL,
                 "Line from stream was truncated: %s", buf_out);
      /* TODO: What to do with this error? */
    }

    return IO_STREAM_OKAY;
  }

  /* We should never get here */
  return IO_STREAM_TERM;
}

/** Parse a <b>line</b> from tor-fw-helper and issue an appropriate
 *  log message to our user. */
static void
handle_fw_helper_line(const char *line)
{
  smartlist_t *tokens = smartlist_new();
  char *message = NULL;
  char *message_for_log = NULL;
  const char *external_port = NULL;
  const char *internal_port = NULL;
  const char *result = NULL;
  int port = 0;
  int success = 0;

  smartlist_split_string(tokens, line, NULL,
                         SPLIT_SKIP_SPACE|SPLIT_IGNORE_BLANK, -1);

  if (smartlist_len(tokens) < 5)
    goto err;

  if (strcmp(smartlist_get(tokens, 0), "tor-fw-helper") ||
      strcmp(smartlist_get(tokens, 1), "tcp-forward"))
    goto err;

  external_port = smartlist_get(tokens, 2);
  internal_port = smartlist_get(tokens, 3);
  result = smartlist_get(tokens, 4);

  if (smartlist_len(tokens) > 5) {
    /* If there are more than 5 tokens, they are part of [<message>].
       Let's use a second smartlist to form the whole message;
       strncat loops suck. */
    int i;
    int message_words_n = smartlist_len(tokens) - 5;
    smartlist_t *message_sl = smartlist_new();
    for (i = 0; i < message_words_n; i++)
      smartlist_add(message_sl, smartlist_get(tokens, 5+i));

    tor_assert(smartlist_len(message_sl) > 0);
    message = smartlist_join_strings(message_sl, " ", 0, NULL);

    /* wrap the message in log-friendly wrapping */
    tor_asprintf(&message_for_log, " ('%s')", message);

    smartlist_free(message_sl);
  }

  port = atoi(external_port);
  if (port < 1 || port > 65535)
    goto err;

  port = atoi(internal_port);
  if (port < 1 || port > 65535)
    goto err;

  if (!strcmp(result, "SUCCESS"))
    success = 1;
  else if (!strcmp(result, "FAIL"))
    success = 0;
  else
    goto err;

  if (!success) {
    log_warn(LD_GENERAL, "Tor was unable to forward TCP port '%s' to '%s'%s. "
             "Please make sure that your router supports port "
             "forwarding protocols (like NAT-PMP). Note that if '%s' is "
             "your ORPort, your relay will be unable to receive inbound "
             "traffic.", external_port, internal_port,
             message_for_log ? message_for_log : "",
             internal_port);
  } else {
    log_info(LD_GENERAL,
             "Tor successfully forwarded TCP port '%s' to '%s'%s.",
             external_port, internal_port,
             message_for_log ? message_for_log : "");
  }

  goto done;

 err:
  log_warn(LD_GENERAL, "tor-fw-helper sent us a string we could not "
           "parse (%s).", line);

 done:
  SMARTLIST_FOREACH(tokens, char *, cp, tor_free(cp));
  smartlist_free(tokens);
  tor_free(message);
  tor_free(message_for_log);
}

/** Read what tor-fw-helper has to say in its stdout and handle it
 *  appropriately */
static int
handle_fw_helper_output(process_handle_t *process_handle)
{
  smartlist_t *fw_helper_output = NULL;
  enum stream_status stream_status = 0;

  fw_helper_output =
    tor_get_lines_from_handle(tor_process_get_stdout_pipe(process_handle),
                              &stream_status);
  if (!fw_helper_output) { /* didn't get any output from tor-fw-helper */
    /* if EAGAIN we should retry in the future */
    return (stream_status == IO_STREAM_EAGAIN) ? 0 : -1;
  }

  /* Handle the lines we got: */
  SMARTLIST_FOREACH_BEGIN(fw_helper_output, char *, line) {
    handle_fw_helper_line(line);
    tor_free(line);
  } SMARTLIST_FOREACH_END(line);

  smartlist_free(fw_helper_output);

  return 0;
}

/** Spawn tor-fw-helper and ask it to forward the ports in
 *  <b>ports_to_forward</b>. <b>ports_to_forward</b> contains strings
 *  of the form "<external port>:<internal port>", which is the format
 *  that tor-fw-helper expects. */
void
tor_check_port_forwarding(const char *filename,
                          smartlist_t *ports_to_forward,
                          time_t now)
{
/* When fw-helper succeeds, how long do we wait until running it again */
#define TIME_TO_EXEC_FWHELPER_SUCCESS 300
/* When fw-helper failed to start, how long do we wait until running it again
 */
#define TIME_TO_EXEC_FWHELPER_FAIL 60

  /* Static variables are initialized to zero, so child_handle.status=0
   * which corresponds to it not running on startup */
  static process_handle_t *child_handle=NULL;

  static time_t time_to_run_helper = 0;
  int stderr_status, retval;
  int stdout_status = 0;

  tor_assert(filename);

  /* Start the child, if it is not already running */
  if ((!child_handle || child_handle->status != PROCESS_STATUS_RUNNING) &&
      time_to_run_helper < now) {
    /*tor-fw-helper cli looks like this: tor_fw_helper -p :5555 -p 4555:1111 */
    const char **argv; /* cli arguments */
    int args_n, status;
    int argv_index = 0; /* index inside 'argv' */

    tor_assert(smartlist_len(ports_to_forward) > 0);

    /* check for overflow during 'argv' allocation:
       (len(ports_to_forward)*2 + 2)*sizeof(char*) > SIZE_MAX ==
       len(ports_to_forward) > (((SIZE_MAX/sizeof(char*)) - 2)/2) */
    if ((size_t) smartlist_len(ports_to_forward) >
        (((SIZE_MAX/sizeof(char*)) - 2)/2)) {
      log_warn(LD_GENERAL,
               "Overflow during argv allocation. This shouldn't happen.");
      return;
    }
    /* check for overflow during 'argv_index' increase:
       ((len(ports_to_forward)*2 + 2) > INT_MAX) ==
       len(ports_to_forward) > (INT_MAX - 2)/2 */
    if (smartlist_len(ports_to_forward) > (INT_MAX - 2)/2) {
      log_warn(LD_GENERAL,
               "Overflow during argv_index increase. This shouldn't happen.");
      return;
    }

    /* Calculate number of cli arguments: one for the filename, two
       for each smartlist element (one for "-p" and one for the
       ports), and one for the final NULL. */
    args_n = 1 + 2*smartlist_len(ports_to_forward) + 1;
    argv = tor_malloc_zero(sizeof(char*)*args_n);

    argv[argv_index++] = filename;
    SMARTLIST_FOREACH_BEGIN(ports_to_forward, const char *, port) {
      argv[argv_index++] = "-p";
      argv[argv_index++] = port;
    } SMARTLIST_FOREACH_END(port);
    argv[argv_index] = NULL;

    /* Assume tor-fw-helper will succeed, start it later*/
    time_to_run_helper = now + TIME_TO_EXEC_FWHELPER_SUCCESS;

    if (child_handle) {
      tor_process_handle_destroy(child_handle, 1);
      child_handle = NULL;
    }

#ifdef _WIN32
    /* Passing NULL as lpApplicationName makes Windows search for the .exe */
    status = tor_spawn_background(NULL, argv, NULL, &child_handle);
#else
    status = tor_spawn_background(filename, argv, NULL, &child_handle);
#endif

    tor_free_((void*)argv);
    argv=NULL;

    if (PROCESS_STATUS_ERROR == status) {
      log_warn(LD_GENERAL, "Failed to start port forwarding helper %s",
              filename);
      time_to_run_helper = now + TIME_TO_EXEC_FWHELPER_FAIL;
      return;
    }

    log_info(LD_GENERAL,
             "Started port forwarding helper (%s) with pid '%d'",
             filename, tor_process_get_pid(child_handle));
  }

  /* If child is running, read from its stdout and stderr) */
  if (child_handle && PROCESS_STATUS_RUNNING == child_handle->status) {
    /* Read from stdout/stderr and log result */
    retval = 0;
#ifdef _WIN32
    stderr_status = log_from_handle(child_handle->stderr_pipe, LOG_INFO);
#else
    stderr_status = log_from_pipe(child_handle->stderr_handle,
                                  LOG_INFO, filename, &retval);
#endif
    if (handle_fw_helper_output(child_handle) < 0) {
      log_warn(LD_GENERAL, "Failed to handle fw helper output.");
      stdout_status = -1;
      retval = -1;
    }

    if (retval) {
      /* There was a problem in the child process */
      time_to_run_helper = now + TIME_TO_EXEC_FWHELPER_FAIL;
    }

    /* Combine the two statuses in order of severity */
    if (-1 == stdout_status || -1 == stderr_status)
      /* There was a failure */
      retval = -1;
#ifdef _WIN32
    else if (!child_handle || tor_get_exit_code(child_handle, 0, NULL) !=
             PROCESS_EXIT_RUNNING) {
      /* process has exited or there was an error */
      /* TODO: Do something with the process return value */
      /* TODO: What if the process output something since
       * between log_from_handle and tor_get_exit_code? */
      retval = 1;
    }
#else
    else if (1 == stdout_status || 1 == stderr_status)
      /* stdout or stderr was closed, the process probably
       * exited. It will be reaped by waitpid() in main.c */
      /* TODO: Do something with the process return value */
      retval = 1;
#endif
    else
      /* Both are fine */
      retval = 0;

    /* If either pipe indicates a failure, act on it */
    if (0 != retval) {
      if (1 == retval) {
        log_info(LD_GENERAL, "Port forwarding helper terminated");
        child_handle->status = PROCESS_STATUS_NOTRUNNING;
      } else {
        log_warn(LD_GENERAL, "Failed to read from port forwarding helper");
        child_handle->status = PROCESS_STATUS_ERROR;
      }

      /* TODO: The child might not actually be finished (maybe it failed or
         closed stdout/stderr), so maybe we shouldn't start another? */
    }
  }
}

/** Initialize the insecure RNG <b>rng</b> from a seed value <b>seed</b>. */
void
tor_init_weak_random(tor_weak_rng_t *rng, unsigned seed)
{
  rng->state = (uint32_t)(seed & 0x7fffffff);
}

/** Return a randomly chosen value in the range 0..TOR_WEAK_RANDOM_MAX based
 * on the RNG state of <b>rng</b>.  This entropy will not be cryptographically
 * strong; do not rely on it for anything an adversary should not be able to
 * predict. */
int32_t
tor_weak_random(tor_weak_rng_t *rng)
{
  /* Here's a linear congruential generator. OpenBSD and glibc use these
   * parameters; they aren't too bad, and should have maximal period over the
   * range 0..INT32_MAX. We don't want to use the platform rand() or random(),
   * since some platforms have bad weak RNGs that only return values in the
   * range 0..INT16_MAX, which just isn't enough. */
  rng->state = (rng->state * 1103515245 + 12345) & 0x7fffffff;
  return (int32_t) rng->state;
}

/** Return a random number in the range [0 , <b>top</b>). {That is, the range
 * of integers i such that 0 <= i < top.}  Chooses uniformly.  Requires that
 * top is greater than 0. This randomness is not cryptographically strong; do
 * not rely on it for anything an adversary should not be able to predict. */
int32_t
tor_weak_random_range(tor_weak_rng_t *rng, int32_t top)
{
  /* We don't want to just do tor_weak_random() % top, since random() is often
   * implemented with an LCG whose modulus is a power of 2, and those are
   * cyclic in their low-order bits. */
  int divisor, result;
  tor_assert(top > 0);
  divisor = TOR_WEAK_RANDOM_MAX / top;
  do {
    result = (int32_t)(tor_weak_random(rng) / divisor);
  } while (result >= top);
  return result;
}<|MERGE_RESOLUTION|>--- conflicted
+++ resolved
@@ -24,11 +24,8 @@
 #include "torint.h"
 #include "container.h"
 #include "address.h"
-<<<<<<< HEAD
-#include "../common/sandbox.h"
-=======
+#include "sandbox.h"
 #include "backtrace.h"
->>>>>>> c81f64ab
 
 #ifdef _WIN32
 #include <io.h>
