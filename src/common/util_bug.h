/* Copyright (c) 2003-2004, Roger Dingledine
 * Copyright (c) 2004-2006, Roger Dingledine, Nick Mathewson.
 * Copyright (c) 2007-2017, The Tor Project, Inc. */
/* See LICENSE for licensing information */

/**
 * \file util_bug.h
 *
 * \brief Macros to manage assertions, fatal and non-fatal.
 *
 * Guidelines: All the different kinds of assertion in this file are for
 * bug-checking only. Don't write code that can assert based on bad inputs.
 *
 * We provide two kinds of assertion here: "fatal" and "nonfatal". Use
 * nonfatal assertions for any bug you can reasonably recover from -- and
 * please, try to recover!  Many severe bugs in Tor have been caused by using
 * a regular assertion when a nonfatal assertion would have been better.
 *
 * If you need to check a condition with a nonfatal assertion, AND recover
 * from that same condition, consider using the BUG() macro inside a
 * conditional.  For example:
 *
 * <code>
 *  // wrong -- use tor_assert_nonfatal() if you just want an assertion.
 *  BUG(ptr == NULL);
 *
 *  // okay, but needlessly verbose
 *  tor_assert_nonfatal(ptr != NULL);
 *  if (ptr == NULL) { ... }
 *
 *  // this is how we do it:
 *  if (BUG(ptr == NULL)) { ... }
 * </code>
 **/

#ifndef TOR_UTIL_BUG_H
#define TOR_UTIL_BUG_H

#include "orconfig.h"
#include "compat.h"
#include "testsupport.h"

/* Replace assert() with a variant that sends failures to the log before
 * calling assert() normally.
 */
#ifdef NDEBUG
/* Nobody should ever want to build with NDEBUG set.  99% of our asserts will
 * be outside the critical path anyway, so it's silly to disable bug-checking
 * throughout the entire program just because a few asserts are slowing you
 * down.  Profile, optimize the critical path, and keep debugging on.
 *
 * And I'm not just saying that because some of our asserts check
 * security-critical properties.
 */
#error "Sorry; we don't support building with NDEBUG."
#endif /* defined(NDEBUG) */

#if defined(TOR_UNIT_TESTS) && defined(__GNUC__)
/* We define this GCC macro as a replacement for PREDICT_UNLIKELY() in this
 * header, so that in our unit test builds, we'll get compiler warnings about
 * stuff like tor_assert(n = 5).
 *
 * The key here is that (e) is wrapped in exactly one layer of parentheses,
 * and then passed right to a conditional.  If you do anything else to the
 * expression here, or introduce any more parentheses, the compiler won't
 * help you.
 *
 * We only do this for the unit-test build case because it interferes with
 * the likely-branch labeling.  Note below that in the other case, we define
 * these macros to just be synonyms for PREDICT_(UN)LIKELY.
 */
#define ASSERT_PREDICT_UNLIKELY_(e)             \
  ({                                            \
    int tor__assert_tmp_value__;                \
    if (e)                                      \
      tor__assert_tmp_value__ = 1;              \
    else                                        \
      tor__assert_tmp_value__ = 0;              \
    tor__assert_tmp_value__;                    \
  })
#define ASSERT_PREDICT_LIKELY_(e) ASSERT_PREDICT_UNLIKELY_(e)
#else
#define ASSERT_PREDICT_UNLIKELY_(e) PREDICT_UNLIKELY(e)
#define ASSERT_PREDICT_LIKELY_(e) PREDICT_LIKELY(e)
#endif

/* Sometimes we don't want to use assertions during branch coverage tests; it
 * leads to tons of unreached branches which in reality are only assertions we
 * didn't hit. */
#if defined(TOR_UNIT_TESTS) && defined(DISABLE_ASSERTS_IN_UNIT_TESTS)
#define tor_assert(a) STMT_BEGIN                                        \
  (void)(a);                                                            \
  STMT_END
#else
/** Like assert(3), but send assertion failures to the log as well as to
 * stderr. */
#define tor_assert(expr) STMT_BEGIN                                     \
  if (ASSERT_PREDICT_LIKELY_(expr)) {                                   \
  } else {                                                              \
    tor_assertion_failed_(SHORT_FILE__, __LINE__, __func__, #expr);     \
    abort();                                                            \
  } STMT_END
#endif /* defined(TOR_UNIT_TESTS) && defined(DISABLE_ASSERTS_IN_UNIT_TESTS) */

#define tor_assert_unreached() tor_assert(0)

/* Non-fatal bug assertions. The "unreached" variants mean "this line should
 * never be reached." The "once" variants mean "Don't log a warning more than
 * once".
 *
 * The 'BUG' macro checks a boolean condition and logs an error message if it
 * is true.  Example usage:
 *   if (BUG(x == NULL))
 *     return -1;
 */

#ifdef __COVERITY__
extern int bug_macro_deadcode_dummy__;
#undef BUG
// Coverity defines this in global headers; let's override it.  This is a
// magic coverity-only preprocessor thing.
// We use this "deadcode_dummy__" trick to prevent coverity from
// complaining about unreachable bug cases.
#nodef BUG(x) ((x)?(__coverity_panic__(),1):(0+bug_macro_deadcode_dummy__))
#endif /* defined(__COVERITY__) */

#if defined(__COVERITY__) || defined(__clang_analyzer__)
// We're running with a static analysis tool: let's treat even nonfatal
// assertion failures as something that we need to avoid.
#define ALL_BUGS_ARE_FATAL
#endif

#ifdef ALL_BUGS_ARE_FATAL
#define tor_assert_nonfatal_unreached() tor_assert(0)
#define tor_assert_nonfatal(cond) tor_assert((cond))
#define tor_assert_nonfatal_unreached_once() tor_assert(0)
#define tor_assert_nonfatal_once(cond) tor_assert((cond))
#define BUG(cond)                                                       \
  (ASSERT_PREDICT_UNLIKELY_(cond) ?                                     \
   (tor_assertion_failed_(SHORT_FILE__,__LINE__,__func__,"!("#cond")"), \
    abort(), 1)                                                         \
   : 0)
#elif defined(TOR_UNIT_TESTS) && defined(DISABLE_ASSERTS_IN_UNIT_TESTS)
#define tor_assert_nonfatal_unreached() STMT_NIL
#define tor_assert_nonfatal(cond) ((void)(cond))
#define tor_assert_nonfatal_unreached_once() STMT_NIL
#define tor_assert_nonfatal_once(cond) ((void)(cond))
#define BUG(cond) (ASSERT_PREDICT_UNLIKELY_(cond) ? 1 : 0)
#else /* Normal case, !ALL_BUGS_ARE_FATAL, !DISABLE_ASSERTS_IN_UNIT_TESTS */
#define tor_assert_nonfatal_unreached() STMT_BEGIN                      \
  tor_bug_occurred_(SHORT_FILE__, __LINE__, __func__, NULL, 0);         \
  STMT_END
#define tor_assert_nonfatal(cond) STMT_BEGIN                            \
  if (ASSERT_PREDICT_LIKELY_(cond)) {                                   \
  } else {                                                              \
    tor_bug_occurred_(SHORT_FILE__, __LINE__, __func__, #cond, 0);      \
  }                                                                     \
  STMT_END
#define tor_assert_nonfatal_unreached_once() STMT_BEGIN                 \
  static int warning_logged__ = 0;                                      \
  if (!warning_logged__) {                                              \
    warning_logged__ = 1;                                               \
    tor_bug_occurred_(SHORT_FILE__, __LINE__, __func__, NULL, 1);       \
  }                                                                     \
  STMT_END
#define tor_assert_nonfatal_once(cond) STMT_BEGIN                       \
  static int warning_logged__ = 0;                                      \
  if (ASSERT_PREDICT_LIKELY_(cond)) {                                   \
  } else if (!warning_logged__) {                                       \
    warning_logged__ = 1;                                               \
    tor_bug_occurred_(SHORT_FILE__, __LINE__, __func__, #cond, 1);      \
  }                                                                     \
  STMT_END
#define BUG(cond)                                                       \
  (ASSERT_PREDICT_UNLIKELY_(cond) ?                                     \
   (tor_bug_occurred_(SHORT_FILE__,__LINE__,__func__,"!("#cond")",0), 1) \
   : 0)
#endif /* defined(ALL_BUGS_ARE_FATAL) || ... */

#ifdef __GNUC__
#define IF_BUG_ONCE__(cond,var)                                         \
  if (( {                                                               \
      static int var = 0;                                               \
      int bool_result = !!(cond);                                       \
      if (bool_result && !var) {                                        \
        var = 1;                                                        \
        tor_bug_occurred_(SHORT_FILE__, __LINE__, __func__,             \
                          "!("#cond")", 1);                             \
      }                                                                 \
<<<<<<< HEAD
      PREDICT_UNLIKELY(bool_result); } ))
#else /* !(defined(__GNUC__)) */
=======
      bool_result; } ))
#else
>>>>>>> b1133996
#define IF_BUG_ONCE__(cond,var)                                         \
  static int var = 0;                                                   \
  if ((cond) ?                                                          \
      (var ? 1 :                                                        \
       (var=1,                                                          \
        tor_bug_occurred_(SHORT_FILE__, __LINE__, __func__,             \
                           "!("#cond")", 1),                            \
        1))                                                             \
      : 0)
#endif /* defined(__GNUC__) */
#define IF_BUG_ONCE_VARNAME_(a)               \
  warning_logged_on_ ## a ## __
#define IF_BUG_ONCE_VARNAME__(a)              \
  IF_BUG_ONCE_VARNAME_(a)

/** This macro behaves as 'if (bug(x))', except that it only logs its
 * warning once, no matter how many times it triggers.
 */

#define IF_BUG_ONCE(cond)                                       \
  IF_BUG_ONCE__(ASSERT_PREDICT_UNLIKELY_(cond),                 \
                IF_BUG_ONCE_VARNAME__(__LINE__))

/** Define this if you want Tor to crash when any problem comes up,
 * so you can get a coredump and track things down. */
// #define tor_fragile_assert() tor_assert_unreached(0)
#define tor_fragile_assert() tor_assert_nonfatal_unreached_once()

void tor_assertion_failed_(const char *fname, unsigned int line,
                           const char *func, const char *expr);
void tor_bug_occurred_(const char *fname, unsigned int line,
                       const char *func, const char *expr,
                       int once);

#ifdef TOR_UNIT_TESTS
void tor_capture_bugs_(int n);
void tor_end_capture_bugs_(void);
const struct smartlist_t *tor_get_captured_bug_log_(void);
void tor_set_failed_assertion_callback(void (*fn)(void));
#endif /* defined(TOR_UNIT_TESTS) */

<<<<<<< HEAD
#endif /* !defined(TOR_UTIL_BUG_H) */
=======
#endif
>>>>>>> b1133996
<|MERGE_RESOLUTION|>--- conflicted
+++ resolved
@@ -187,13 +187,8 @@
         tor_bug_occurred_(SHORT_FILE__, __LINE__, __func__,             \
                           "!("#cond")", 1);                             \
       }                                                                 \
-<<<<<<< HEAD
-      PREDICT_UNLIKELY(bool_result); } ))
+      bool_result; } ))
 #else /* !(defined(__GNUC__)) */
-=======
-      bool_result; } ))
-#else
->>>>>>> b1133996
 #define IF_BUG_ONCE__(cond,var)                                         \
   static int var = 0;                                                   \
   if ((cond) ?                                                          \
@@ -235,8 +230,4 @@
 void tor_set_failed_assertion_callback(void (*fn)(void));
 #endif /* defined(TOR_UNIT_TESTS) */
 
-<<<<<<< HEAD
-#endif /* !defined(TOR_UTIL_BUG_H) */
-=======
-#endif
->>>>>>> b1133996
+#endif /* !defined(TOR_UTIL_BUG_H) */