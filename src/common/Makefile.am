--- conflicted
+++ resolved
@@ -11,11 +11,11 @@
 libor_extra_source=
 endif
 
-<<<<<<< HEAD
 libor_a_SOURCES = \
   address.c					\
   compat.c					\
   container.c					\
+  di_ops.c					\
   log.c						\
   memarea.c					\
   mempool.c					\
@@ -39,6 +39,7 @@
   compat_libevent.h				\
   container.h					\
   crypto.h					\
+  di_ops.h					\
   ht.h						\
   memarea.h					\
   mempool.h					\
@@ -50,14 +51,6 @@
   tortls.h					\
   tortls_states.h				\
   util.h
-=======
-libor_a_SOURCES = address.c log.c util.c compat.c container.c mempool.c \
-	memarea.c di_ops.c util_codedigest.c $(libor_extra_source)
-libor_crypto_a_SOURCES = crypto.c aes.c tortls.c torgzip.c
-libor_event_a_SOURCES = compat_libevent.c
-
-noinst_HEADERS = address.h torlog.h crypto.h util.h compat.h aes.h torint.h tortls.h strlcpy.c strlcat.c torgzip.h container.h ht.h mempool.h memarea.h ciphers.inc compat_libevent.h tortls_states.h di_ops.h
->>>>>>> 8fb38331
 
 common_sha1.i: $(libor_SOURCES) $(libor_crypto_a_SOURCES) $(noinst_HEADERS)
 	if test "@SHA1SUM@" != none; then \
